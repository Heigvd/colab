--- conflicted
+++ resolved
@@ -347,14 +347,7 @@
         } else {
             StringBuilder sb = new StringBuilder();
 
-<<<<<<< HEAD
-            if (this.firstname != null) {
-                sb.append(this.firstname).append(' ');
-            }
-            if (this.firstname != null) {
-=======
             if (StringUtils.isNotBlank(this.firstname)) {
->>>>>>> 8d5b341c
                 sb.append(this.firstname);
             }
             if (StringUtils.isNotBlank(this.firstname) && StringUtils.isNotBlank(this.lastname)) {
