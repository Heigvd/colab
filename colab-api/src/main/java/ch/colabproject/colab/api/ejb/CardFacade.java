--- conflicted
+++ resolved
@@ -126,7 +126,6 @@
     }
 
     /**
-<<<<<<< HEAD
      * Expand project own types.
      *
      * @param project type owner
@@ -163,10 +162,7 @@
     }
 
     /**
-     * @return a new card definition initialized object
-=======
      * @return a new card type initialized object
->>>>>>> a8af5a72
      */
     private CardType initNewCardType(CardType cardType) {
         // see if uniqueId must be initialized
@@ -195,13 +191,8 @@
     /**
      * Create a new card into a card content with a card type
      *
-<<<<<<< HEAD
-     * @param parentId          parent id of the new card
-     * @param cardTypeinitionId card definition id of the new card
-=======
      * @param parentId   parent id of the new card
      * @param cardTypeId card type id of the new card
->>>>>>> a8af5a72
      *
      * @return a new, initialized and persisted card
      */
@@ -256,13 +247,8 @@
      * Initialize card. Card will be bound to the given type. If the type does not belongs to the
      * same project as the card do, a type ref is created.
      *
-<<<<<<< HEAD
-     * @param parent          Parent of the new card
-     * @param cardTypeinition Related card definition
-=======
      * @param parent   Parent of the new card
      * @param cardType Related card type
->>>>>>> a8af5a72
      *
      * @return a new card containing a new card content with cardType
      */
@@ -377,35 +363,6 @@
     // *********************************************************************************************
     // card content stuff
     // *********************************************************************************************
-<<<<<<< HEAD
-    /**
-     * Update a card content
-     *
-     * @param cardContent The card content to update
-     *
-     * @return the card content updated
-     *
-     * @throws ColabMergeException if updating the card content failed
-     */
-    public CardContent updateCardContent(CardContent cardContent) throws ColabMergeException {
-        Long deliverableId = cardContent.getDeliverableId();
-        if (deliverableId != null) {
-            Document deliverable = documentDao.findDocument(deliverableId);
-            cardContent.setDeliverable(deliverable);
-
-            // TODO see if more checks must be done
-            // by example if there already were another deliverable
-            CardContent updatedCardContent = cardContentDao.updateCardContent(cardContent);
-
-            deliverable.setDeliverableCardContent(updatedCardContent);
-
-            return updatedCardContent;
-        }
-
-        return cardContentDao.updateCardContent(cardContent);
-    }
-=======
->>>>>>> a8af5a72
 
     /**
      * Create a new card content variant for the card
