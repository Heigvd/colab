/*
 * The coLAB project
 * Copyright (C) 2021-2023 AlbaSim, MEI, HEIG-VD, HES-SO
 *
 * Licensed under the MIT License
 */
package ch.colabproject.colab.api.controller;

import ch.colabproject.colab.api.controller.document.ExternalDataManager;
import ch.colabproject.colab.api.security.SessionManager;
import javax.ejb.Schedule;
import javax.ejb.Singleton;
import javax.ejb.Startup;
import javax.inject.Inject;
import org.slf4j.Logger;
import org.slf4j.LoggerFactory;

/**
 * Do periodic tasks
 *
 * @author maxence
 */
@Singleton
@Startup
public class CronTab {

    /** logger */
    private static final Logger logger = LoggerFactory.getLogger(CronTab.class);

    /** session manager */
    @Inject
    private SessionManager sessionManager;

    /** To manager OpenGraph cache */
    @Inject
    private ExternalDataManager externalDataManager;

    /**
     * Each minutes
     */
    @Schedule(hour = "*", minute = "*")
    public void saveActivityDates() {
        logger.trace("CRON: Persist activity dates to database");
        sessionManager.writeActivityDatesToDatabase();
    }

    /**
     * each midnight, clear expired sessions
     */
    @Schedule(hour = "0", minute = "0")
    public void dropOldHttpSession() {
<<<<<<< HEAD
        logger.trace("CRON: drop expired http session");
        sessionManager.clearExpiredHttpSessions();
=======
        logger.info("CRON: drop expired http session");
        sessionManager.clearExpiredSessions();
>>>>>>> 6b9975de
    }

    /**
     * each 00:30, clean outdated UrlMetadata
     */
    @Schedule(hour = "0", minute = "30")
    public void dropOldUrlMetadata() {
        logger.info("CRON: clean url metadata cache");
        externalDataManager.clearOutdated();
    }
}<|MERGE_RESOLUTION|>--- conflicted
+++ resolved
@@ -49,13 +49,8 @@
      */
     @Schedule(hour = "0", minute = "0")
     public void dropOldHttpSession() {
-<<<<<<< HEAD
-        logger.trace("CRON: drop expired http session");
+        logger.info("CRON: drop expired http session");
         sessionManager.clearExpiredHttpSessions();
-=======
-        logger.info("CRON: drop expired http session");
-        sessionManager.clearExpiredSessions();
->>>>>>> 6b9975de
     }
 
     /**
