--- conflicted
+++ resolved
@@ -246,68 +246,6 @@
             }).collect(Collectors.toSet());
     }
 
-<<<<<<< HEAD
-    /**
-     * Touch a file in project workspace
-     *
-     * @param projectId id of the project
-     * @param name      name of the node/file to create
-     * @param content   node data content
-     *
-     * @return persisted data content
-     */
-    public String touchFile(Long projectId, String name, String content) {
-        Project project = projectDao.getProject(projectId);
-
-        try {
-            JcrSession session = jcrSessionManager.getSession(project);
-
-            Node node;
-            if (session.nodeExists(name)) {
-                node = session.getNode(name);
-            } else {
-                Node root = session.getWorkspaceRoot();
-                root.addNode(name);
-                node = session.getNode(name);
-            }
-
-            node.setProperty("data", content);
-            return node.getProperty("data").getString();
-        } catch (RepositoryException ex) {
-            logger.error("Error: {}", ex);
-            return null;
-        }
-    }
-
-    /**
-     * Get a file in project workspace
-     *
-     * @param projectId id of the project
-     * @param name      name of the file
-     *
-     * @return data content
-     *
-     */
-    public String getFile(Long projectId, String name) {
-        Project project = projectDao.getProject(projectId);
-
-        try {
-            JcrSession session = jcrSessionManager.getSession(project);
-            Node node;
-            if (session.nodeExists(name)) {
-                node = session.getNode(name);
-                Property property = node.getProperty("data");
-                return property.getString();
-            } else {
-                return null;
-            }
-
-        } catch (RepositoryException ex) {
-            logger.error("Error: {}", ex);
-            return null;
-        }
-    }
-=======
     // *********************************************************************************************
     // dedicated to access control
     // *********************************************************************************************
@@ -380,9 +318,4 @@
         return true;
     }
 
-    // *********************************************************************************************
-    //
-    // *********************************************************************************************
-
->>>>>>> 7c321011
 }