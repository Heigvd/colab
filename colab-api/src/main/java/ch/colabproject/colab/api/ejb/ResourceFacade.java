/*
 * The coLAB project
 * Copyright (C) 2021 AlbaSim, MEI, HEIG-VD, HES-SO
 *
 * Licensed under the MIT License
 */
package ch.colabproject.colab.api.ejb;

import ch.colabproject.colab.api.model.card.AbstractCardType;
import ch.colabproject.colab.api.model.card.Card;
import ch.colabproject.colab.api.model.card.CardContent;
import ch.colabproject.colab.api.model.document.AbstractResource;
import ch.colabproject.colab.api.model.document.Document;
import ch.colabproject.colab.api.model.document.Resource;
import ch.colabproject.colab.api.model.document.ResourceRef;
import ch.colabproject.colab.api.model.link.StickyNoteLink;
import ch.colabproject.colab.api.persistence.card.CardContentDao;
import ch.colabproject.colab.api.persistence.card.CardDao;
import ch.colabproject.colab.api.persistence.card.CardTypeDao;
import ch.colabproject.colab.api.persistence.document.AbstractResourceDao;
import ch.colabproject.colab.api.persistence.document.ResourceDao;
import ch.colabproject.colab.api.persistence.document.ResourceRefDao;
import ch.colabproject.colab.generator.model.exceptions.HttpErrorMessage;
import com.google.common.base.Strings;
import java.util.ArrayList;
import java.util.List;
import java.util.Objects;
import javax.ejb.LocalBean;
import javax.ejb.Stateless;
import javax.inject.Inject;
import org.apache.commons.lang3.StringUtils;
import org.slf4j.Logger;
import org.slf4j.LoggerFactory;

/**
 * Resource and resource reference specific logic
 *
 * @author sandra
 */
// TODO refine the publish / deprecated / refused effect
// TODO requestingForGlory handling
// TODO !!!! deal with abstract card type
@Stateless
@LocalBean
public class ResourceFacade {

    /** logger */
    private static final Logger logger = LoggerFactory.getLogger(ResourceFacade.class);

    // *********************************************************************************************
    // injections
    // *********************************************************************************************

    /**
     * Resource persistence handling
     */
    @Inject
    private ResourceDao resourceDao;

    /**
     * Resource reference persistence handling
     */
    @Inject
    private ResourceRefDao resourceRefDao;

    /**
     * Resource / resource reference persistence handling
     */
    @Inject
    private AbstractResourceDao resourceOrRefDao;

    /**
     * Card type and card type reference persistence handling
     */
    @Inject
    private CardTypeDao cardTypeDao;

    /**
     * Card persistence
     */
    @Inject
    private CardDao cardDao;

    /**
     * Card content persistence handling
     */
    @Inject
    private CardContentDao cardContentDao;

    // *********************************************************************************************
    // resource access stuff
    // *********************************************************************************************

    /**
     * Find every resource directly linked or linked by reference to the card type.
     * <p>
     * The resources must be active and available for the card type.
     *
     * @param abstractCardTypeId the id of the card type or card type reference
     *
     * @return all resources that match
     */
    public List<Resource> getAvailableActiveResourcesLinkedToAbstractCardType(
        Long abstractCardTypeId) {
        logger.debug("Get available active resources linked to abstract card type #{}",
            abstractCardTypeId);

        AbstractCardType cardTypeOrRef = cardTypeDao.getAbstractCardType(abstractCardTypeId);
        if (cardTypeOrRef == null) {
            throw HttpErrorMessage.relatedObjectNotFoundError();
        }

        return findAvailableAndActiveTargetResource(cardTypeOrRef.getDirectAbstractResources());
    }

    /**
     * Find every resource directly linked or linked by reference to the card.
     * <p>
     * The resources must be active and available for the card.
     *
     * @param cardId the id of the card
     *
     * @return all resources that match
     */
    public List<Resource> getAvailableActiveResourcesLinkedToCard(Long cardId) {
        logger.debug("Get available active resources linked to card #{}", cardId);

        Card card = cardDao.getCard(cardId);
        if (card == null) {
            throw HttpErrorMessage.relatedObjectNotFoundError();
        }

        return findAvailableAndActiveTargetResource(card.getDirectAbstractResources());
    }

    /**
     * Find every resource directly linked or linked by reference to the card content.
     * <p>
     * The resources must be active and available for the card content.
     *
     * @param cardContentId the id of the card content
     *
     * @return all resources that match
     */
    public List<Resource> getAvailableActiveResourcesLinkedToCardContent(Long cardContentId) {
        logger.debug("Get available active resources linked to card content #{}", cardContentId);

        CardContent cardContent = cardContentDao.getCardContent(cardContentId);
        if (cardContent == null) {
            throw HttpErrorMessage.relatedObjectNotFoundError();
        }

        return findAvailableAndActiveTargetResource(cardContent.getDirectAbstractResources());
    }

    /**
     * Find the resources at the end of the references chains.
     * <p>
     * Only the active and available resources are taken into account.
     *
     * @param baseAbstractResources The list of abstract resources to search from
     *
     * @return the resources that match
     */
    private List<Resource> findAvailableAndActiveTargetResource(
        List<AbstractResource> baseAbstractResources) {
        List<Resource> result = new ArrayList<>();

        for (AbstractResource abstractResource : baseAbstractResources) {
            Resource resource = getAvailableActiveResource(abstractResource);
            if (resource != null) {
                result.add(resource);
            }
        }

        return result;
    }

    /**
     * Recursive method to get the resource at the end of each references chain.
     * <p>
     * Only the active and available resources are taken into account.
     *
     * @param abstractResource An abstract resource
     *
     * @return the resource at the end of each references chain as long as it is available and
     *         active
     */
    private Resource getAvailableActiveResource(AbstractResource abstractResource) {
        if (abstractResource instanceof Resource) {
            return (Resource) abstractResource;
        } else if (abstractResource instanceof ResourceRef) {
            if (isResourceAvailableAndActive((ResourceRef) abstractResource)) {
                return getAvailableActiveResource(
                    ((ResourceRef) abstractResource).getTarget());
            }
        } else {
            throw HttpErrorMessage.dataIntegrityFailure();
        }

        return null;
    }

    /**
     * Filter to only take into account resources that are available and active
     * <p>
     * <ul>
     * <li>a resource must be published to be passed the sub cards</li>
     * <li>the reference must not be refused</li>
     * </ul>
     *
     * @param resourceRef the resource reference
     *
     * @return whether the resource can be taken into account or not
     */
    private boolean isResourceAvailableAndActive(ResourceRef resourceRef) {
        AbstractResource target = resourceRef.getTarget();
        if (resourceRef.hasCard() && target.hasCardContent()
            && !resourceRef.resolve().isPublished()) {
            return false;
        }

        return !resourceRef.isRefused();
    }

    /**
     * Get all abstract resources of a given card type.
     *
     * @param abstractCardTypeId the id of the card type
     *
     * @return all abstract resources directly linked to the card type
     */
    public List<AbstractResource> getDirectAbstractResourcesOfAbstractCardType(
        Long abstractCardTypeId) {
        logger.debug("get abstract resources directly linked to abstract card type #{}",
            abstractCardTypeId);
        AbstractCardType abstractCardType = cardTypeDao.getAbstractCardType(abstractCardTypeId);
        if (abstractCardType == null) {
            throw HttpErrorMessage.relatedObjectNotFoundError();
        }
        return abstractCardType.getDirectAbstractResources();
    }

    /**
     * Get all abstract resources of a given card.
     *
     * @param cardId the id of the card
     *
     * @return all abstract resources directly linked to the card
     */
    public List<AbstractResource> getDirectAbstractResourcesOfCard(Long cardId) {
        logger.debug("get abstract resources directly linked to card #{}", cardId);
        Card card = cardDao.getCard(cardId);
        if (card == null) {
            throw HttpErrorMessage.relatedObjectNotFoundError();
        }
        return card.getDirectAbstractResources();
    }

    /**
     * Get all abstract resources of a given card content.
     *
     * @param cardContentId the id of the card content
     *
     * @return all abstract resources directly linked to the card content
     */
    public List<AbstractResource> getDirectAbstractResourcesOfCardContent(Long cardContentId) {
        logger.debug("get abstract resources directly linked to card content #{}", cardContentId);
        CardContent cardContent = cardContentDao.getCardContent(cardContentId);
        if (cardContent == null) {
            throw HttpErrorMessage.relatedObjectNotFoundError();
        }
        return cardContent.getDirectAbstractResources();
    }

    /**
     * Retrieve the abstract resources directly linked to an abstract card type and all the chain of
     * references to the concrete resource
     *
     * @param cardTypeOrRefId The id of the card type or reference
     *
     * @return For each abstract resource, the chain of abstract resources to the resource
     */
    public List<List<AbstractResource>> getResourceChainForAbstractCardType(Long cardTypeOrRefId) {
        logger.debug("get resource chain linked to abstract card type #{}", cardTypeOrRefId);

        AbstractCardType cardTypeOrRef = cardTypeDao.getAbstractCardType(cardTypeOrRefId);
        if (cardTypeOrRef == null) {
            throw HttpErrorMessage.relatedObjectNotFoundError();
        }

        List<AbstractResource> directResourceOrRefs = cardTypeOrRef.getDirectAbstractResources();

        return expandCompleteChain(directResourceOrRefs);
    }

    /**
     * Retrieve the abstract resources directly linked to a card and all the chain of references to
     * the concrete resource
     *
     * @param cardId The id of the card
     *
     * @return For each abstract resource, the chain of abstract resources until the resource
     */
    public List<List<AbstractResource>> getResourceChainForCard(Long cardId) {
        logger.debug("get resource chain linked to card #{}", cardId);

        Card card = cardDao.getCard(cardId);
        if (card == null) {
            throw HttpErrorMessage.relatedObjectNotFoundError();
        }

        List<AbstractResource> directResourceOrRefs = card.getDirectAbstractResources();

        return expandCompleteChain(directResourceOrRefs);
    }

    /**
     * Retrieve the abstract resources directly linked to a card content and all the chain of
     * references to the concrete resource
     *
     * @param cardContentId The id of the card content
     *
     * @return For each abstract resource, the chain of abstract resources until the resource
     */
    public List<List<AbstractResource>> getResourceChainForCardContent(Long cardContentId) {
        logger.debug("get resource chain linked to card content #{}", cardContentId);

        CardContent cardContent = cardContentDao.getCardContent(cardContentId);
        if (cardContent == null) {
            throw HttpErrorMessage.relatedObjectNotFoundError();
        }

        List<AbstractResource> directResourceOrRefs = cardContent.getDirectAbstractResources();

        return expandCompleteChain(directResourceOrRefs);
    }

    private List<List<AbstractResource>> expandCompleteChain(
        List<AbstractResource> directResourceOrRefs) {
        List<List<AbstractResource>> allResults = new ArrayList<>();
        directResourceOrRefs.forEach(resourceOrRef -> {
            allResults.add(resourceOrRef.expand());
        });

        return allResults;
    }

    // *********************************************************************************************
    // resource creation stuff
    // *********************************************************************************************

    /**
     * Create a new resource for the document linked to the card type (or card type reference).
     * <p>
     * Every child of the card type (recursively) acquires a reference to that resource or, for the
     * grandchildren, to a reference to that resource.
     *
     * @param document   the document the resource represents
     * @param cardTypeId the id of the card type the resource must be linked to
     * @param category   the category of the resource (for organization purpose)
     *
     * @return the brand new resource
     */
    public Resource createResourceForAbstractCardType(Document document, Long cardTypeId,
        String category) {
        logger.debug(
            "create a resource for document {} and an abstract card type #{} with category {}",
            document, cardTypeId, category);

        if (document == null) {
            throw HttpErrorMessage.relatedObjectNotFoundError();
        }

        // A document can be related at max to one resource
        if (document.hasResource()) {
            throw HttpErrorMessage.dataIntegrityFailure();
        }

        AbstractCardType abstractCardType = cardTypeDao.getAbstractCardType(cardTypeId);
        if (abstractCardType == null) {
            throw HttpErrorMessage.relatedObjectNotFoundError();
        }

<<<<<<< HEAD
=======
        securityFacade.assertCanCreateResource(document, abstractCardType);

>>>>>>> f09cf60e
        Resource resource = Resource.initNewResource();

        resource.setAbstractCardType(abstractCardType);
        abstractCardType.getDirectAbstractResources().add(resource);

        resource.setDocument(document);
        document.setResource(resource);

        if (!Strings.isNullOrEmpty(category)) {
            resource.setCategory(category);
        }

        resource = resourceDao.persistResource(resource);

        createResourceRefForChildren(abstractCardType, resource);

        return resource;
    }

    /**
     * Create a new resource for the document linked to the card
     * <p>
     * Every child of the card (recursively) acquires a reference to that resource or, for the
     * grandchildren, to a reference to that resource
     *
     * @param document the document the resource represents
     * @param cardId   the id of the card the resource must be linked to
     * @param category the category of the resource (for organization purpose)
     *
     * @return the brand new resource
     */
    public Resource createResourceForCard(Document document, Long cardId, String category) {
        logger.debug("create a resource for document {} and card #{} with category {}",
            document, cardId, category);

        if (document == null) {
            throw HttpErrorMessage.relatedObjectNotFoundError();
        }

        // A document can be related at max to one resource
        if (document.hasResource()) {
            throw HttpErrorMessage.dataIntegrityFailure();
        }

        Card card = cardDao.getCard(cardId);
        if (card == null) {
            throw HttpErrorMessage.relatedObjectNotFoundError();
        }

        Resource resource = Resource.initNewResource();

        resource.setCard(card);
        card.getDirectAbstractResources().add(resource);

        resource.setDocument(document);
        document.setResource(resource);

        if (!Strings.isNullOrEmpty(category)) {
            resource.setCategory(category);
        }

        resource = resourceDao.persistResource(resource);

        createResourceRefForChildren(card, resource);

        return resource;
    }

    /**
     * Create a new resource for the document linked to the card content
     * <p>
     * Every child of the card content (recursively) acquires a reference to that resource or, for
     * the grandchildren, to a reference to that resource
     *
     * @param document      the document the resource represents
     * @param cardContentId the id of the card content the resource must be linked to
     * @param category      the category of the resource (for organization purpose)
     *
     * @return the brand new resource
     */
    public Resource createResourceForCardContent(Document document, Long cardContentId,
        String category) {
        logger.debug("create a resource for document {} and card content #{} with category",
            document, cardContentId, category);

        if (document == null) {
            throw HttpErrorMessage.relatedObjectNotFoundError();
        }

        // A document can be related at max to one resource
        if (document.hasResource()) {
            throw HttpErrorMessage.dataIntegrityFailure();
        }

        CardContent cardContent = cardContentDao.getCardContent(cardContentId);
        if (cardContent == null) {
            throw HttpErrorMessage.relatedObjectNotFoundError();
        }

        Resource resource = Resource.initNewResource();

        resource.setCardContent(cardContent);
        cardContent.getDirectAbstractResources().add(resource);

        resource.setDocument(document);
        document.setResource(resource);

        if (!Strings.isNullOrEmpty(category)) {
            resource.setCategory(category);
        }

        resource = resourceDao.persistResource(resource);

        createResourceRefForChildren(cardContent, resource);

        return resource;
    }

    /**
     * Each child of the card type acquires a reference to the resource.
     *
     * @param cardTypeOrRef the card type or card type reference
     * @param resource      the resource we are linking
     */
    private void createResourceRefForChildren(AbstractCardType cardTypeOrRef,
        AbstractResource resource) {
        for (AbstractCardType cardTypeRef : cardTypeOrRef.getReferences()) {
            ResourceRef resourceRef = ResourceRef.initNewResourceRef();

            resourceRef.setTarget(resource);
            resource.getDirectReferences().add(resourceRef);

            resourceRef.setAbstractCardType(cardTypeRef);
            cardTypeRef.getDirectAbstractResources().add(resourceRef);

            resourceRefDao.persistResourceRef(resourceRef);

            createResourceRefForChildren(cardTypeRef, resourceRef);
        }

        for (Card card : cardTypeOrRef.getImplementingCards()) {
            ResourceRef cardResourceRef = ResourceRef.initNewResourceRef();

            cardResourceRef.setTarget(resource);
            resource.getDirectReferences().add(cardResourceRef);

            cardResourceRef.setCard(card);
            card.getDirectAbstractResources().add(cardResourceRef);

            resourceRefDao.persistResourceRef(cardResourceRef);

            for (CardContent cardContent : card.getContentVariants()) {
                ResourceRef cardContentResourceRef = ResourceRef.initNewResourceRef();

                cardContentResourceRef.setTarget(cardResourceRef);
                cardResourceRef.getDirectReferences().add(cardContentResourceRef);

                cardContentResourceRef.setCardContent(cardContent);
                cardContent.getDirectAbstractResources().add(cardContentResourceRef);

                resourceRefDao.persistResourceRef(cardContentResourceRef);
            }
        }
    }

    /**
     * Each child of the card acquires a reference to the resource.
     *
     * @param card     the card
     * @param resource the resource we are linking
     */
    private void createResourceRefForChildren(Card card, AbstractResource resource) {
        for (CardContent cardContent : card.getContentVariants()) {
            ResourceRef resourceRef = ResourceRef.initNewResourceRef();

            resourceRef.setTarget(resource);
            resource.getDirectReferences().add(resourceRef);

            resourceRef.setCardContent(cardContent);
            cardContent.getDirectAbstractResources().add(resourceRef);

            resourceRefDao.persistResourceRef(resourceRef);

            createResourceRefForChildren(cardContent, resourceRef);
        }
    }

    /**
     * Each child of the card content acquires a reference to the resource.
     *
     * @param cardContent the card content
     * @param resource    the resource we are linking
     */
    private void createResourceRefForChildren(CardContent cardContent, AbstractResource resource) {
        for (Card card : cardContent.getSubCards()) {
            ResourceRef resourceRef = ResourceRef.initNewResourceRef();

            resourceRef.setTarget(resource);
            resource.getDirectReferences().add(resourceRef);

            resourceRef.setCard(card);
            card.getDirectAbstractResources().add(resourceRef);

            resourceRefDao.persistResourceRef(resourceRef);

            createResourceRefForChildren(card, resourceRef);
        }
    }

    // *********************************************************************************************
    // deletion
    // *********************************************************************************************

    /**
     * Delete a resource
     *
     * @param resourceId the id of the resource to delete
     */
    public void deleteResource(Long resourceId) {
        logger.debug("delete resource #{}", resourceId);

        AbstractResource resource = resourceOrRefDao.findResourceOrRef(resourceId);
        if (resource == null) {
            throw HttpErrorMessage.relatedObjectNotFoundError();
            // or just return. see what is best
        }

        if (!(resource instanceof Resource)) {
            throw HttpErrorMessage.dataIntegrityFailure();
        }

        deleteResourceAndRefs(resource);

        // Note : the document is deleted by cascade
    }

    /**
     * Delete each reference pointing at the given resourceOrRef
     *
     * @param resourceOrRef The initial abstract resource to delete
     */
    private void deleteResourceAndRefs(AbstractResource resourceOrRef) {
        List<ResourceRef> references = resourceOrRef.getDirectReferences();
        if (references != null) {
            references.stream().forEach(ref -> deleteResourceAndRefs(ref));
        }

        if (resourceOrRef.hasAbstractCardType()) {
            AbstractCardType cardTypeOrRef = resourceOrRef.getAbstractCardType();
            cardTypeOrRef.getDirectAbstractResources().remove(resourceOrRef);
        }

        if (resourceOrRef.hasCard()) {
            Card card = resourceOrRef.getCard();
            card.getDirectAbstractResources().remove(resourceOrRef);
        }

        if (resourceOrRef.hasCardContent()) {
            CardContent cardContent = resourceOrRef.getCardContent();
            cardContent.getDirectAbstractResources().remove(resourceOrRef);
        }

        resourceOrRefDao.deleteResourceOrRef(resourceOrRef.getId());
    }

    // *********************************************************************************************
    // Category stuff
    // *********************************************************************************************

    /**
     * Set the category of the resource
     *
     * @param resourceOrRefId the id of the resource / resource reference
     * @param categoryName    the name of the category that apply to the resource / resource
     *                        reference
     */
    public void setCategory(Long resourceOrRefId, String categoryName) {
        logger.debug("set category {} to abstract resource #{}", categoryName, resourceOrRefId);

        if (StringUtils.isBlank(categoryName)) {
            removeCategory(resourceOrRefId);
        } else {
            AbstractResource resourceOrRef = resourceOrRefDao.findResourceOrRef(resourceOrRefId);
            if (resourceOrRef == null) {
                throw HttpErrorMessage.relatedObjectNotFoundError();
            }

            resourceOrRef.setCategory(categoryName);
        }
    }

    /**
     * Set the category of a list of resources
     *
     * @param resourceOrRefIds the id of the resources / resource references
     * @param categoryName     the name of the category that apply to the resource / resource
     *                         reference
     */
    public void setCategory(List<Long> resourceOrRefIds, String categoryName) {
        logger.debug("set category {} to abstract resources #{}", categoryName, resourceOrRefIds);

        if (StringUtils.isBlank(categoryName)) {
            removeCategory(resourceOrRefIds);
        } else {
            if (resourceOrRefIds == null) {
                throw HttpErrorMessage.relatedObjectNotFoundError();
            }

            resourceOrRefIds.stream().forEach(resOrRefId -> setCategory(resOrRefId, categoryName));
        }
    }

    /**
     * Remove the category of the resource / resource reference
     *
     * @param resourceOrRefId the id of the resource / resource reference
     */
    public void removeCategory(Long resourceOrRefId) {
        logger.debug("remove category of abstract resource #{}", resourceOrRefId);

        AbstractResource resourceOrRef = resourceOrRefDao.findResourceOrRef(resourceOrRefId);
        if (resourceOrRef == null) {
            throw HttpErrorMessage.relatedObjectNotFoundError();
        }

        resourceOrRef.setCategory(null);
    }

    /**
     * Remove the category of a list of resources / resource references
     *
     * @param resourceOrRefIds the id of the resources / resource references
     */
    public void removeCategory(List<Long> resourceOrRefIds) {
        logger.debug("remove category to abstract resources #{}", resourceOrRefIds);

        if (resourceOrRefIds == null) {
            throw HttpErrorMessage.relatedObjectNotFoundError();
        }

        resourceOrRefIds.stream().forEach(resOrRefId -> removeCategory(resOrRefId));
    }

    /**
     * Rename the category in a card type / card type reference
     *
     * @param cardTypeOrRefId the id of the card type / card type reference (scope of the renaming)
     * @param projectId       the id of the project concerned (scope of the renaming)
     * @param oldName         the old name of the category
     * @param newName         the new name of the category
     */
    public void renameCategoryInCardType(Long cardTypeOrRefId, Long projectId, String oldName,
        String newName) {
        logger.debug("rename category {} to {} in the abstract card type #{}", oldName, newName,
            cardTypeOrRefId);

        AbstractCardType cardTypeOrRef = cardTypeDao.getAbstractCardType(cardTypeOrRefId);
        if (cardTypeOrRef == null) {
            throw HttpErrorMessage.relatedObjectNotFoundError();
        }

        Long effectiveProjectId = projectId;
        if (projectId == null) {
            effectiveProjectId = cardTypeOrRef.getProjectId();
        }

        renameCategory(cardTypeOrRef, effectiveProjectId, oldName, newName);
    }

    /**
     * Rename the category in a card
     *
     * @param cardId  the id of the card
     * @param oldName the old name of the category
     * @param newName the new name of the category
     */
    public void renameCategoryInCard(Long cardId, String oldName, String newName) {
        logger.debug("rename category {} to {} in the card #{}", oldName, newName, cardId);

        Card card = cardDao.getCard(cardId);
        if (card == null) {
            throw HttpErrorMessage.relatedObjectNotFoundError();
        }

        renameCategory(card, oldName, newName);
    }

    /**
     * Rename the category in a card content
     *
     * @param cardContentId the id of the card content
     * @param oldName       the old name of the category
     * @param newName       the new name of the category
     */
    public void renameCategoryInCardContent(Long cardContentId, String oldName, String newName) {
        logger.debug("rename category {} to {} in the card content #{}", oldName, newName,
            cardContentId);

        CardContent cardContent = cardContentDao.getCardContent(cardContentId);
        if (cardContent == null) {
            throw HttpErrorMessage.relatedObjectNotFoundError();
        }

        renameCategory(cardContent, oldName, newName);
    }

    // Note : the sub cards card type / card type reference are not changed. Should they ?

    /**
     * Rename the category in a card type / card type reference<br>
     * And do it also for the implementing cards as long as they are of the same project
     *
     * @param cardTypeOrRef the card type / card type reference (scope of the renaming)
     * @param projectId     the id of the project concerned (scope of the renaming)
     * @param oldName       the old name of the category
     * @param newName       the new name of the category
     */
    private void renameCategory(AbstractCardType cardTypeOrRef, Long projectId, String oldName,
        String newName) {
        cardTypeOrRef.getDirectAbstractResources().stream()
            .forEach(resourceOrRef -> renameCategoryIfMatch(resourceOrRef, oldName, newName));

        cardTypeOrRef.getImplementingCards().stream()
            .filter(card -> Objects.equals(projectId, card.getProject().getId()))
            .forEach(card -> renameCategory(card, oldName, newName));

        cardTypeOrRef.getReferences().stream()
            .forEach(cardRef -> renameCategory(cardRef, projectId, oldName, newName));
    }

    /**
     * Rename the category in a card<br>
     * And do it also for each card's variants
     *
     * @param card    the card (scope of the renaming)
     * @param oldName the old name of the category
     * @param newName the new name of the category
     */
    private void renameCategory(Card card, String oldName, String newName) {
        card.getDirectAbstractResources().stream()
            .forEach(resourceOrRef -> renameCategoryIfMatch(resourceOrRef, oldName, newName));

        card.getContentVariants().stream()
            .forEach(cardContent -> renameCategory(cardContent, oldName, newName));
    }

    /**
     * Rename the category in a card content<br>
     * And do it also for each sub cards
     *
     * @param cardContent the card content (scope of the renaming)
     * @param oldName     the old name of the category
     * @param newName     the new name of the category
     */
    private void renameCategory(CardContent cardContent, String oldName, String newName) {
        cardContent.getDirectAbstractResources().stream()
            .forEach(resourceOrRef -> renameCategoryIfMatch(resourceOrRef, oldName, newName));

        cardContent.getSubCards().stream().forEach(card -> renameCategory(card, oldName, newName));
    }

    // Note : a "CardPropagator" could be easily done with the methods here. See if useful

    /**
     * Replace the category of the resource if it matches the oldName
     *
     * @param resourceOrRef the resource or resource reference
     * @param oldName       the old name of the category
     * @param newName       the new name of the category
     */
    private void renameCategoryIfMatch(AbstractResource resourceOrRef, String oldName,
        String newName) {
        if (Objects.equals(resourceOrRef.getCategory(), oldName)) {
            if (StringUtils.isBlank(newName)) {
                resourceOrRef.setCategory(null);
            } else {
                resourceOrRef.setCategory(StringUtils.trim(newName));
            }
        }
    }

    // *********************************************************************************************
    // Links stuff
    // *********************************************************************************************

    /**
     * Get all sticky note links of which the given resource / resource reference is the source
     *
     * @param resourceOrRefId the id of the resource / resource reference
     *
     * @return all sticky note links linked to the resource / resource reference
     */
    public List<StickyNoteLink> getStickyNoteLinkAsSrc(Long resourceOrRefId) {
        logger.debug("get sticky note links where the abstract resource #{} is the source",
            resourceOrRefId);
        AbstractResource resource = resourceOrRefDao.findResourceOrRef(resourceOrRefId);
        if (resource == null) {
            throw HttpErrorMessage.relatedObjectNotFoundError();
        }
        return resource.getStickyNoteLinksAsSrc();
    }

    // *********************************************************************************************
    //
    // *********************************************************************************************

}<|MERGE_RESOLUTION|>--- conflicted
+++ resolved
@@ -382,11 +382,6 @@
             throw HttpErrorMessage.relatedObjectNotFoundError();
         }
 
-<<<<<<< HEAD
-=======
-        securityFacade.assertCanCreateResource(document, abstractCardType);
-
->>>>>>> f09cf60e
         Resource resource = Resource.initNewResource();
 
         resource.setAbstractCardType(abstractCardType);
@@ -509,7 +504,7 @@
      * Each child of the card type acquires a reference to the resource.
      *
      * @param cardTypeOrRef the card type or card type reference
-     * @param resource      the resource we are linking
+     * @param resource the resource we are linking
      */
     private void createResourceRefForChildren(AbstractCardType cardTypeOrRef,
         AbstractResource resource) {
