--- conflicted
+++ resolved
@@ -16,12 +16,9 @@
 import ch.colabproject.colab.api.model.link.StickyNoteSourceable;
 import ch.colabproject.colab.api.model.project.Project;
 import ch.colabproject.colab.api.model.tools.EntityHelper;
-<<<<<<< HEAD
 import ch.colabproject.colab.api.model.tracking.Tracking;
 import ch.colabproject.colab.api.security.permissions.Conditions;
-=======
 import ch.colabproject.colab.api.ws.channel.WebsocketChannel;
->>>>>>> f09cf60e
 import ch.colabproject.colab.generator.model.tools.PolymorphicDeserializer;
 import java.util.ArrayList;
 import java.util.List;
@@ -377,23 +374,7 @@
         }
     }
 
-<<<<<<< HEAD
-//    @Override
-//    public Set<WebsocketChannel> getChannels() {
-//        if (this.abstractCardType != null) {
-//            // the abstract resource is linked to a card type / card type reference
-//            return this.abstractCardType.getChannels();
-//        } else if (this.card != null) {
-//            // the abstract resource is linked to a card
-//            return this.card.getChannels();
-//        } else if (this.cardContent != null) {
-//            // the abstract resource is linked to a card content
-//            return this.cardContent.getChannels();
-//        } else {
-//            // such an orphan shouldn't exist...
-//            return Set.of();
-//        }
-//    }
+
     @JsonbTransient
     @Override
     public Conditions.Condition getReadCondition() {
@@ -409,7 +390,10 @@
         } else {
             // such an orphan shouldn't exist...
             return Conditions.alwaysTrue;
-=======
+        }
+    }
+
+
     /**
      * Get the project this content belongs to
      *
@@ -429,12 +413,10 @@
         } else {
             // such an orphan shouldn't exist...
             return null;
->>>>>>> f09cf60e
-        }
-    }
-
-    @Override
-<<<<<<< HEAD
+        }
+    }
+
+    @Override
     public Conditions.Condition getUpdateCondition() {
         if (this.abstractCardType != null) {
             // the abstract resource is linked to a card type / card type reference
@@ -448,7 +430,10 @@
         } else {
             // such an orphan shouldn't exist...
             return Conditions.alwaysTrue;
-=======
+        }
+    }
+
+
     public Set<WebsocketChannel> getChannels() {
         if (this.abstractCardType != null) {
             // the abstract resource is linked to a card type / card type reference
@@ -462,7 +447,6 @@
         } else {
             // such an orphan shouldn't exist...
             return Set.of();
->>>>>>> f09cf60e
         }
     }
 
