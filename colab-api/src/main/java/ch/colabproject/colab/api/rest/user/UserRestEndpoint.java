--- conflicted
+++ resolved
@@ -225,11 +225,7 @@
     }
 
     /**
-<<<<<<< HEAD
-     * Update user. Only fields which are editable by users will be impacted...
-=======
      * Update user. Only fields which are editable by users will be impacted.
->>>>>>> 3aca073b
      *
      * @param user user to update
      *
