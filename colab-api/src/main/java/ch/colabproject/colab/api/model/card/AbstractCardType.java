/*
 * The coLAB project
 * Copyright (C) 2021 AlbaSim, MEI, HEIG-VD, HES-SO
 *
 * Licensed under the MIT License
 */
package ch.colabproject.colab.api.model.card;

import ch.colabproject.colab.api.exceptions.ColabMergeException;
import ch.colabproject.colab.api.model.ColabEntity;
import ch.colabproject.colab.api.model.WithWebsocketChannels;
import ch.colabproject.colab.api.model.document.AbstractResource;
import ch.colabproject.colab.api.model.project.Project;
import ch.colabproject.colab.api.model.tools.EntityHelper;
import ch.colabproject.colab.api.model.user.User;
import ch.colabproject.colab.api.ws.channel.AdminChannel;
import ch.colabproject.colab.api.ws.channel.BroadcastChannel;
import ch.colabproject.colab.api.ws.channel.ProjectContentChannel;
import ch.colabproject.colab.api.ws.channel.WebsocketChannel;
import ch.colabproject.colab.generator.model.tools.PolymorphicDeserializer;
import java.util.ArrayList;
<<<<<<< HEAD
import java.util.HashSet;
import java.util.List;
import java.util.Set;
=======
import java.util.List;
>>>>>>> 5eee50ca
import javax.json.bind.annotation.JsonbTransient;
import javax.json.bind.annotation.JsonbTypeDeserializer;
import javax.persistence.CascadeType;
import javax.persistence.Entity;
import javax.persistence.GeneratedValue;
import javax.persistence.GenerationType;
import javax.persistence.Id;
import javax.persistence.Inheritance;
import javax.persistence.InheritanceType;
import javax.persistence.ManyToOne;
import javax.persistence.OneToMany;
<<<<<<< HEAD
import javax.persistence.PostLoad;
=======
>>>>>>> 5eee50ca
import javax.persistence.Transient;

/**
 * Abstract Card type
 *
 * @author maxence
 */
@Entity
@Inheritance(strategy = InheritanceType.JOINED)
@JsonbTypeDeserializer(PolymorphicDeserializer.class)
public abstract class AbstractCardType implements ColabEntity, WithWebsocketChannels {

    private static final long serialVersionUID = 1L;

    // ---------------------------------------------------------------------------------------------
    // fields
    // ---------------------------------------------------------------------------------------------
    /**
     * CardType ID
     */
    @Id
    @GeneratedValue(strategy = GenerationType.IDENTITY)
    private Long id;

    /**
     * The project it belongs to
     */
    @ManyToOne
    @JsonbTransient
    private Project project;

    /**
     * The id of the project (serialization sugar)
     */
    @Transient
    private Long projectId;

    /**
     * Is this type available to other projects?
     */
    private boolean published;

    /**
     * published state on load
     */
    @Transient
    private boolean initialPublished;

    /**
     * Is this type deprecated? A deprecated type should not be used by new projects.
     */
    private boolean deprecated;

    /**
<<<<<<< HEAD
     * List of references to this type
     */
    @JsonbTransient
    @OneToMany(mappedBy = "abstractCardType", cascade = CascadeType.ALL)
    private List<CardTypeRef> references = new ArrayList<>();
=======
     * The list of all cards implementing this card definition
     */
    @OneToMany(mappedBy = "cardType", cascade = CascadeType.ALL)
    @JsonbTransient
    private List<Card> implementingCards = new ArrayList<>();

    /**
     * The list of abstract resources directly linked to this card definition
     */
    @OneToMany(mappedBy = "abstractCardType", cascade = CascadeType.ALL)
    @JsonbTransient
    private List<AbstractResource> directAbstractResources = new ArrayList<>();

>>>>>>> 5eee50ca

    // ---------------------------------------------------------------------------------------------
    // getters and setters
    // ---------------------------------------------------------------------------------------------
    /**
     * @return the cardType ID
     */
    @Override
    public Long getId() {
        return id;
    }

    /**
     * @param id the cardType ID
     */
    public void setId(Long id) {
        this.id = id;
    }

    /**
     * @return the project it belongs to
     */
    public Project getProject() {
        return project;
    }

    /**
     * @param project the project it belongs to
     */
    public void setProject(Project project) {
        this.project = project;
    }

    /**
     * get the project id. To be sent to client
     *
     * @return id of the project or null
     */
    public Long getProjectId() {
        if (this.project != null) {
            return this.project.getId();
        } else {
            return projectId;
        }
    }

    /**
     * set the project id. For serialization only
     *
     * @param id the id of the project
     */
    public void setProjectId(Long id) {
        this.projectId = id;
    }

    /**
     * Get the value of published
     *
     * @return the value of published
     */
    public boolean isPublished() {
        return published;
    }

    /**
     * Set the value of published
     *
     * @param published new value of published
     */
    public void setPublished(boolean published) {
        this.published = published;
    }

    /**
     * Get the value of deprecated
     *
     * @return the value of deprecated
     */
    public boolean isDeprecated() {
        return deprecated;
    }

    /**
     * Set the value of deprecated
     *
     * @param deprecated new value of deprecated
     */
    public void setDeprecated(boolean deprecated) {
        this.deprecated = deprecated;
    }

    /**
<<<<<<< HEAD
     * Get references
=======
     * @return the list of all cards implementing this card definition
     */
    public List<Card> getImplementingCards() {
        return implementingCards;
    }

    /**
     * @param implementingCards the list of all cards implementing this card definition
     */
    public void setImplementingCards(List<Card> implementingCards) {
        this.implementingCards = implementingCards;
    }

    /**
     * @return the list of abstract resources directly linked to this card definition
     */
    public List<AbstractResource> getDirectAbstractResources() {
        return directAbstractResources;
    }

    /**
     * @param abstractResources the list of abstract resources directly linked to this card
     *                          definition
     */
    public void setDirectAbstractResources(List<AbstractResource> abstractResources) {
        this.directAbstractResources = abstractResources;
    }

    /**
     * Resolve to concrete CardType
>>>>>>> 5eee50ca
     *
     * @return list of references
     */
    public List<CardTypeRef> getReferences() {
        return references;
    }

    /**
     * Set the list of references
     *
     * @param references list of references
     */
    public void setReferences(List<CardTypeRef> references) {
        this.references = references;
    }

    // ---------------------------------------------------------------------------------------------
    // concerning the whole class
    // ---------------------------------------------------------------------------------------------
    /**
     * Resolve to concrete CardType
     *
     * @return the effective cardType
     */
    public abstract CardType resolve();

    /**
     * Resolve to concrete type and return all transitive references too.
     *
     * @return concrete type and transitive references
     */
    public abstract List<AbstractCardType> expand();

    /**
     * JPA post-load callback. Used to keep trace of the initial value of the <code>published</code>
     * field.
     */
    @PostLoad
    public void postLoad() {
        // keep trace of modification
        this.initialPublished = this.published;
    }

    @Override
    public Set<WebsocketChannel> getChannels() {
        Set<WebsocketChannel> channels = new HashSet<>();

        // should propagate data if the type is published or if it has just been unpublished
        boolean isOrWasPublished = this.isPublished() || this.initialPublished;

        if (this.getProject() != null) {
            // this type belongs to a specific project
            // first, everyone who is editing the project shall receive updates
            channels.add(ProjectContentChannel.build(this.getProject()));

            // then, the type must be propagated to all projects which reference it
            this.references.forEach(ref -> {
                channels.addAll(ref.getChannels());
            });

            if (isOrWasPublished) {
                // eventually, published types are availaible to each project members dependless
                // the project they're editing
                this.getProject().getTeamMembers().forEach(member -> {
                    User user = member.getUser();
                    if (user != null) {
                        channels.addAll(user.getChannels());
                    }
                });
            }
        } else {
            //This is a global type
            if (isOrWasPublished) {
                // As the type is published, everyone may use this type -> broadcast
                channels.add(BroadcastChannel.build());
            } else {
                // Not published type are only available to admin
                channels.add(new AdminChannel());
            }
        }

        return channels;
    }

    @Override
    public void merge(ColabEntity other) throws ColabMergeException {
        if (other instanceof AbstractCardType) {
            AbstractCardType o = (AbstractCardType) other;
            this.setDeprecated(o.isDeprecated());
            this.setPublished(o.isPublished());
        } else {
            throw new ColabMergeException(this, other);
        }
    }

    @Override
    public int hashCode() {
        return EntityHelper.hashCode(this);
    }

    @Override
    @SuppressWarnings("EqualsWhichDoesntCheckParameterClass")
    public boolean equals(Object obj) {
        return EntityHelper.equals(this, obj);
    }
}<|MERGE_RESOLUTION|>--- conflicted
+++ resolved
@@ -19,13 +19,9 @@
 import ch.colabproject.colab.api.ws.channel.WebsocketChannel;
 import ch.colabproject.colab.generator.model.tools.PolymorphicDeserializer;
 import java.util.ArrayList;
-<<<<<<< HEAD
 import java.util.HashSet;
 import java.util.List;
 import java.util.Set;
-=======
-import java.util.List;
->>>>>>> 5eee50ca
 import javax.json.bind.annotation.JsonbTransient;
 import javax.json.bind.annotation.JsonbTypeDeserializer;
 import javax.persistence.CascadeType;
@@ -37,10 +33,7 @@
 import javax.persistence.InheritanceType;
 import javax.persistence.ManyToOne;
 import javax.persistence.OneToMany;
-<<<<<<< HEAD
 import javax.persistence.PostLoad;
-=======
->>>>>>> 5eee50ca
 import javax.persistence.Transient;
 
 /**
@@ -95,13 +88,13 @@
     private boolean deprecated;
 
     /**
-<<<<<<< HEAD
      * List of references to this type
      */
     @JsonbTransient
     @OneToMany(mappedBy = "abstractCardType", cascade = CascadeType.ALL)
     private List<CardTypeRef> references = new ArrayList<>();
-=======
+
+    /**
      * The list of all cards implementing this card definition
      */
     @OneToMany(mappedBy = "cardType", cascade = CascadeType.ALL)
@@ -114,8 +107,6 @@
     @OneToMany(mappedBy = "abstractCardType", cascade = CascadeType.ALL)
     @JsonbTransient
     private List<AbstractResource> directAbstractResources = new ArrayList<>();
-
->>>>>>> 5eee50ca
 
     // ---------------------------------------------------------------------------------------------
     // getters and setters
@@ -208,9 +199,6 @@
     }
 
     /**
-<<<<<<< HEAD
-     * Get references
-=======
      * @return the list of all cards implementing this card definition
      */
     public List<Card> getImplementingCards() {
@@ -241,7 +229,7 @@
 
     /**
      * Resolve to concrete CardType
->>>>>>> 5eee50ca
+     * Get references
      *
      * @return list of references
      */
