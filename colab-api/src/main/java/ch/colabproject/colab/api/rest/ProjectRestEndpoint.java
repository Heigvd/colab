/*
 * The coLAB project
 * Copyright (C) 2021 AlbaSim, MEI, HEIG-VD, HES-SO
 *
 * Licensed under the MIT License
 */
package ch.colabproject.colab.api.rest;

import ch.colabproject.colab.api.ejb.ProjectFacade;
import ch.colabproject.colab.api.exceptions.ColabMergeException;
import ch.colabproject.colab.api.model.card.AbstractCardType;
import ch.colabproject.colab.api.model.project.Project;
import ch.colabproject.colab.api.model.team.TeamMember;
import ch.colabproject.colab.api.persistence.project.ProjectDao;
import ch.colabproject.colab.generator.model.annotations.AdminResource;
import ch.colabproject.colab.generator.model.annotations.AuthenticationRequired;
import java.util.List;
import java.util.Set;
import javax.inject.Inject;
import javax.ws.rs.Consumes;
import javax.ws.rs.DELETE;
import javax.ws.rs.GET;
import javax.ws.rs.POST;
import javax.ws.rs.PUT;
import javax.ws.rs.Path;
import javax.ws.rs.PathParam;
import javax.ws.rs.Produces;
import javax.ws.rs.core.MediaType;
import org.slf4j.Logger;
import org.slf4j.LoggerFactory;

/**
 * REST Project controller
 *
 * @author maxence
 */
@Path("projects")
@Consumes(MediaType.APPLICATION_JSON)
@Produces(MediaType.APPLICATION_JSON)
@AuthenticationRequired
public class ProjectRestEndpoint {

    /** logger */
    private static final Logger logger = LoggerFactory.getLogger(ProjectRestEndpoint.class);

    /**
     * The Project business logic
     */
    @Inject
    private ProjectFacade projectFacade;

    /**
     * The Project DAO
     */
    @Inject
    private ProjectDao projectDao;

    /**
     * Retrieve the list of all projects. This is available to admin only
     *
     * @return all known project
     */
    @GET
    @AdminResource
    public List<Project> getAllProjects() {
        logger.debug("Get all projects");
        return projectDao.getAllProject();
    }

    /**
     * Get all projects the current user is member of
     *
     * @return list of projects
     */
    @GET
    @Path("MyOwn")
    public List<Project> getUserProjects() {
        logger.debug("Get user projects");
        return projectFacade.getCurrentUserProject();
    }

    /**
     * Get project identified by the given id.
     *
     * @param id id of the project to fetch
     *
     * @return the project or null
     */
    @GET
    @Path("/{id}")
    public Project getProject(@PathParam("id") Long id) {
        logger.debug("Get project #{}", id);
        return projectDao.getProject(id);
    }

    /**
     * Create a new project and register current user as a member.
     *
     * @param project the project to persist
     *
     * @return id of the persisted new project
     */
    @POST
    public Long createProject(Project project) {
        logger.debug("Create project {}", project);
        return projectFacade.createNewProject(project).getId();
    }

    /**
     * Save changes to database.
     *
     * @param project project to update
     *
     * @throws ColabMergeException if the merge is not possible
     */
    @PUT
    public void updateProject(Project project) throws ColabMergeException {
        logger.debug("Update project {}", project);
        projectDao.updateProject(project);
    }

    /**
     * Permanently delete a project.
     *
     * @param id id of the project to delete
     */
    @DELETE
    @Path("/{id}")
    public void deleteProject(@PathParam("id") Long id) {
        logger.debug("Delete project #{}", id);
        projectDao.deleteProject(id);
    }

    /**
     * Get all members of the project teams.
     *
     * @param id id of the project
     *
     * @return list of members
     */
    @GET
    @Path("{id}/Members")
    public List<TeamMember> getMembers(@PathParam("id") Long id) {
        logger.debug("Get project #{} members", id);
        return projectFacade.getTeamMembers(id);
    }

    /**
     * Send invitation to someone.
     *
     * @param projectId id of the project
     * @param email     recipient address
     */
    @POST
    @Path("Invite/{projectId: [0-9]+}/{email}")
    public void inviteSomeone(@PathParam("projectId") Long projectId,
        @PathParam("email") String email) {
        logger.debug("Invite {} to joint project #{}", email, projectId);
        projectFacade.invite(projectId, email);
    }

    /**
     * Get all card types belonging to a project
     *
     * @param id ID of the project the card types belong to
     *
     * @return the card types linked to the project
     */
    @GET
    @Path("{id}/CardTypes")
<<<<<<< HEAD
    public Set<AbstractCardType> getCardTypesOfProject(@PathParam("id") Long id) {
        logger.debug("Get project #{} card definitions", id);
=======
    public List<AbstractCardType> getCardTypesOfProject(@PathParam("id") Long id) {
        logger.debug("Get project #{} card types", id);
>>>>>>> a8af5a72
        return projectFacade.getCardTypes(id);
    }
}<|MERGE_RESOLUTION|>--- conflicted
+++ resolved
@@ -168,13 +168,8 @@
      */
     @GET
     @Path("{id}/CardTypes")
-<<<<<<< HEAD
     public Set<AbstractCardType> getCardTypesOfProject(@PathParam("id") Long id) {
-        logger.debug("Get project #{} card definitions", id);
-=======
-    public List<AbstractCardType> getCardTypesOfProject(@PathParam("id") Long id) {
         logger.debug("Get project #{} card types", id);
->>>>>>> a8af5a72
         return projectFacade.getCardTypes(id);
     }
 }