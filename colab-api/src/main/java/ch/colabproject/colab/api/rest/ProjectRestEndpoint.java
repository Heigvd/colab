/*
 * The coLAB project
 * Copyright (C) 2021 AlbaSim, MEI, HEIG-VD, HES-SO
 *
 * Licensed under the MIT License
 */
package ch.colabproject.colab.api.rest;

import ch.colabproject.colab.api.ejb.ProjectFacade;
import ch.colabproject.colab.api.ejb.TeamFacade;
import ch.colabproject.colab.api.exceptions.ColabMergeException;
import ch.colabproject.colab.api.model.card.AbstractCardType;
import ch.colabproject.colab.api.model.card.Card;
import ch.colabproject.colab.api.model.card.CardContent;
import ch.colabproject.colab.api.model.link.ActivityFlowLink;
import ch.colabproject.colab.api.model.project.Project;
import ch.colabproject.colab.api.model.team.TeamMember;
<<<<<<< HEAD
import ch.colabproject.colab.api.persistence.jpa.project.ProjectDao;
=======
import ch.colabproject.colab.api.model.team.TeamRole;
import ch.colabproject.colab.api.persistence.project.ProjectDao;
>>>>>>> 7c321011
import ch.colabproject.colab.generator.model.annotations.AdminResource;
import ch.colabproject.colab.generator.model.annotations.AuthenticationRequired;
import java.io.InputStream;
import java.util.List;
import java.util.Set;
import javax.inject.Inject;
import javax.ws.rs.Consumes;
import javax.ws.rs.DELETE;
import javax.ws.rs.GET;
import javax.ws.rs.POST;
import javax.ws.rs.PUT;
import javax.ws.rs.Path;
import javax.ws.rs.PathParam;
import javax.ws.rs.Produces;
import javax.ws.rs.core.MediaType;
import org.glassfish.jersey.media.multipart.FormDataContentDisposition;
import org.glassfish.jersey.media.multipart.FormDataParam;
import org.slf4j.Logger;
import org.slf4j.LoggerFactory;

/**
 * REST Project controller
 *
 * @author maxence
 */
@Path("projects")
@Consumes(MediaType.APPLICATION_JSON)
@Produces(MediaType.APPLICATION_JSON)
@AuthenticationRequired
public class ProjectRestEndpoint {

    /** logger */
    private static final Logger logger = LoggerFactory.getLogger(ProjectRestEndpoint.class);

    /**
     * The Project business logic
     */
    @Inject
    private ProjectFacade projectFacade;

    /** TeamMembers and roles management */
    @Inject
    private TeamFacade teamFacade;

    /**
     * The Project DAO
     */
    @Inject
    private ProjectDao projectDao;

    /**
     * Retrieve the list of all projects. This is available to admin only
     *
     * @return all known project
     */
    @GET
    @AdminResource
    public List<Project> getAllProjects() {
        logger.debug("Get all projects");
        return projectDao.getAllProject();
    }

    /**
     * Get all projects the current user is member of
     *
     * @return list of projects
     */
    @GET
    @Path("MyOwn")
    public List<Project> getUserProjects() {
        logger.debug("Get user projects");
        return projectFacade.findProjectsOfCurrentUser();
    }

    /**
     * Get project identified by the given id.
     *
     * @param id id of the project to fetch
     *
     * @return the project or null
     */
    @GET
    @Path("/{id}")
    public Project getProject(@PathParam("id") Long id) {
        logger.debug("Get project #{}", id);
        return projectDao.getProject(id);
    }

    /**
     * Create a new project and register current user as a member.
     *
     * @param project the project to persist
     *
     * @return id of the persisted new project
     */
    @POST
    public Long createProject(Project project) {
        logger.debug("Create project {}", project);
        return projectFacade.createProject(project).getId();
    }

    /**
     * Save changes to database.
     *
     * @param project project to update
     *
     * @throws ColabMergeException if the merge is not possible
     */
    @PUT
    public void updateProject(Project project) throws ColabMergeException {
        logger.debug("Update project {}", project);
        projectDao.updateProject(project);
    }

    /**
     * Permanently delete a project.
     *
     * @param id id of the project to delete
     */
    @DELETE
    @Path("/{id}")
    public void deleteProject(@PathParam("id") Long id) {
        logger.debug("Delete project #{}", id);
        projectDao.deleteProject(id);
    }

    /**
     * Get the root card of the project
     *
     * @param projectId the id of the project
     *
     * @return the matching card
     */
    @GET
    @Path("{projectId}/RootCard")
    public Card getRootCardOfProject(@PathParam("projectId") Long projectId) {
        logger.debug("get the root card of the project #{}", projectId);
        return projectFacade.getRootCard(projectId);
    }

    /**
     * Get all members of the project teams.
     *
     * @param id id of the project
     *
     * @return list of members
     */
    @GET
    @Path("{id}/Members")
    public List<TeamMember> getMembers(@PathParam("id") Long id) {
        logger.debug("Get project #{} members", id);
        return teamFacade.getTeamMembers(id);
    }

    /**
     * Get all roles defined in a project
     *
     * @param projectId projectId of the project
     *
     * @return list of roles
     */
    @GET
    @Path("{projectId: [0-9]+}/roles")
    public List<TeamRole> getRoles(@PathParam("projectId") Long projectId) {
        logger.debug("Get project #{} members", projectId);
        return teamFacade.getProjectRoles(projectId);
    }

    /**
     * Get all card types belonging to a project
     *
     * @param id ID of the project the card types belong to
     *
     * @return the card types linked to the project
     */
    @GET
    @Path("{id}/CardTypes")
    public Set<AbstractCardType> getCardTypesOfProject(@PathParam("id") Long id) {
        logger.debug("Get project #{} card types", id);
        return projectFacade.getCardTypes(id);
    }

    /**
     * Get all cards belonging to a project
     *
     * @param id ID of the project the cards belong to
     *
     * @return the cards linked to the project
     */
    @GET
    @Path("{id}/Cards")
    public Set<Card> getCardsOfProject(@PathParam("id") Long id) {
        logger.debug("Get project #{} cards", id);
        return projectFacade.getCards(id);
    }

    /**
     * Get all cardContents belonging to a project
     *
     * @param id ID of the project the cardContents belong to
     *
     * @return the cardContents linked to the project
     */
    @GET
    @Path("{id}/CardContents")
    public Set<CardContent> getCardContentsOfProject(@PathParam("id") Long id) {
        logger.debug("Get project #{} cardContents", id);
        return projectFacade.getCardContents(id);
    }

    /**
     * Get all activityflowlinks belonging to a project
     *
     * @param id ID of the project activityflowlinks belong to
     *
     * @return all activityFlowLinks linked to the project
     */
    @GET
    @Path("{id}/ActivityFlowLink")
    public Set<ActivityFlowLink> getActivityFlowLinks(@PathParam("id") Long id) {
        logger.debug("Get project #{} activityflowlinks", id);
        return projectFacade.getActivityFlowLinks(id);
    }

//    /**
//     * TODO delete
//     *
//     * @param file    the file
//     * @param details some details
//     *
//     * @return some random data
//     */
//    @POST
//    @Consumes(MediaType.MULTIPART_FORM_DATA)
//    public String postFile(
//        @FormDataParam("file") InputStream file,
//        @FormDataParam("file") FormDataContentDisposition details) {
//        return "Salut";
//    }

    /**
     * Dummy method for test purpose only. Should be deleted ASAP
     *
     * @param id      id of the project
     * @param name    name of the file
     * @param content new content of the file
     *
     * @return the saved content
     */
    @GET
    @Path("{id}/TouchFile/{name}/{content}")
    @Produces(MediaType.TEXT_PLAIN)
    public String touchFile(
        @PathParam("id") Long id,
        @PathParam("name") String name,
        @PathParam("content") String content) {
        return projectFacade.touchFile(id, name, content);
    }

//    /**
//     * Get file content
//     *
//     * @param id   id of the project
//     * @param name name of the file
//     *
//     * @return file content
//     */
//    @GET
//    @Path("{id}/GetFile/{name}")
//    @Produces(MediaType.TEXT_PLAIN)
//    public String getFileContent(
//        @PathParam("id") Long id,
//        @PathParam("name") String name) {
//        return projectFacade.getFile(id, name);
//    }
}<|MERGE_RESOLUTION|>--- conflicted
+++ resolved
@@ -15,15 +15,10 @@
 import ch.colabproject.colab.api.model.link.ActivityFlowLink;
 import ch.colabproject.colab.api.model.project.Project;
 import ch.colabproject.colab.api.model.team.TeamMember;
-<<<<<<< HEAD
+import ch.colabproject.colab.api.model.team.TeamRole;
 import ch.colabproject.colab.api.persistence.jpa.project.ProjectDao;
-=======
-import ch.colabproject.colab.api.model.team.TeamRole;
-import ch.colabproject.colab.api.persistence.project.ProjectDao;
->>>>>>> 7c321011
 import ch.colabproject.colab.generator.model.annotations.AdminResource;
 import ch.colabproject.colab.generator.model.annotations.AuthenticationRequired;
-import java.io.InputStream;
 import java.util.List;
 import java.util.Set;
 import javax.inject.Inject;
@@ -36,8 +31,6 @@
 import javax.ws.rs.PathParam;
 import javax.ws.rs.Produces;
 import javax.ws.rs.core.MediaType;
-import org.glassfish.jersey.media.multipart.FormDataContentDisposition;
-import org.glassfish.jersey.media.multipart.FormDataParam;
 import org.slf4j.Logger;
 import org.slf4j.LoggerFactory;
 
@@ -245,55 +238,4 @@
         return projectFacade.getActivityFlowLinks(id);
     }
 
-//    /**
-//     * TODO delete
-//     *
-//     * @param file    the file
-//     * @param details some details
-//     *
-//     * @return some random data
-//     */
-//    @POST
-//    @Consumes(MediaType.MULTIPART_FORM_DATA)
-//    public String postFile(
-//        @FormDataParam("file") InputStream file,
-//        @FormDataParam("file") FormDataContentDisposition details) {
-//        return "Salut";
-//    }
-
-    /**
-     * Dummy method for test purpose only. Should be deleted ASAP
-     *
-     * @param id      id of the project
-     * @param name    name of the file
-     * @param content new content of the file
-     *
-     * @return the saved content
-     */
-    @GET
-    @Path("{id}/TouchFile/{name}/{content}")
-    @Produces(MediaType.TEXT_PLAIN)
-    public String touchFile(
-        @PathParam("id") Long id,
-        @PathParam("name") String name,
-        @PathParam("content") String content) {
-        return projectFacade.touchFile(id, name, content);
-    }
-
-//    /**
-//     * Get file content
-//     *
-//     * @param id   id of the project
-//     * @param name name of the file
-//     *
-//     * @return file content
-//     */
-//    @GET
-//    @Path("{id}/GetFile/{name}")
-//    @Produces(MediaType.TEXT_PLAIN)
-//    public String getFileContent(
-//        @PathParam("id") Long id,
-//        @PathParam("name") String name) {
-//        return projectFacade.getFile(id, name);
-//    }
 }