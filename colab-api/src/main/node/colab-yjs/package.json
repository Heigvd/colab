--- conflicted
+++ resolved
@@ -16,15 +16,9 @@
     "@types/lodash": "^4.14.191",
     "@types/node": "^18.15.11",
     "@types/ws": "^8.5.4",
-<<<<<<< HEAD
     "nodemon": "^3.0.1",
     "prettier": "^3.0.3",
     "prettier-plugin-organize-imports": "^3.2.3",
-=======
-    "nodemon": "^2.0.21",
-    "prettier": "^2.8.7",
-    "prettier-plugin-organize-imports": "^3.2.2",
->>>>>>> 4cbdbb46
     "ts-node": "^10.9.1",
     "typescript": "^4.9.5"
   },
