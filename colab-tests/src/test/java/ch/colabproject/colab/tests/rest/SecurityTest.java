--- conflicted
+++ resolved
@@ -55,14 +55,13 @@
             client.cardEndpoint.getAllCards();
         });
         TestHelper.assertThrows(HttpErrorMessage.MessageCode.ACCESS_DENIED, () -> {
-<<<<<<< HEAD
-            client.cardContentEndpoint.getAllCardContents();
-=======
             client.documentRestEndPoint.getAllDocuments();
         });
         TestHelper.assertThrows(HttpErrorMessage.MessageCode.ACCESS_DENIED, () -> {
-            client.userController.grantAdminRight(1l);
->>>>>>> fcc0f220
+            client.cardContentEndpoint.getAllCardContents();
+        });
+        TestHelper.assertThrows(HttpErrorMessage.MessageCode.ACCESS_DENIED, () -> {
+            client.userEndpoint.grantAdminRight(1l);
         });
         TestHelper.assertThrows(HttpErrorMessage.MessageCode.ACCESS_DENIED, () -> {
             client.userEndpoint.grantAdminRight(1l);
