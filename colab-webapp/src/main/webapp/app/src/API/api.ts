--- conflicted
+++ resolved
@@ -22,17 +22,11 @@
   HierarchicalPosition,
   InvolvementLevel,
   Project,
-<<<<<<< HEAD
-  SignUpInfo,
-  TeamRole,
-  // StickyNoteLink,
-=======
   Resource,
   ResourceRef,
-  Role,
+  TeamRole,
   SignUpInfo,
   StickyNoteLink,
->>>>>>> f09cf60e
   User,
   WsSessionIdentifier,
 } from 'colab-rest-client';
@@ -795,8 +789,6 @@
   async (cardId: number) => {
     return await restClient.CardRestEndpoint.getStickyNoteLinksAsDest(cardId);
   },
-<<<<<<< HEAD
-=======
 );
 
 export const createStickyNote = createAsyncThunk(
@@ -820,5 +812,4 @@
       return await restClient.StickyNoteLinkRestEndpoint.deleteLink(stickyNote.id);
     }
   },
->>>>>>> f09cf60e
 );