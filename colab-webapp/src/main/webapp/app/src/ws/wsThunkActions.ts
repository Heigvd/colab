/*
 * The coLAB project
 * Copyright (C) 2021 AlbaSim, MEI, HEIG-VD, HES-SO
 *
 * Licensed under the MIT License
 */

import { createAsyncThunk } from '@reduxjs/toolkit';
import {
  AbstractCardType,
<<<<<<< HEAD
  AccessControl,
=======
  AbstractResource,
>>>>>>> f09cf60e
  Account,
  Block,
  Card,
  CardContent,
  Change,
  Document,
  entityIs,
  IndexEntry,
  Project,
  StickyNoteLink,
  TeamMember,
  TeamRole,
  TypeMap,
  User,
  WsUpdateMessage,
} from 'colab-rest-client';
import { checkUnreachable } from '../helper';
import getLogger from '../logger';
import { ColabError } from '../store/error';

const logger = getLogger('WebSockets');

/**
 * Does the given index entry represent the given type ?
 */
const indexEntryIs = <T extends keyof TypeMap>(entry: IndexEntry, klass: T) => {
  return entityIs({ '@class': entry.type, id: entry.id }, klass);
};

interface Updates<T> {
  updated: T[];
  deleted: IndexEntry[];
}

interface EntityBag {
<<<<<<< HEAD
  projects: Updates<Project>;
  members: Updates<TeamMember>;
  roles: Updates<TeamRole>;
  cards: Updates<Card>;
  acl: Updates<AccessControl>;
=======
  accounts: Updates<Account>;
  blocks: Updates<Block>;
  cards: Updates<Card>;
  changes: Updates<Change>;
>>>>>>> f09cf60e
  contents: Updates<CardContent>;
  documents: Updates<Document>;
  members: Updates<TeamMember>;
  projects: Updates<Project>;
  resources: Updates<AbstractResource>;
  roles: Updates<Role>;
  stickynotelinks: Updates<StickyNoteLink>;
  types: Updates<AbstractCardType>;
  users: Updates<User>;
  errors: ColabError[];
}

function createBag(): EntityBag {
  return {
    accounts: { updated: [], deleted: [] },
    blocks: { updated: [], deleted: [] },
    cards: { updated: [], deleted: [] },
<<<<<<< HEAD
    acl: { updated: [], deleted: [] },
=======
    changes: { updated: [], deleted: [] },
>>>>>>> f09cf60e
    contents: { updated: [], deleted: [] },
    documents: { updated: [], deleted: [] },
<<<<<<< HEAD
    blocks: { updated: [], deleted: [] },
    stickynotelinks: { updated: [], deleted: [] },
=======
    members: { updated: [], deleted: [] },
    projects: { updated: [], deleted: [] },
    resources: { updated: [], deleted: [] },
    roles: { updated: [], deleted: [] },
    stickynotelinks: { updated: [], deleted: [] },
    types: { updated: [], deleted: [] },
>>>>>>> f09cf60e
    users: { updated: [], deleted: [] },
    errors: [],
  };
}

export const processMessage = createAsyncThunk(
  'websocket/processUpdate',
  async (event: WsUpdateMessage) => {
    const bag = createBag();
    logger.info('Delete: ', event.deleted);
    for (const item of event.deleted) {
      if (indexEntryIs(item, 'Account')) {
        bag.accounts.deleted.push(item);
      } else if (indexEntryIs(item, 'Block')) {
        bag.blocks.deleted.push(item);
      } else if (indexEntryIs(item, 'Card')) {
        bag.cards.deleted.push(item);
      } else if (indexEntryIs(item, 'Change')) {
        bag.changes.deleted.push(item);
      } else if (indexEntryIs(item, 'CardContent')) {
        bag.contents.deleted.push(item);
      } else if (indexEntryIs(item, 'Document')) {
        bag.documents.deleted.push(item);
      } else if (indexEntryIs(item, 'TeamMember')) {
        bag.members.deleted.push(item);
<<<<<<< HEAD
      } else if (indexEntryIs(item, 'TeamRole')) {
        bag.roles.deleted.push(item);
      } else if (indexEntryIs(item, 'AccessControl')) {
        bag.acl.deleted.push(item);
      } else if (indexEntryIs(item, 'Card')) {
        bag.cards.deleted.push(item);
=======
      } else if (indexEntryIs(item, 'Project')) {
        bag.projects.deleted.push(item);
      } else if (indexEntryIs(item, 'AbstractResource')) {
        bag.resources.deleted.push(item);
      } else if (indexEntryIs(item, 'Role')) {
        bag.roles.deleted.push(item);
      } else if (indexEntryIs(item, 'StickyNoteLink')) {
        bag.stickynotelinks.deleted.push(item);
>>>>>>> f09cf60e
      } else if (indexEntryIs(item, 'AbstractCardType')) {
        bag.types.deleted.push(item);
      } else if (indexEntryIs(item, 'User')) {
        bag.users.deleted.push(item);
      } else {
        bag.errors.push({
          status: 'OPEN',
          error: `Unhandled deleted entity: ${item.type}#${item.id}`,
        });
      }
    }

    logger.info('Update: ', event.updated);
    for (const item of event.updated) {
<<<<<<< HEAD
      if (entityIs(item, 'Project')) {
        bag.projects.updated.push(item);
      } else if (entityIs(item, 'TeamMember')) {
        bag.members.updated.push(item);
      } else if (entityIs(item, 'TeamRole')) {
        bag.roles.updated.push(item);
      } else if (entityIs(item, 'AccessControl')) {
        bag.acl.updated.push(item);
=======
      if (entityIs(item, 'Account')) {
        bag.accounts.updated.push(item);
      } else if (entityIs(item, 'Block')) {
        bag.blocks.updated.push(item);
>>>>>>> f09cf60e
      } else if (entityIs(item, 'Card')) {
        bag.cards.updated.push(item);
      } else if (entityIs(item, 'Change')) {
        bag.changes.updated.push(item);
      } else if (entityIs(item, 'CardContent')) {
        bag.contents.updated.push(item);
      } else if (entityIs(item, 'Document')) {
        bag.documents.updated.push(item);
      } else if (entityIs(item, 'TeamMember')) {
        bag.members.updated.push(item);
      } else if (entityIs(item, 'Project')) {
        bag.projects.updated.push(item);
      } else if (entityIs(item, 'AbstractResource')) {
        bag.resources.updated.push(item);
      } else if (entityIs(item, 'Role')) {
        bag.roles.updated.push(item);
      } else if (entityIs(item, 'StickyNoteLink')) {
        bag.stickynotelinks.updated.push(item);
      } else if (entityIs(item, 'AbstractCardType')) {
        bag.types.updated.push(item);
      } else if (entityIs(item, 'User')) {
        bag.users.updated.push(item);
      } else {
        //If next line is erroneous, it means a type of WsMessage is not handled
        checkUnreachable(item);
      }
    }

    return bag;
  },
);<|MERGE_RESOLUTION|>--- conflicted
+++ resolved
@@ -8,11 +8,8 @@
 import { createAsyncThunk } from '@reduxjs/toolkit';
 import {
   AbstractCardType,
-<<<<<<< HEAD
   AccessControl,
-=======
   AbstractResource,
->>>>>>> f09cf60e
   Account,
   Block,
   Card,
@@ -48,24 +45,17 @@
 }
 
 interface EntityBag {
-<<<<<<< HEAD
-  projects: Updates<Project>;
-  members: Updates<TeamMember>;
-  roles: Updates<TeamRole>;
-  cards: Updates<Card>;
+  accounts: Updates<Account>;
   acl: Updates<AccessControl>;
-=======
-  accounts: Updates<Account>;
   blocks: Updates<Block>;
   cards: Updates<Card>;
   changes: Updates<Change>;
->>>>>>> f09cf60e
   contents: Updates<CardContent>;
   documents: Updates<Document>;
   members: Updates<TeamMember>;
   projects: Updates<Project>;
   resources: Updates<AbstractResource>;
-  roles: Updates<Role>;
+  roles: Updates<TeamRole>;
   stickynotelinks: Updates<StickyNoteLink>;
   types: Updates<AbstractCardType>;
   users: Updates<User>;
@@ -75,26 +65,18 @@
 function createBag(): EntityBag {
   return {
     accounts: { updated: [], deleted: [] },
+    acl: { updated: [], deleted: [] },
     blocks: { updated: [], deleted: [] },
     cards: { updated: [], deleted: [] },
-<<<<<<< HEAD
-    acl: { updated: [], deleted: [] },
-=======
     changes: { updated: [], deleted: [] },
->>>>>>> f09cf60e
     contents: { updated: [], deleted: [] },
     documents: { updated: [], deleted: [] },
-<<<<<<< HEAD
-    blocks: { updated: [], deleted: [] },
-    stickynotelinks: { updated: [], deleted: [] },
-=======
     members: { updated: [], deleted: [] },
     projects: { updated: [], deleted: [] },
     resources: { updated: [], deleted: [] },
     roles: { updated: [], deleted: [] },
     stickynotelinks: { updated: [], deleted: [] },
     types: { updated: [], deleted: [] },
->>>>>>> f09cf60e
     users: { updated: [], deleted: [] },
     errors: [],
   };
@@ -108,6 +90,8 @@
     for (const item of event.deleted) {
       if (indexEntryIs(item, 'Account')) {
         bag.accounts.deleted.push(item);
+      } else if (indexEntryIs(item, 'AccessControl')) {
+        bag.acl.deleted.push(item);
       } else if (indexEntryIs(item, 'Block')) {
         bag.blocks.deleted.push(item);
       } else if (indexEntryIs(item, 'Card')) {
@@ -120,23 +104,14 @@
         bag.documents.deleted.push(item);
       } else if (indexEntryIs(item, 'TeamMember')) {
         bag.members.deleted.push(item);
-<<<<<<< HEAD
       } else if (indexEntryIs(item, 'TeamRole')) {
         bag.roles.deleted.push(item);
-      } else if (indexEntryIs(item, 'AccessControl')) {
-        bag.acl.deleted.push(item);
-      } else if (indexEntryIs(item, 'Card')) {
-        bag.cards.deleted.push(item);
-=======
       } else if (indexEntryIs(item, 'Project')) {
         bag.projects.deleted.push(item);
       } else if (indexEntryIs(item, 'AbstractResource')) {
         bag.resources.deleted.push(item);
-      } else if (indexEntryIs(item, 'Role')) {
-        bag.roles.deleted.push(item);
       } else if (indexEntryIs(item, 'StickyNoteLink')) {
         bag.stickynotelinks.deleted.push(item);
->>>>>>> f09cf60e
       } else if (indexEntryIs(item, 'AbstractCardType')) {
         bag.types.deleted.push(item);
       } else if (indexEntryIs(item, 'User')) {
@@ -151,21 +126,12 @@
 
     logger.info('Update: ', event.updated);
     for (const item of event.updated) {
-<<<<<<< HEAD
-      if (entityIs(item, 'Project')) {
-        bag.projects.updated.push(item);
-      } else if (entityIs(item, 'TeamMember')) {
-        bag.members.updated.push(item);
-      } else if (entityIs(item, 'TeamRole')) {
-        bag.roles.updated.push(item);
+      if (entityIs(item, 'Account')) {
+        bag.accounts.updated.push(item);
       } else if (entityIs(item, 'AccessControl')) {
         bag.acl.updated.push(item);
-=======
-      if (entityIs(item, 'Account')) {
-        bag.accounts.updated.push(item);
       } else if (entityIs(item, 'Block')) {
         bag.blocks.updated.push(item);
->>>>>>> f09cf60e
       } else if (entityIs(item, 'Card')) {
         bag.cards.updated.push(item);
       } else if (entityIs(item, 'Change')) {
@@ -180,7 +146,7 @@
         bag.projects.updated.push(item);
       } else if (entityIs(item, 'AbstractResource')) {
         bag.resources.updated.push(item);
-      } else if (entityIs(item, 'Role')) {
+      } else if (entityIs(item, 'TeamRole')) {
         bag.roles.updated.push(item);
       } else if (entityIs(item, 'StickyNoteLink')) {
         bag.stickynotelinks.updated.push(item);
