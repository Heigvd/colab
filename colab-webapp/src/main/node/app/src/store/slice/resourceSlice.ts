/*
 * The coLAB project
 * Copyright (C) 2021-2023 AlbaSim, MEI, HEIG-VD, HES-SO
 *
 * Licensed under the MIT License
 */

import { createSlice } from '@reduxjs/toolkit';
import { AbstractResource, entityIs } from 'colab-rest-client';
import * as API from '../../API/api';
import { processMessage } from '../../ws/wsThunkActions';
<<<<<<< HEAD
import { AvailabilityStatus, LoadingStatus } from '../store';
import { mapById } from '../storeHelper';
=======
import { AvailabilityStatus, FetchingStatus, LoadingStatus } from '../store';
>>>>>>> 217f0dd3

export interface ResourceState {
  resources: Record<number, AbstractResource | FetchingStatus>;

  byCardType: Record<number, number[] | LoadingStatus>;
  byCardContent: Record<number, number[] | LoadingStatus>;

  /** did we load the resources of a card type */
  statusByCardType: Record<number, AvailabilityStatus>;
  /** did we load the resources of a card content */
  statusByCardContent: Record<number, AvailabilityStatus>;

  /** did we load all the resources of the project */
  allOfProjectStatus: AvailabilityStatus;
}

const initialState: ResourceState = {
  resources: {},
  byCardType: {},
  byCardContent: {},

  statusByCardType: {},
  statusByCardContent: {},

  allOfProjectStatus: 'NOT_INITIALIZED',
};

const removeResource = (state: ResourceState, resourceId: number) => {
  const resourceOrRef = state.resources[resourceId];

  if (resourceOrRef != null && entityIs(resourceOrRef, 'AbstractResource')) {
    if (resourceOrRef.cardContentId != null) {
      const cardContentId = resourceOrRef.cardContentId;
      const stateForCardContent = state.byCardContent[cardContentId];
      if (Array.isArray(stateForCardContent)) {
        const index = stateForCardContent.indexOf(resourceId);
        if (index >= 0) {
          stateForCardContent.splice(index, 1);
        }
      }
    }

    if (resourceOrRef.abstractCardTypeId != null) {
      const cardTypeId = resourceOrRef.abstractCardTypeId;
      const stateForCardType = state.byCardType[cardTypeId];
      if (Array.isArray(stateForCardType)) {
        const index = stateForCardType.indexOf(resourceId);
        if (index >= 0) {
          stateForCardType.splice(index, 1);
        }
      }
    }
  }

  delete state.resources[resourceId];
};

const updateResource = (state: ResourceState, resource: AbstractResource) => {
  if (resource.id) {
    const currentResource = state.resources[resource.id];
    if (entityIs(currentResource, 'AbstractResource')) {
      // remove pre-existing resource cleanly
      //
      removeResource(state, currentResource.id!);
    }
    state.resources[resource.id] = resource;

    if (resource.cardContentId != null) {
      const cardContentId = resource.cardContentId;
      const stateForCardContent = state.byCardContent[cardContentId];
      if (Array.isArray(stateForCardContent)) {
        if (stateForCardContent.indexOf(resource.id) < 0) {
          stateForCardContent.push(resource.id);
        }
      }
    }

    if (resource.abstractCardTypeId != null) {
      const cardTypeId = resource.abstractCardTypeId;
      const stateForCardType = state.byCardType[cardTypeId];
      if (Array.isArray(stateForCardType)) {
        if (stateForCardType.indexOf(resource.id) < 0) {
          stateForCardType.push(resource.id);
        }
      }
    }
  }
};

const resourcesSlice = createSlice({
  name: 'resources',
  initialState,
  reducers: {},
  extraReducers: builder =>
    builder
      .addCase(processMessage.fulfilled, (state, action) => {
        action.payload.resources.upserted.forEach(resource => updateResource(state, resource));
        action.payload.resources.deleted.forEach(entry => removeResource(state, entry.id));
      })
      .addCase(API.getAbstractResource.pending, (state, action) => {
        state.resources[action.meta.arg] = 'LOADING';
      })
      .addCase(API.getAbstractResource.fulfilled, (state, action) => {
        if (action.payload?.id != null) {
          updateResource(state, action.payload);
        }
      })
      .addCase(API.getResourceChainForCardContentId.pending, (state, action) => {
        const cardContentId = action.meta.arg;
        state.byCardContent[cardContentId] = 'LOADING';
        state.statusByCardContent[cardContentId] = 'LOADING';
      })
      .addCase(API.getResourceChainForCardContentId.fulfilled, (state, action) => {
        const cardContentId = action.meta.arg;
        state.byCardContent[cardContentId] = [];
        action.payload.forEach(resourceChain => {
          if (resourceChain && resourceChain.length > 0) {
            state.resources = { ...state.resources, ...mapById(resourceChain) };

            const directResource = resourceChain[0];
            if (directResource && directResource.id) {
              (state.byCardContent[cardContentId] as Array<number>).push(directResource.id);
            }
          }
        });
        state.statusByCardContent[cardContentId] = 'READY';
      })
      .addCase(API.getResourceChainForCardContentId.rejected, (state, action) => {
        const cardContentId = action.meta.arg;
        state.statusByCardContent[cardContentId] = 'ERROR';
      })
      .addCase(API.getResourceChainForAbstractCardTypeId.pending, (state, action) => {
        const cardTypeId = action.meta.arg;
        state.byCardType[cardTypeId] = 'LOADING';
        state.statusByCardType[cardTypeId] = 'LOADING';
      })
      .addCase(API.getResourceChainForAbstractCardTypeId.fulfilled, (state, action) => {
        const cardTypeId = action.meta.arg;
        state.byCardType[cardTypeId] = [];
        action.payload.forEach(resourceChain => {
          if (resourceChain && resourceChain.length > 0) {
            state.resources = { ...state.resources, ...mapById(resourceChain) };

            const directResource = resourceChain[0];
            if (directResource && directResource.id) {
              (state.byCardType[cardTypeId] as Array<number>).push(directResource.id);
            }
          }
        });
        state.statusByCardType[cardTypeId] = 'READY';
      })
      .addCase(API.getResourceChainForAbstractCardTypeId.rejected, (state, action) => {
        const cardTypeId = action.meta.arg;
        state.statusByCardType[cardTypeId] = 'ERROR';
      })
      .addCase(API.getDirectResourcesOfProject.pending, state => {
        state.allOfProjectStatus = 'LOADING';
      })
      .addCase(API.getDirectResourcesOfProject.fulfilled, (state, action) => {
        state.resources = { ...state.resources, ...mapById(action.payload) };
        state.allOfProjectStatus = 'READY';
      })
      .addCase(API.getDirectResourcesOfProject.rejected, state => {
        state.allOfProjectStatus = 'ERROR';
      })
      .addCase(API.closeCurrentProject.fulfilled, () => {
        return initialState;
      })
      .addCase(API.closeCurrentSession.fulfilled, () => {
        return initialState;
      }),
});

export default resourcesSlice.reducer;<|MERGE_RESOLUTION|>--- conflicted
+++ resolved
@@ -9,12 +9,8 @@
 import { AbstractResource, entityIs } from 'colab-rest-client';
 import * as API from '../../API/api';
 import { processMessage } from '../../ws/wsThunkActions';
-<<<<<<< HEAD
-import { AvailabilityStatus, LoadingStatus } from '../store';
+import { AvailabilityStatus, FetchingStatus, LoadingStatus } from '../store';
 import { mapById } from '../storeHelper';
-=======
-import { AvailabilityStatus, FetchingStatus, LoadingStatus } from '../store';
->>>>>>> 217f0dd3
 
 export interface ResourceState {
   resources: Record<number, AbstractResource | FetchingStatus>;
