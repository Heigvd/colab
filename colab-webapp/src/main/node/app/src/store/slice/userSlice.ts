/*
 * The coLAB project
 * Copyright (C) 2021-2023 AlbaSim, MEI, HEIG-VD, HES-SO
 *
 * Licensed under the MIT License
 */
import { createSlice } from '@reduxjs/toolkit';
import { Account, HttpSession, User } from 'colab-rest-client';
import * as API from '../../API/api';
import { processMessage } from '../../ws/wsThunkActions';
<<<<<<< HEAD
import { AvailabilityStatus, LoadingStatus } from '../store';
import { mapById } from '../storeHelper';
=======
import { AvailabilityStatus } from '../store';
>>>>>>> 217f0dd3

export interface UserState {
  // null user means loading
  users: Record<number, User | 'LOADING' | 'ERROR'>;
  accounts: Record<number, Account>;
  currentHttpSessionsStatus: AvailabilityStatus;
  httpSessions: Record<number, HttpSession>;

  /** did we load all the users related to the current project */
  statusUsersForCurrentProject: AvailabilityStatus;
}

const initialState: UserState = {
  users: {},
  accounts: {},
  currentHttpSessionsStatus: 'NOT_INITIALIZED',
  httpSessions: {},

  statusUsersForCurrentProject: 'NOT_INITIALIZED',
};

const updateUser = (state: UserState, user: User) => {
  if (user.id != null) {
    state.users[user.id] = user;
  }
};
const removeUser = (state: UserState, userId: number) => {
  delete state.users[userId];
};
const updateAccount = (state: UserState, account: Account) => {
  if (account.id != null) {
    state.accounts[account.id] = account;
  }
};
const removeAccount = (state: UserState, accountId: number) => {
  delete state.accounts[accountId];
};

const updateSession = (state: UserState, session: HttpSession) => {
  if (session.id != null) {
    state.httpSessions[session.id] = session;
  }
};
const removeSession = (state: UserState, sessionId: number) => {
  delete state.httpSessions[sessionId];
};

const userSlice = createSlice({
  name: 'user',
  initialState,
  reducers: {},
  extraReducers: builder =>
    builder
      .addCase(processMessage.fulfilled, (state, action) => {
        action.payload.users.upserted.forEach(user => updateUser(state, user));
        action.payload.users.deleted.forEach(entry => removeUser(state, entry.id));
        action.payload.accounts.upserted.forEach(account => updateAccount(state, account));
        action.payload.accounts.deleted.forEach(entry => removeAccount(state, entry.id));
        action.payload.httpSessions.upserted.forEach(session => updateSession(state, session));
        action.payload.httpSessions.deleted.forEach(entry => removeSession(state, entry.id));
      })
      .addCase(API.reloadCurrentUser.fulfilled, (state, action) => {
        const user = action.payload.currentUser;
        const account = action.payload.currentAccount;
        const accounts = action.payload.accounts;

        if (user && user.id != null) {
          state.users[user.id] = user;
        }
        if (accounts != null) {
          state.accounts = { ...state.accounts, ...mapById(accounts) };
        }
        if (account && account.id != null) {
          state.accounts[account.id] = account;
        }
      })
      .addCase(API.updateUser.fulfilled, (state, action) => {
        const user = action.payload;
        if (user.id != null) {
          state.users[user.id] = user;
        }
      })
      .addCase(API.getUser.pending, (state, action) => {
        state.users[action.meta.arg] = 'LOADING';
      })
      .addCase(API.getUser.fulfilled, (state, action) => {
        if (action.payload?.id != null) {
          state.users[action.meta.arg] = action.payload;
        } else {
          state.users[action.meta.arg] = 'ERROR';
        }
      })
      .addCase(API.getUser.rejected, (state, action) => {
        state.users[action.meta.arg] = 'ERROR';
      })

      .addCase(API.getAllUsers.fulfilled, (state, action) => {
        state.users = mapById(action.payload);
      })

      .addCase(API.getUsersForProject.pending, state => {
        state.statusUsersForCurrentProject = 'LOADING';
      })
      .addCase(API.getUsersForProject.fulfilled, (state, action) => {
        if (action.payload) {
          state.users = { ...state.users, ...mapById(action.payload) };
          state.statusUsersForCurrentProject = 'READY';
        } else {
          state.statusUsersForCurrentProject = 'ERROR';
        }
      })
      .addCase(API.getUsersForProject.rejected, state => {
        state.statusUsersForCurrentProject = 'ERROR';
      })

      .addCase(API.getCurrentUserHttpSessions.pending, state => {
        state.currentHttpSessionsStatus = 'LOADING';
      })
      .addCase(API.getCurrentUserHttpSessions.fulfilled, (state, action) => {
        action.payload.forEach(s => updateSession(state, s));
        state.currentHttpSessionsStatus = 'READY';
      })
      .addCase(API.getCurrentUserHttpSessions.rejected, state => {
        state.currentHttpSessionsStatus = 'ERROR';
      })
      .addCase(API.closeCurrentSession.fulfilled, () => {
        return initialState;
      }),
});

export default userSlice.reducer;<|MERGE_RESOLUTION|>--- conflicted
+++ resolved
@@ -8,12 +8,8 @@
 import { Account, HttpSession, User } from 'colab-rest-client';
 import * as API from '../../API/api';
 import { processMessage } from '../../ws/wsThunkActions';
-<<<<<<< HEAD
-import { AvailabilityStatus, LoadingStatus } from '../store';
+import { AvailabilityStatus } from '../store';
 import { mapById } from '../storeHelper';
-=======
-import { AvailabilityStatus } from '../store';
->>>>>>> 217f0dd3
 
 export interface UserState {
   // null user means loading
