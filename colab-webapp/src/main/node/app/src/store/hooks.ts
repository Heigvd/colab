/*
 * The coLAB project
 * Copyright (C) 2021 AlbaSim, MEI, HEIG-VD, HES-SO
 *
 * Licensed under the MIT License
 */

import { shallowEqual, TypedUseSelectorHook, useDispatch, useSelector } from 'react-redux';
import { AppDispatch, ColabState } from './store';

export { shallowEqual } from 'react-redux';

// Use throughout your app instead of plain `useDispatch` and `useSelector`
export const useAppDispatch = (): AppDispatch => useDispatch<AppDispatch>();

export const useAppSelector: TypedUseSelectorHook<ColabState> = useSelector;

const hasOwn = Object.prototype.hasOwnProperty;

/**
 * kind of shallowEquals, but use shallowEqual to compare first-level-nested arrays
 */
export const customColabStateEquals = (a: unknown, b: unknown): boolean => {
  if (Object.is(a, b)) {
    return true;
  }

  if (typeof a === 'object' && a != null && typeof b === 'object' && b != null) {
    const aKeys = Object.keys(a).sort();
    const bKeys = Object.keys(b).sort();

    if (aKeys.length !== bKeys.length) {
      // keysets mismatch
      return false;
    }

    for (const key in a) {
      if (hasOwn.call(b, key)) {
        if (key in a) {
          const aValue = (a as { [key: string]: unknown })[key];
          const bValue = (b as { [key: string]: unknown })[key];

          if (!Object.is(aValue, bValue)) {
            // values mismatch
            if (Array.isArray(aValue) && Array.isArray(bValue)) {
              // but values are arrays so they may match anyway
              if (!shallowEqual(aValue, bValue)) {
                // nope, array does not match
                return false;
              }
            } else {
              // not arrays => no match
              return false;
            }
          }
        }
      } else {
        return false;
      }
    }
    return true;
  } else {
    return false;
  }
<<<<<<< HEAD
};
=======
};

/**
 * Allows to use both onClick and onDoubleClick on the same component.
 */
export function useSingleAndDoubleClick(
  actionSimpleClick: (e?: React.MouseEvent) => void,
  actionDoubleClick: (e?: React.MouseEvent) => void,
  stopPropag = true,
  delay = 250,
) {
  const [clickEvent, setClickEvent] = useState<{ nbClick: number; event?: React.MouseEvent }>({
    nbClick: 0,
    event: undefined,
  });

  useEffect(() => {
    if (stopPropag) {
      clickEvent.event?.stopPropagation();
    }
    const timer = setTimeout(() => {
      // simple click
      if (clickEvent.nbClick === 1) actionSimpleClick(clickEvent.event);
      setClickEvent({ nbClick: 0, event: undefined });
    }, delay);
    // the duration between this click and the previous one
    // is less than the value of delay = double-click
    if (clickEvent.nbClick === 2) {
      clearTimeout(timer);
      actionDoubleClick(clickEvent.event);
    }

    return () => clearTimeout(timer);
  }, [clickEvent, actionSimpleClick, actionDoubleClick, stopPropag, delay]);

  return (e: React.MouseEvent) => setClickEvent(prev => ({ nbClick: prev.nbClick + 1, event: e }));
}
>>>>>>> 53afaffc
<|MERGE_RESOLUTION|>--- conflicted
+++ resolved
@@ -62,44 +62,4 @@
   } else {
     return false;
   }
-<<<<<<< HEAD
-};
-=======
-};
-
-/**
- * Allows to use both onClick and onDoubleClick on the same component.
- */
-export function useSingleAndDoubleClick(
-  actionSimpleClick: (e?: React.MouseEvent) => void,
-  actionDoubleClick: (e?: React.MouseEvent) => void,
-  stopPropag = true,
-  delay = 250,
-) {
-  const [clickEvent, setClickEvent] = useState<{ nbClick: number; event?: React.MouseEvent }>({
-    nbClick: 0,
-    event: undefined,
-  });
-
-  useEffect(() => {
-    if (stopPropag) {
-      clickEvent.event?.stopPropagation();
-    }
-    const timer = setTimeout(() => {
-      // simple click
-      if (clickEvent.nbClick === 1) actionSimpleClick(clickEvent.event);
-      setClickEvent({ nbClick: 0, event: undefined });
-    }, delay);
-    // the duration between this click and the previous one
-    // is less than the value of delay = double-click
-    if (clickEvent.nbClick === 2) {
-      clearTimeout(timer);
-      actionDoubleClick(clickEvent.event);
-    }
-
-    return () => clearTimeout(timer);
-  }, [clickEvent, actionSimpleClick, actionDoubleClick, stopPropag, delay]);
-
-  return (e: React.MouseEvent) => setClickEvent(prev => ({ nbClick: prev.nbClick + 1, event: e }));
-}
->>>>>>> 53afaffc
+};