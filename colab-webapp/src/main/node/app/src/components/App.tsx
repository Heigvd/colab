--- conflicted
+++ resolved
@@ -15,23 +15,14 @@
 import { store } from '../store/store';
 import { fonts, heading, lightMode, text } from '../styling/theme';
 import { init } from '../ws/websocket';
-<<<<<<< HEAD
+import AboutColab from './AboutColab';
 import MainApp from './MainApp';
-=======
-import AboutColab from './AboutColab';
->>>>>>> c102f255
 import { TipsConfig, TipsCtx } from './common/element/Tips';
 import Flex from './common/layout/Flex';
 import Loading from './common/layout/Loading';
 import ErrorBoundary from './common/toplevel/ErrorBoundary';
 import Notifier from './common/toplevel/Notifier';
-<<<<<<< HEAD
-import Token from './token/Token';
-=======
-import MainApp from './MainApp';
-import { TocDisplayCtx, TocMode } from './resources/ResourcesList';
 import { TokenRouting } from './token/TokenRouting';
->>>>>>> c102f255
 
 injectGlobal`
     html {
@@ -99,11 +90,6 @@
     'EN';
 
   const [lang, setLang] = useLocalStorage<Language>('colab-language', defaultLanguage);
-<<<<<<< HEAD
-=======
-
-  const [tocMode, setTocMode] = useLocalStorage<TocMode>('colab-resource-toc-mode', 'CATEGORY');
->>>>>>> c102f255
 
   const [tipsConfig, setTipsConfig] = useLocalStorage<TipsConfig>('colab-tips-config', {
     TIPS: true,
@@ -187,8 +173,7 @@
         <ErrorBoundary>
           <React.Suspense fallback={<Loading />}>
             <Provider store={store}>
-<<<<<<< HEAD
-              <I18nCtx.Provider value={{ lang: lang, setLang: setLang }}>
+              <I18nCtx.Provider value={{ lang, setLang }}>
                 <TipsCtx.Provider
                   value={{
                     TIPS: {
@@ -199,6 +184,10 @@
                       value: tipsConfig.NEWS,
                       set: setNewsCb,
                     },
+                    FEATURE_PREVIEW: {
+                      value: tipsConfig.FEATURE_PREVIEW,
+                      set: setFeaturePreviewCb,
+                    },
                     WIP: {
                       value: tipsConfig.WIP,
                       set: setWipCb,
@@ -207,10 +196,6 @@
                       value: tipsConfig.TODO,
                       set: setTodoCb,
                     },
-                    FEATURE_PREVIEW: {
-                      value: tipsConfig.FEATURE_PREVIEW,
-                      set: setFeaturePreviewCb,
-                    },
                     DEBUG: {
                       value: tipsConfig.DEBUG,
                       set: setDebugCb,
@@ -218,10 +203,11 @@
                   }}
                 >
                   <Notifier />
+                  {/* Payara is happy with hash router */}
                   <HashRouter>
                     <Routes>
-                      <Route path="/token/:id/:token" element={<TokenWrapper />} />
-                      <Route path="/token/*" element={<TokenWrapper />} />
+                      <Route path="/about" element={<AboutColab />} />
+                      <Route path="/token/:tokenId/:plainToken" element={<TokenRouting />} />
                       <Route
                         path="*"
                         element={
@@ -238,61 +224,6 @@
                   </HashRouter>
                 </TipsCtx.Provider>
               </I18nCtx.Provider>
-=======
-              <TocDisplayCtx.Provider value={{ mode: tocMode, setMode: setTocMode }}>
-                <I18nCtx.Provider value={{ lang, setLang }}>
-                  <TipsCtx.Provider
-                    value={{
-                      TIPS: {
-                        value: tipsConfig.TIPS,
-                        set: setTipsCb,
-                      },
-                      NEWS: {
-                        value: tipsConfig.NEWS,
-                        set: setNewsCb,
-                      },
-                      FEATURE_PREVIEW: {
-                        value: tipsConfig.FEATURE_PREVIEW,
-                        set: setFeaturePreviewCb,
-                      },
-                      WIP: {
-                        value: tipsConfig.WIP,
-                        set: setWipCb,
-                      },
-                      TODO: {
-                        value: tipsConfig.TODO,
-                        set: setTodoCb,
-                      },
-                      DEBUG: {
-                        value: tipsConfig.DEBUG,
-                        set: setDebugCb,
-                      },
-                    }}
-                  >
-                    <Notifier />
-                    {/* Payara is happy with hash router */}
-                    <HashRouter>
-                      <Routes>
-                        <Route path="/about" element={<AboutColab />} />
-                        <Route path="/token/:tokenId/:plainToken" element={<TokenRouting />} />
-                        <Route
-                          path="*"
-                          element={
-                            <Flex
-                              direction="column"
-                              align="stretch"
-                              className={css({ minHeight: '100vh' })}
-                            >
-                              <MainApp />
-                            </Flex>
-                          }
-                        />
-                      </Routes>
-                    </HashRouter>
-                  </TipsCtx.Provider>
-                </I18nCtx.Provider>
-              </TocDisplayCtx.Provider>
->>>>>>> c102f255
             </Provider>
           </React.Suspense>
         </ErrorBoundary>
