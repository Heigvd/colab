--- conflicted
+++ resolved
@@ -125,8 +125,6 @@
       isMandatory: false,
       autoComplete: 'off',
     },
-<<<<<<< HEAD
-=======
 
     {
       key: 'agreed',
@@ -148,7 +146,6 @@
       isErroneous: data => !data.agreed,
       errorMessage: i18n.authentication.field.notAgreed,
     },
->>>>>>> 90666214
   ];
 
   const signUp = React.useCallback(
