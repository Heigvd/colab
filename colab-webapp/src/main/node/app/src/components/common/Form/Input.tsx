--- conflicted
+++ resolved
@@ -48,11 +48,8 @@
   mandatory,
   className,
   placeholder,
-<<<<<<< HEAD
   autofocus,
-=======
   tip,
->>>>>>> 3ea965d8
   readonly = false,
   delay = 500,
 }: Props): JSX.Element {
