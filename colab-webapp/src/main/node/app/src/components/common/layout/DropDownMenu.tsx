--- conflicted
+++ resolved
@@ -344,10 +344,6 @@
   buttonClassName,
   dropClassName,
   entryClassName,
-<<<<<<< HEAD
-  disabled,
-=======
->>>>>>> 746ee5b8
 }: DropDownMenuProps<T>): JSX.Element {
   const [open, setOpen] = React.useState<boolean>(false);
 
@@ -388,21 +384,7 @@
         className={css({ cursor: 'pointer' })}
       >
         <Flex direction="column" className={cx(css({ overflow: 'visible' }), className)}>
-<<<<<<< HEAD
-          <Flex
-            align="center"
-            title={title}
-            onClick={toggle}
-            className={
-              cx(
-                { [css({ cursor: 'not-allowed', opacity: 0.8, pointerEvents: 'none' })]: disabled },
-                buttonClassName,
-              ) + ' dropDownButton'
-            }
-          >
-=======
           <Flex title={title} onClick={toggle} className={cx(buttonClassName) + ' dropDownButton'}>
->>>>>>> 746ee5b8
             {menuIcon === 'BURGER' && (
               <span className={open ? openButtonStyle : buttonStyle}></span>
             )}
