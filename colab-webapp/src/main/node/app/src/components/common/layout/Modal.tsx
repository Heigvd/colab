--- conflicted
+++ resolved
@@ -8,11 +8,7 @@
 import { css, cx } from '@emotion/css';
 import * as React from 'react';
 import useTranslations from '../../../i18n/I18nContext';
-<<<<<<< HEAD
-import { cardStyle, heading_md, p_lg, p_xs, space_3xl, space_xs } from '../../styling/style';
-=======
 import { cardStyle, p_lg, p_xs, space_3xl, space_xs } from '../../../styling/style';
->>>>>>> 62c8e32f
 import IconButton from '../element/IconButton';
 import Flex from './Flex';
 import Overlay from './Overlay';
