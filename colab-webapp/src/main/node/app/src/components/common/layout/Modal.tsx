--- conflicted
+++ resolved
@@ -8,7 +8,6 @@
 import { css, cx } from '@emotion/css';
 import * as React from 'react';
 import useTranslations from '../../../i18n/I18nContext';
-<<<<<<< HEAD
 import {
   cardStyle,
   heading_md,
@@ -17,10 +16,7 @@
   p_xs,
   space_3xl,
   space_xs,
-} from '../../styling/style';
-=======
-import { cardStyle, p_lg, p_xs, space_3xl, space_xs } from '../../../styling/style';
->>>>>>> 3f93073c
+} from '../../../styling/style';
 import IconButton from '../element/IconButton';
 import Flex from './Flex';
 import Overlay from './Overlay';
