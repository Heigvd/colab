/*
 * The coLAB project
 * Copyright (C) 2021-2023 AlbaSim, MEI, HEIG-VD, HES-SO
 *
 * Licensed under the MIT License
 */
import { css, cx } from '@emotion/css';
import * as React from 'react';
import { Route, Routes, useLocation, useNavigate } from 'react-router-dom';
import useTranslations from '../../../i18n/I18nContext';
<<<<<<< HEAD
import { space_lg, space_sm } from '../../../styling/style';
=======
import { br_full, space_lg, space_sm, space_xs } from '../../styling/style';
>>>>>>> a4af75aa
import Clickable from './Clickable';
import Flex from './Flex';

const headerStyle = css({
  flexShrink: 0,
});

const defaultTabStyle = cx(
  br_full,
  css({
    flexGrow: 1,
    textAlign: 'center',
    transition: '.2s',

    /**REPRENDRE LA */
    padding: `${space_xs} 15px ${space_xs} 15px`,
    cursor: 'pointer',
    fontSize: '0.9em',
    zIndex: 1,
    marginBottom: '10px',
    marginLeft: space_sm,
  }),
);

/** pour changer les styles de tabs par défaut */
const defaultNotSelectedStyle = cx(
  defaultTabStyle,
  css({
    ':hover': {
      backgroundColor: 'var(--bg-secondary)',
      color: 'var(--primary-400)',
    },
  }),
);

const defaultSelectedStyle = cx(
  defaultTabStyle,
  css({
    fontWeight: 'bold',
    backgroundColor: 'var(--primary-400)',
    color: 'var(--white)',
  }),
);
/** Affiche l'élèment Equipe */
const defaultBodyStyle = css({
  padding: space_lg,
  borderRadius: '0 5px 5px 5px',
  alignSelf: 'stretch',
});

function defaultTabFactory(
  defaultTab: string | undefined,
  children: TabsProps['children'],
): string | undefined {
  if (defaultTab != null) {
    return defaultTab;
  } else if (children && Array.isArray(children)) {
    return children[0]?.props.name || undefined;
  } else if (children && typeof children === 'object') {
    return children.props.name || undefined;
  } else {
    return undefined;
  }
}

interface TabProps {
  name: string;
  label: string;
  invisible?: boolean;
  children: React.ReactNode;
}

export function Tab({ children }: TabProps): JSX.Element {
  return <>{children}</>;
}

interface TabsProps {
  routed?: boolean;
  defaultTab?: string;
  onSelect?: (name: string) => void;
  children: React.ReactElement<TabProps>[] | React.ReactElement<TabProps>;
  className?: string;
  tabsClassName?: string;
  selectedLabelClassName?: string;
  notselectedLabelClassName?: string;
  bodyClassName?: string;
}

export default function Tabs({
  routed,
  defaultTab,
  onSelect,
  children,
  className,
  tabsClassName,
  selectedLabelClassName,
  notselectedLabelClassName,
  bodyClassName,
}: TabsProps): JSX.Element {
  const navigate = useNavigate();
  const location = useLocation();
  const i18n = useTranslations();

  const mappedChildren = React.useMemo(() => {
    const map: Record<
      string,
      { label: string; child: React.ReactElement<TabProps>; invisible?: boolean }
    > = {};

    React.Children.forEach(children, child => {
      map[child.props.name] = {
        label: child.props.label,
        child: child,
        invisible: child.props.invisible,
      };
    });

    return map;
  }, [children]);

  const [selectedTab, setTab] = React.useState<string>(
    defaultTabFactory(defaultTab, children) || '',
  );

  const onSelectTab = React.useCallback(
    (name: string) => {
      setTab(name);

      if (routed) {
        navigate(name);
      }

      if (onSelect) {
        onSelect(name);
      }
    },
    [navigate, onSelect, routed],
  );

  const child = mappedChildren[selectedTab]?.child;

  React.useEffect(() => {
    if (routed) {
      const path = location.pathname.split('/');

      const tabName = path[path.length - 1] || '';

      if (Object.keys(mappedChildren).includes(tabName)) {
        setTab(tabName);
      }
    }
  }, [location.pathname, mappedChildren, routed]);

  return (
    <Flex
      direction="column"
      grow={1}
      overflow="auto"
      className={cx(css({ alignSelf: 'stretch' }), className)}
    >
      {/* ICI, les titres surnom/prenom/nonm/affil */}

      <Flex justify="space-evenly" className={headerStyle}>
        {Object.keys(mappedChildren).map(name => {
          if (!mappedChildren[name]!.invisible) {
            return (
              <Clickable
                key={name}
                className={
                  name === selectedTab
                    ? cx(defaultSelectedStyle, tabsClassName, selectedLabelClassName)
                    : cx(defaultNotSelectedStyle, tabsClassName, notselectedLabelClassName)
                }
                onClick={() => onSelectTab(name)}
              >
                {mappedChildren[name]!.label}
              </Clickable>
            );
          }
        })}
      </Flex>
      <Flex
        direction="column"
        grow={1}
        overflow="auto"
        className={cx(defaultBodyStyle, bodyClassName)}
      >
        {routed ? (
          <Routes>
            <Route path={`/*`} element={child} />
            {mappedChildren &&
              Object.entries(mappedChildren).map(([key, value]) => {
                return <Route key={key} path={`${key}/*`} element={value.child} />;
              })}
          </Routes>
        ) : child != null ? (
          child
        ) : (
          <i>{i18n.common.error.missingContent}</i>
        )}
      </Flex>
    </Flex>
  );
}<|MERGE_RESOLUTION|>--- conflicted
+++ resolved
@@ -8,11 +8,7 @@
 import * as React from 'react';
 import { Route, Routes, useLocation, useNavigate } from 'react-router-dom';
 import useTranslations from '../../../i18n/I18nContext';
-<<<<<<< HEAD
-import { space_lg, space_sm } from '../../../styling/style';
-=======
-import { br_full, space_lg, space_sm, space_xs } from '../../styling/style';
->>>>>>> a4af75aa
+import { br_full, space_lg, space_sm, space_xs } from '../../../styling/style';
 import Clickable from './Clickable';
 import Flex from './Flex';
 
