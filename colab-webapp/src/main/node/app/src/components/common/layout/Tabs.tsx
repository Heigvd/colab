--- conflicted
+++ resolved
@@ -60,15 +60,8 @@
   routed: boolean | undefined,
   location: Location,
   defaultTab: string | undefined,
-<<<<<<< HEAD
-): string {
+): string | undefined {
   if (defaultTab != null) {
-=======
-): string | undefined {
-  if (routed) {
-    return location.pathname.split('/').pop() || '';
-  } else if (defaultTab != null) {
->>>>>>> 82be0e21
     return defaultTab;
   } else if (routed) {
     return location.pathname.split('/').pop() || '';
