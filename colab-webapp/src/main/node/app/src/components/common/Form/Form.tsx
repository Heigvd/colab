--- conflicted
+++ resolved
@@ -228,21 +228,6 @@
             readonly={field.readonly}
           />
           {field.fieldFooter != null ? field.fieldFooter : null}
-<<<<<<< HEAD
-          {field.showStrenghBar ? (
-            <React.Suspense fallback={<InlineLoading />}>
-              <PasswordStrengthBar
-                barColors={['#ddd', '#ef4836', 'rgb(118, 176, 232)', '#2b90ef', '#01f590']}
-                scoreWordStyle={{ color: 'var(--fgColor)' }}
-                onChangeScore={(value, feedback) => {
-                  if (field.strengthProp != null) {
-                    setFormValue(field.strengthProp, { score: value, feedback: feedback });
-                  }
-                }}
-                password={String(state[field.key] || '')}
-              />
-            </React.Suspense>
-=======
           {field.strengthProp != null ? (
             <div className={field.showStrenghBar ? undefined : css({ display: 'none' })}>
               <React.Suspense fallback={<InlineLoading />}>
@@ -258,7 +243,6 @@
                 />
               </React.Suspense>
             </div>
->>>>>>> 7c321011
           ) : null}
         </div>
       );
