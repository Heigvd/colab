--- conflicted
+++ resolved
@@ -38,9 +38,6 @@
 import IconButton from '../../../../common/element/IconButton';
 import DropDownMenu from '../../../../common/layout/DropDownMenu';
 import Flex from '../../../../common/layout/Flex';
-<<<<<<< HEAD
-import { activeIconButtonInnerStyle, p_xs, space_2xs } from '../../../../styling/style';
-=======
 import Icon from '../../../../common/layout/Icon';
 import {
   activeIconButtonInnerStyle,
@@ -50,7 +47,6 @@
   space_2xs,
 } from '../../../../styling/style';
 import { projectColors } from '../../../../styling/theme';
->>>>>>> 92bd0848
 import useModal from '../../hooks/useModal';
 import { getSelectedNode } from '../../utils/getSelectedNode';
 import { InsertLinkDialog } from '../LinkPlugin';
@@ -103,11 +99,7 @@
   },
 });
 
-<<<<<<< HEAD
-const activeToolbarButtonStyle = cx(
-=======
 export const activeToolbarButtonStyle = cx(
->>>>>>> 92bd0848
   p_xs,
   css({
     '&.active': {
