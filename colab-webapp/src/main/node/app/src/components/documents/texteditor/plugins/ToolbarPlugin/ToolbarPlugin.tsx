--- conflicted
+++ resolved
@@ -386,128 +386,6 @@
           <Divider />
         </>
       )}
-<<<<<<< HEAD
-      <IconButton
-        icon={'format_bold'}
-        disabled={!isEditable}
-        onClick={() => {
-          activeEditor.dispatchCommand(FORMAT_TEXT_COMMAND, 'bold');
-        }}
-        className={cx(isBold ? 'active' : '', activeToolbarButtonStyle, ghostIconButtonStyle)}
-        title={i18n.modules.content.textFormat.boldSC}
-        aria-label={i18n.modules.content.textFormat.formatBold}
-      />
-      <IconButton
-        icon={'format_italic'}
-        className={cx(isItalic ? 'active' : '', activeToolbarButtonStyle, ghostIconButtonStyle)}
-        disabled={!isEditable}
-        onClick={() => {
-          activeEditor.dispatchCommand(FORMAT_TEXT_COMMAND, 'italic');
-        }}
-        title={i18n.modules.content.textFormat.italicSC}
-        aria-label={i18n.modules.content.textFormat.formatItalic}
-      />
-      <IconButton
-        icon={'format_underlined'}
-        className={cx(isUnderline ? 'active' : '', activeToolbarButtonStyle, ghostIconButtonStyle)}
-        disabled={!isEditable}
-        onClick={() => {
-          activeEditor.dispatchCommand(FORMAT_TEXT_COMMAND, 'underline');
-        }}
-        title={i18n.modules.content.textFormat.underlineSC}
-        aria-label={i18n.modules.content.textFormat.formatUnderline}
-      />
-      <IconButton
-        icon={'strikethrough_s'}
-        className={cx(
-          isStrikethrough ? 'active' : '',
-          activeToolbarButtonStyle,
-          ghostIconButtonStyle,
-        )}
-        disabled={!isEditable}
-        onClick={() => {
-          activeEditor.dispatchCommand(FORMAT_TEXT_COMMAND, 'strikethrough');
-        }}
-        title={i18n.modules.content.textFormat.strikeText}
-        aria-label={i18n.modules.content.textFormat.formatAsStrike}
-      />
-      <IconButton
-        icon={'replay'}
-        iconSize="xs"
-        className={cx(activeToolbarButtonStyle, ghostIconButtonStyle)}
-        disabled={!isEditable}
-        onClick={clearFormatting}
-        title={i18n.modules.content.textFormat.clearStyles}
-        aria-label={i18n.modules.content.textFormat.clearStyles}
-      />
-      <Divider />
-      <DropDownMenu
-        entries={[
-          {
-            value: 'color',
-            label: (
-              <>
-                <ColorPicker
-                  colors={Object.values(textColors)}
-                  onChange={newColor => {
-                    onTextColorSelect(newColor.hex);
-                  }}
-                />
-              </>
-            ),
-            action: () => {},
-          },
-        ]}
-        disabled={false}
-        buttonClassName={cx(iconButtonStyle, ghostIconButtonStyle)}
-        dropClassName={css({ overflow: 'hidden !important' })}
-        title={i18n.modules.content.textFormat.colorText}
-        buttonLabel={
-          <Icon
-            opsz={'xs'}
-            icon={'format_color_text'}
-            color={textColor === '#000000' ? 'inherit' : textColor}
-          />
-        }
-        menuIcon={'CARET'}
-      />
-      <DropDownMenu
-        entries={[
-          {
-            value: 'color',
-            label: (
-              <>
-                <ColorPicker
-                  colors={Object.values(textBackgroundColors)}
-                  onChange={newColor => {
-                    onBgColorSelect(newColor.hex);
-                  }}
-                />
-              </>
-            ),
-            action: () => {},
-          },
-        ]}
-        disabled={false}
-        buttonClassName={cx(iconButtonStyle, ghostIconButtonStyle)}
-        dropClassName={css({ overflow: 'hidden !important' })}
-        title={i18n.modules.content.textFormat.highlightText}
-        buttonLabel={
-          <Icon
-            opsz={'xs'}
-            icon={'format_color_fill'}
-            color={bgColor === '#ffffff' ? 'inherit' : bgColor}
-          />
-        }
-        menuIcon={'CARET'}
-      />
-      <Divider />
-      {activeEditor === editor && (
-        <>
-          <TextAlignDropDown editor={editor} alignment={alignment} />
-        </>
-      )}
-=======
       <Flex direction='row'>
         <IconButton
           icon={'format_bold'}
@@ -571,27 +449,11 @@
               value: 'color',
               label: (
                 <>
-                  <CirclePicker
-                    colors={[
-                      '#FFFFFF',
-                      '#000000',
-                      projectColors.yellow,
-                      projectColors.green,
-                      projectColors.blue,
-                      projectColors.purple,
-                      projectColors.pink,
-                      projectColors.red,
-                      projectColors.orange,
-                    ]}
-                    color="white"
+                  <ColorPicker
+                    colors={Object.values(textColors)}
                     onChange={newColor => {
                       onTextColorSelect(newColor.hex);
                     }}
-                    className={css({
-                      'div[title="#FFFFFF"]': {
-                        boxShadow: 'rgba(0, 0, 0, 0.5) 0px 0px 0px 2px inset !important',
-                      },
-                    })}
                   />
                 </>
               ),
@@ -617,27 +479,11 @@
               value: 'color',
               label: (
                 <>
-                  <CirclePicker
-                    colors={[
-                      '#FFFFFF',
-                      '#000000',
-                      projectColors.yellow,
-                      projectColors.green,
-                      projectColors.blue,
-                      projectColors.purple,
-                      projectColors.pink,
-                      projectColors.red,
-                      projectColors.orange,
-                    ]}
-                    color="white"
+                  <ColorPicker
+                    colors={Object.values(textBackgroundColors)}
                     onChange={newColor => {
                       onBgColorSelect(newColor.hex);
                     }}
-                    className={css({
-                      'div[title="#FFFFFF"]': {
-                        boxShadow: 'rgba(0, 0, 0, 0.5) 0px 0px 0px 2px inset !important',
-                      },
-                    })}
                   />
                 </>
               ),
@@ -658,7 +504,6 @@
           menuIcon={'CARET'}
         />
       </Flex>
->>>>>>> 2aff68c3
       {activeEditor === editor && (
         <Flex direction='row'>
           <Divider />
