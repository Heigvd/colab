/*
 * The coLAB project
 * Copyright (C) 2021-2023 AlbaSim, MEI, HEIG-VD, HES-SO
 *
 * Licensed under the MIT License
 */
import { css, cx } from '@emotion/css';
import { $isLinkNode, TOGGLE_LINK_COMMAND } from '@lexical/link';
import { $isListNode, ListNode } from '@lexical/list';
import { useLexicalComposerContext } from '@lexical/react/LexicalComposerContext';
import { $isDecoratorBlockNode } from '@lexical/react/LexicalDecoratorBlockNode';
import { $isHeadingNode, $isQuoteNode } from '@lexical/rich-text';
import { $getSelectionStyleValueForProperty, $patchStyleText } from '@lexical/selection';
import {
  $findMatchingParent,
  $getNearestBlockElementAncestorOrThrow,
  $getNearestNodeOfType,
} from '@lexical/utils';
import {
  $createParagraphNode,
  $getSelection,
  $isRangeSelection,
  $isRootOrShadowRoot,
  $isTextNode,
  COMMAND_PRIORITY_CRITICAL,
  COMMAND_PRIORITY_EDITOR,
  createCommand,
  ElementFormatType,
  FORMAT_TEXT_COMMAND,
  LexicalCommand,
  NodeKey,
  SELECTION_CHANGE_COMMAND,
} from 'lexical';
import * as React from 'react';
import { TwitterPicker } from 'react-color';
import useTranslations from '../../../../../i18n/I18nContext';
import {
  activeIconButtonInnerStyle,
  ghostIconButtonStyle,
  iconButtonStyle,
  p_xs,
  space_2xs,
} from '../../../../../styling/style';
import { projectColors } from '../../../../../styling/theme';
import IconButton from '../../../../common/element/IconButton';
import { TipsCtx } from '../../../../common/element/Tips';
import DropDownMenu from '../../../../common/layout/DropDownMenu';
import Flex from '../../../../common/layout/Flex';
import Icon from '../../../../common/layout/Icon';
import { DocumentOwnership } from '../../../documentCommonType';
import useModal from '../../hooks/useModal';
import { getSelectedNode } from '../../utils/getSelectedNode';
import { sanitizeUrl } from '../../utils/url';
import { InsertFileDialog } from '../FilesPlugin';
import { InsertImageDialog } from '../ImagesPlugin';
import { InsertTableDialog } from '../TablePlugin/TablePlugin';
import ConverterPlugin from './Converter';
import { BlockFormatDropDown, blockTypeToBlockName } from './FormatDropDown';
import JsonExporterPlugin from './JsonExporterPlugin';
import ListDropDown, { listTypeToListName } from './ListDropDown';
import TextAlignDropDown from './TextAlignDropDown';

const dividerStyleHorizontal = css({
  width: '1px',
  alignSelf: 'stretch',
  backgroundColor: 'var(--divider-main)',
  margin: '0 4px',
});
const dividerStyleVertical = css({
  height: '1px',
  justifySelf: 'stretch',
  backgroundColor: 'var(--divider-main)',
  margin: '0 4px',
});

interface DividerProps {
  isHorizontal?: boolean;
}

export function Divider({ isHorizontal = true }: DividerProps): JSX.Element {
  return <div className={isHorizontal ? dividerStyleHorizontal : dividerStyleVertical} />;
}

const toolbarStyle = cx(
  p_xs,
  css({
    borderBottom: '1px solid var(--divider-main)',
    marginBottom: space_2xs,
    background: 'var(--bg-primary)',
    overflowX: 'auto',
    overflowY: 'hidden',
    height: '42px',
    minHeight: '42px',
    position: 'sticky',
    top: '0',
    zIndex: '20',
  }),
);

export const toolbarButtonStyle = css({
  border: '0',
  display: 'flex',
  background: 'none',
  borderRadius: '10px',
  padding: '8px',
  cursor: 'pointer',
  verticalAlign: 'middle',
  flexShrink: '0',
  alignItems: 'center',
  justifyContent: 'space-between',
  '&:disabled': {
    cursor: 'not-allowed',
  },
  '&:hover:not(:disabled)': {
    backgroundColor: '#eee',
  },
  '&.active': {
    //background: '#dfe8fa4d',
    ...activeIconButtonInnerStyle,
  },
});

export const activeToolbarButtonStyle = cx(
  p_xs,
  css({
    '&.active': {
      ...activeIconButtonInnerStyle,
    },
  }),
);

export const UPDATE_TOOLBAR_COMMAND: LexicalCommand<boolean> = createCommand();
export const TOGGLE_LINK_MENU_COMMAND: LexicalCommand<string> = createCommand();

export default function ToolbarPlugin(docOwnership: DocumentOwnership) {
  const i18n = useTranslations();

  const [editor] = useLexicalComposerContext();
  const [activeEditor, setActiveEditor] = React.useState(editor);
  const [isEditable] = React.useState(() => editor.isEditable());

  const tipsCtxt = React.useContext(TipsCtx);

  // const [canUndo, setCanUndo] = React.useState(false);
  // const [canRedo, setCanRedo] = React.useState(false);

  const [, setSelectedElementKey] = React.useState<NodeKey | null>(null);
  const [blockType, setBlockType] = React.useState<keyof typeof blockTypeToBlockName>('paragraph');
  const [alignment, setAlignment] = React.useState<ElementFormatType>('left');
  const [listType, setListType] = React.useState<keyof typeof listTypeToListName>('paragraph');
  const [isBold, setIsBold] = React.useState(false);
  const [isItalic, setIsItalic] = React.useState(false);
  const [isUnderline, setIsUnderline] = React.useState(false);
  const [isStrikethrough, setIsStrikethrough] = React.useState(false);

  const [textColor, setTextColor] = React.useState<string>('');
  const [bgColor, setBgColor] = React.useState<string>('');

  const [modal, showModal] = useModal();
  const [isLink, setIsLink] = React.useState(false);

  const updateToolbar = React.useCallback(() => {
    const selection = $getSelection();

    // if selection is a range
    if ($isRangeSelection(selection)) {
      const anchorNode = selection.anchor.getNode();
      let element =
        anchorNode.getKey() === 'root'
          ? anchorNode
          : $findMatchingParent(anchorNode, e => {
              const parent = e.getParent();
              return parent !== null && $isRootOrShadowRoot(parent);
            });

      // if element is null
      if (element === null) {
        element = anchorNode.getTopLevelElementOrThrow();
      }

      const elementKey = element.getKey();
      const elementDOM = activeEditor.getElementByKey(elementKey);

      // Update text format
      setIsBold(selection.hasFormat('bold'));
      setIsItalic(selection.hasFormat('italic'));
      setIsUnderline(selection.hasFormat('underline'));
      setIsStrikethrough(selection.hasFormat('strikethrough'));

      // Update color format
      setTextColor($getSelectionStyleValueForProperty(selection, 'color', ''));
      setBgColor($getSelectionStyleValueForProperty(selection, 'background-color', ''));

      // Update links
      const node = getSelectedNode(selection);
      const parent = node.getParent();
      if ($isLinkNode(parent) || $isLinkNode(node)) {
        setIsLink(true);
      } else {
        setIsLink(false);
      }

      if (elementDOM !== null) {
        setSelectedElementKey(elementKey);
        if ($isListNode(element)) {
          const parentList = $getNearestNodeOfType<ListNode>(anchorNode, ListNode);
          const type = parentList ? parentList.getListType() : element.getListType();
          setListType(type);
        } else {
          const align = element.getFormatType();
          const type = $isHeadingNode(element) ? element.getTag() : element.getType();
          if (type in blockTypeToBlockName) {
            setBlockType(type as keyof typeof blockTypeToBlockName);
          }
          if (type in listTypeToListName) {
            setListType(type as keyof typeof listTypeToListName);
          }
          setAlignment(align);
        }
      }
      // Todo Handle buttons
    }
  }, [activeEditor]);

  // Resets toolbar when selection or edit or changes
  React.useEffect(() => {
    return editor.registerCommand(
      SELECTION_CHANGE_COMMAND,
      (_payload, newEditor) => {
        updateToolbar();
        setActiveEditor(newEditor);
        return false;
      },
      COMMAND_PRIORITY_CRITICAL,
    );
  }, [editor, updateToolbar]);

  React.useEffect(() => {
    return editor.registerCommand(
      UPDATE_TOOLBAR_COMMAND,
      () => {
        updateToolbar();
        return false;
      },
      COMMAND_PRIORITY_EDITOR,
    );
  }, [editor, updateToolbar]);

  // Enable undo / redo commands on editor
  // React.useEffect(() => {
  //   return mergeRegister(
  //     editor.registerEditableListener(editable => {
  //       setIsEditable(editable);
  //     }),
  //     activeEditor.registerUpdateListener(({ editorState }) => {
  //       editorState.read(() => {
  //         updateToolbar();
  //       });
  //     }),
  //     activeEditor.registerCommand<boolean>(
  //       CAN_UNDO_COMMAND,
  //       payload => {
  //         setCanUndo(payload);
  //         return false;
  //       },
  //       COMMAND_PRIORITY_CRITICAL,
  //     ),
  //     activeEditor.registerCommand<boolean>(
  //       CAN_REDO_COMMAND,
  //       payload => {
  //         setCanRedo(payload);
  //         return false;
  //       },
  //       COMMAND_PRIORITY_CRITICAL,
  //     ),
  //   );
  // }, [activeEditor, editor, updateToolbar]);

  const clearFormatting = React.useCallback(() => {
    activeEditor.update(() => {
      const selection = $getSelection();
      if ($isRangeSelection(selection)) {
        const anchor = selection.anchor;
        const focus = selection.focus;
        const nodes = selection.getNodes();

        if (anchor.key === focus.key && anchor.offset === focus.offset) {
          return;
        }

        nodes.forEach((node, idx) => {
          if ($isTextNode(node)) {
            if (idx === 0 && anchor.offset !== 0) {
              // eslint-disable-next-line no-param-reassign
              node = node.splitText(anchor.offset)[1] || node;
            }
            if (idx === nodes.length - 1) {
              // eslint-disable-next-line no-param-reassign
              node = node.splitText(focus.offset)[0] || node;
            }

            if (node.__style !== '') {
              node.setStyle('');
            }
            if (node.__format !== 0) {
              node.setFormat(0);
              $getNearestBlockElementAncestorOrThrow(node).setFormat('');
            }
          } else if ($isHeadingNode(node) || $isQuoteNode(node)) {
            node.replace($createParagraphNode(), true);
          } else if ($isDecoratorBlockNode(node)) {
            node.setFormat('');
          }
        });
      }
      updateToolbar();
    });
  }, [activeEditor, updateToolbar]);

  // Apply currently selected styles (text color or background color)
  const applyStyleText = React.useCallback(
    (styles: Record<string, string | null>) => {
      activeEditor.update(() => {
        const selection = $getSelection();
        if ($isRangeSelection(selection)) {
          $patchStyleText(selection, styles);
        }
      });
    },
    [activeEditor],
  );

  // apply selected text color
  const onTextColorSelect = React.useCallback(
    (value: string) => {
      applyStyleText({ color: value });
    },
    [applyStyleText],
  );

  // apply selected background color
  const onBgColorSelect = React.useCallback(
    (value: string) => {
      applyStyleText({ 'background-color': value });
    },
    [applyStyleText],
  );

  const insertLink = React.useCallback(() => {
    if (!isLink) {
      editor.dispatchCommand(TOGGLE_LINK_MENU_COMMAND, sanitizeUrl('https://'));
    } else {
      editor.dispatchCommand(TOGGLE_LINK_COMMAND, null);
    }
  }, [editor, isLink]);

  return (
    <Flex align="center" className={cx(toolbarStyle, 'toolbar')}>
      {/* <IconButton
        icon={'undo'}
        iconSize="xs"
        disabled={!canUndo || !isEditable}
        onClick={() => {
          activeEditor.dispatchCommand(UNDO_COMMAND, undefined);
        }}
        className={activeToolbarButtonStyle}
        title={'Undo (Ctrl+Z)'}
        aria-label="Undo"
      />
      <IconButton
        icon={'redo'}
        iconSize="xs"
        disabled={!canRedo || !isEditable}
        onClick={() => {
          activeEditor.dispatchCommand(REDO_COMMAND, undefined);
        }}
        className={activeToolbarButtonStyle}
        title={'Redo (Ctrl+Y)'}
        aria-label="Redo"
      />
      <Divider /> */}
      {blockType in blockTypeToBlockName && activeEditor === editor && (
        <>
          <BlockFormatDropDown disabled={!isEditable} blockType={blockType} editor={editor} />
          <Divider />
        </>
      )}
      <IconButton
        icon={'format_bold'}
        disabled={!isEditable}
        onClick={() => {
          activeEditor.dispatchCommand(FORMAT_TEXT_COMMAND, 'bold');
        }}
        className={cx(isBold ? 'active' : '', activeToolbarButtonStyle, ghostIconButtonStyle)}
        title={i18n.modules.content.textFormat.boldSC}
        aria-label={i18n.modules.content.textFormat.formatBold}
      />
      <IconButton
        icon={'format_italic'}
        className={cx(isItalic ? 'active' : '', activeToolbarButtonStyle, ghostIconButtonStyle)}
        disabled={!isEditable}
        onClick={() => {
          activeEditor.dispatchCommand(FORMAT_TEXT_COMMAND, 'italic');
        }}
        title={i18n.modules.content.textFormat.italicSC}
        aria-label={i18n.modules.content.textFormat.formatItalic}
      />
      <IconButton
        icon={'format_underlined'}
        className={cx(isUnderline ? 'active' : '', activeToolbarButtonStyle, ghostIconButtonStyle)}
        disabled={!isEditable}
        onClick={() => {
          activeEditor.dispatchCommand(FORMAT_TEXT_COMMAND, 'underline');
        }}
        title={i18n.modules.content.textFormat.underlineSC}
        aria-label={i18n.modules.content.textFormat.formatUnderline}
      />
      <IconButton
        icon={'strikethrough_s'}
        className={cx(
          isStrikethrough ? 'active' : '',
          activeToolbarButtonStyle,
          ghostIconButtonStyle,
        )}
        disabled={!isEditable}
        onClick={() => {
          activeEditor.dispatchCommand(FORMAT_TEXT_COMMAND, 'strikethrough');
        }}
        title={i18n.modules.content.textFormat.strikeText}
        aria-label={i18n.modules.content.textFormat.formatAsStrike}
      />
      <IconButton
        icon={'replay'}
        iconSize="xs"
        className={cx(activeToolbarButtonStyle, ghostIconButtonStyle)}
        disabled={!isEditable}
        onClick={clearFormatting}
        title={i18n.modules.content.textFormat.clearStyles}
        aria-label={i18n.modules.content.textFormat.clearStyles}
      />
      <Divider />
      <DropDownMenu
        entries={[
          {
            value: 'color',
            label: (
              <>
                <TwitterPicker
                  colors={[
                    projectColors.yellow,
                    projectColors.green,
                    projectColors.blue,
                    projectColors.purple,
                    projectColors.pink,
                    projectColors.red,
                    projectColors.orange,
                    '#000',
                  ]}
                  color="white"
                  triangle="hide"
                  onChange={newColor => {
                    onTextColorSelect(newColor.hex);
                  }}
                  styles={{
                    default: { swatch: { boxShadow: 'inset 0px 0px 3px 1px rgba(0, 0, 0, 0.1)' } },
                  }}
                />
              </>
            ),
            action: () => {},
          },
        ]}
        disabled={false}
        buttonClassName={cx(iconButtonStyle, ghostIconButtonStyle)}
        title={i18n.modules.content.textFormat.colorText}
        buttonLabel={
          <Icon
            opsz={'xs'}
            icon={'format_color_text'}
            color={textColor === '#000000' ? 'inherit' : textColor}
          />
        }
        menuIcon={'CARET'}
      />
      <DropDownMenu
        entries={[
          {
            value: 'color',
            label: (
              <>
                <TwitterPicker
                  colors={[
                    projectColors.yellow,
                    projectColors.green,
                    projectColors.blue,
                    projectColors.purple,
                    projectColors.pink,
                    projectColors.red,
                    projectColors.orange,
                    '#FFF',
                  ]}
                  color="white"
                  triangle="hide"
                  onChange={newColor => {
                    onBgColorSelect(newColor.hex);
                  }}
                  styles={{
                    default: { swatch: { boxShadow: 'inset 0px 0px 3px 1px rgba(0, 0, 0, 0.1)' } },
                  }}
                />
              </>
            ),
            action: () => {},
          },
        ]}
        disabled={false}
        buttonClassName={cx(iconButtonStyle, ghostIconButtonStyle)}
        title={i18n.modules.content.textFormat.highlightText}
        buttonLabel={
          <Icon
            opsz={'xs'}
            icon={'format_color_fill'}
            color={bgColor === '#ffffff' ? 'inherit' : bgColor}
          />
        }
        menuIcon={'CARET'}
      />
      <Divider />
      {activeEditor === editor && (
        <>
          <TextAlignDropDown editor={editor} alignment={alignment} />
        </>
      )}
      {activeEditor === editor && (
        <>
          <ListDropDown editor={editor} listType={listType} />
          <Divider />
        </>
      )}
      <IconButton
        icon={'link'}
        iconSize="xs"
        className={cx(isLink ? 'active' : '', activeToolbarButtonStyle, ghostIconButtonStyle)}
        disabled={!isEditable}
        onClick={insertLink}
        title={i18n.modules.content.insertLink}
        aria-label={i18n.modules.content.insertLink}
      />
      <Divider />
      <IconButton
        icon={'image'}
        iconSize="xs"
        className={cx('toolbar-item spaced ' + activeToolbarButtonStyle, ghostIconButtonStyle)}
        disabled={!isEditable}
        onClick={() => {
          showModal(i18n.modules.content.insertImage, onClose => (
            <InsertImageDialog activeEditor={activeEditor} onClose={onClose} />
          ));
        }}
        title={i18n.modules.content.insertImage}
        aria-label={i18n.modules.content.insertImage}
      />
      <IconButton
        icon={'description'}
        iconSize="xs"
        className={cx('toolbar-item spaced ', activeToolbarButtonStyle, ghostIconButtonStyle)}
        disabled={!isEditable}
        onClick={() => {
          showModal(i18n.modules.content.insertFile, onClose => (
            <InsertFileDialog
              activeEditor={activeEditor}
              onClose={onClose}
              docOwnership={docOwnership}
            />
          ));
        }}
<<<<<<< HEAD
        title={i18n.modules.content.insertFile}
        aria-label={i18n.modules.content.insertFile}
=======
        title={i18n.modules.content.addFile}
        aria-label={i18n.modules.content.addFile}
>>>>>>> 90fd60c3
      />
      <IconButton
        icon={'table'}
        iconSize="xs"
        className={cx(activeToolbarButtonStyle, ghostIconButtonStyle)}
        disabled={!isEditable}
        onClick={() => {
          showModal(i18n.modules.content.insertTable, onClose => (
            <InsertTableDialog activeEditor={activeEditor} onClose={onClose} />
          ));
        }}
        title={i18n.modules.content.insertTable}
        aria-label={i18n.modules.content.insertTable}
      />
      <Divider />
      <ConverterPlugin {...docOwnership} />
      {tipsCtxt.DEBUG.value && <JsonExporterPlugin />}
      {modal}
    </Flex>
  );
}<|MERGE_RESOLUTION|>--- conflicted
+++ resolved
@@ -574,13 +574,8 @@
             />
           ));
         }}
-<<<<<<< HEAD
         title={i18n.modules.content.insertFile}
         aria-label={i18n.modules.content.insertFile}
-=======
-        title={i18n.modules.content.addFile}
-        aria-label={i18n.modules.content.addFile}
->>>>>>> 90fd60c3
       />
       <IconButton
         icon={'table'}
