--- conflicted
+++ resolved
@@ -55,13 +55,7 @@
       ) : (
         blockIds.map(id => <BlockEditorWrapper key={id} blockId={id} allowEdition={allowEdition} />)
       )}
-<<<<<<< HEAD
-
       {allowEdition ? <CreateBlockButton /*doc={doc}*/ /> : null}
-    </div>
-=======
-      {allowEdition ? <CreateBlockButton doc={doc} /> : null}
     </Flex>
->>>>>>> 2085a09b
   );
 }