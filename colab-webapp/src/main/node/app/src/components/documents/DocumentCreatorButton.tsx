--- conflicted
+++ resolved
@@ -164,17 +164,16 @@
           entries={[
             {
               value: selectedDocumentId != null ? 'before' : 'begin',
-              label: selectedDocumentId != null ? i18n.modules.content.before : i18n.modules.content.onTop,
+              label:
+                selectedDocumentId != null
+                  ? i18n.modules.content.before
+                  : i18n.modules.content.onTop,
               action: () => createDoc('BEFORE'),
             },
             {
-<<<<<<< HEAD
-              value: selectedDocumentId != null  ? 'after' : 'end',
-              label: selectedDocumentId != null ? i18n.modules.content.after  : i18n.modules.content.end,
-=======
               value: selectedDocumentId != null ? 'after' : 'end',
-              label: selectedDocumentId != null ? 'After' : 'At the end',
->>>>>>> 9ec5a5f0
+              label:
+                selectedDocumentId != null ? i18n.modules.content.after : i18n.modules.content.end,
               action: () => createDoc('AFTER'),
             },
           ]}
