/*
 * The coLAB project
 * Copyright (C) 2021 AlbaSim, MEI, HEIG-VD, HES-SO
 *
 * Licensed under the MIT License
 */

import { css } from '@emotion/css';
import { faPlus } from '@fortawesome/free-solid-svg-icons';
// import { BlockDocument, TextDataBlock } from 'colab-rest-client';
import * as React from 'react';
// import * as API from '../../../API/api';
// import { useAppDispatch } from '../../../store/hooks';
import Button from '../../common/Button';

// export interface BlockDocProps {
//   doc: BlockDocument;
// }

const addButtonStyle = css({ marginTop: '20px', display: 'block', fontSize: '.9em', alignSelf: 'flex-start' });

export function CreateBlockButton(/*{ doc }: BlockDocProps*/): JSX.Element {
  // const dispatch = useAppDispatch();

  // const createBlock = React.useCallback(() => {
  //   const block: TextDataBlock = {
  //     '@class': 'TextDataBlock',
  //     revision: '0',
  //     mimeType: 'text/markdown',
  //   };
  //   dispatch(API.createBlock({ document: doc, block: block }));
  // }, [doc, dispatch]);

  return (
<<<<<<< HEAD
    <Button className={addButtonStyle} icon={faPlus} /*onClick={createBlock}*/>
      Create a new block
=======
    <Button className={addButtonStyle} icon={faPlus}  onClick={createBlock} invertedButton>
      Add new block
>>>>>>> 2085a09b
    </Button>
  );
}<|MERGE_RESOLUTION|>--- conflicted
+++ resolved
@@ -32,13 +32,8 @@
   // }, [doc, dispatch]);
 
   return (
-<<<<<<< HEAD
-    <Button className={addButtonStyle} icon={faPlus} /*onClick={createBlock}*/>
-      Create a new block
-=======
-    <Button className={addButtonStyle} icon={faPlus}  onClick={createBlock} invertedButton>
+    <Button className={addButtonStyle} icon={faPlus}  /*onClick={createBlock}*/ invertedButton>
       Add new block
->>>>>>> 2085a09b
     </Button>
   );
 }