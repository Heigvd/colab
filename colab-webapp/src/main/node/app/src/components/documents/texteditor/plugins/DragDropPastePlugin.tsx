--- conflicted
+++ resolved
@@ -14,21 +14,15 @@
 import { INSERT_FILE_COMMAND } from './FilesPlugin';
 import { useAppDispatch } from '../../../../store/hooks';
 import * as API from '../../../../API/api';
-<<<<<<< HEAD
 import {DocumentOwnership} from "../../documentCommonType";
 import {useColabConfig} from "../../../../store/selectors/configSelector";
 import {addNotification} from "../../../../store/slice/notificationSlice";
 import useTranslations from "../../../../i18n/I18nContext";
-=======
-import { DocumentOwnership } from '../../documentCommonType';
-import logger from '../../../../logger';
->>>>>>> ba79dd07
 
 const ACCEPTABLE_IMAGE_TYPES = ['image/', 'image/heic', 'image/heif', 'image/gif', 'image/webp'];
 
 // Accept all types except for image and example
 const ACCEPTABLE_FILE_TYPES = [
-<<<<<<< HEAD
     'application/',
     'audio/',
     'font/',
@@ -36,37 +30,11 @@
     'text/',
     'video/',
 ]
-=======
-  'application/gzip',
-  'application/msword',
-  'application/pdf',
-  'application/vnd.m-xcel',
-  'application/vnd.ms-excel',
-  'application/vnd.openxmlformats-officedocument.wordprocessingml.document',
-  'application/vnd.rar',
-  'application/vnd.ms-powerpoint',
-  'application/x-tar',
-  'json',
-  'officedocument.presentationml',
-  'officedocument.spreadsheetml',
-  'officedocument.wordprocessingml',
-  'text/csv',
-  'text/html',
-  'text/xml',
-  'x-bibtex',
-  'x-c',
-  'x-java',
-  'x-perl',
-  'x-python',
-  'x-sh',
-];
->>>>>>> ba79dd07
 
 interface DragDropPasteProps {
   docOwnership: DocumentOwnership;
 }
 
-<<<<<<< HEAD
 export default function DragDropPaste({docOwnership}: DragDropPasteProps): null {
     const dispatch = useAppDispatch();
     const [editor] = useLexicalComposerContext();
@@ -113,42 +81,4 @@
         );
     }, [editor, dispatch, docOwnership, fileSizeLimit, i18n.common.error.fileSizeLimit]);
     return null;
-=======
-export default function DragDropPaste({ docOwnership }: DragDropPasteProps): null {
-  const dispatch = useAppDispatch();
-  const [editor] = useLexicalComposerContext();
-  useEffect(() => {
-    return editor.registerCommand(
-      DRAG_DROP_PASTE,
-      files => {
-        (async () => {
-          const filesResult = await mediaFileReader(
-            files,
-            [...ACCEPTABLE_IMAGE_TYPES, ...ACCEPTABLE_FILE_TYPES].flatMap(x => x),
-          );
-          for (const { file, result } of filesResult) {
-            if (isMimeType(file, ACCEPTABLE_IMAGE_TYPES)) {
-              logger.info('image paste');
-              editor.dispatchCommand(INSERT_IMAGE_COMMAND, {
-                altText: file.name,
-                src: result,
-              });
-            } else if (isMimeType(file, ACCEPTABLE_FILE_TYPES)) {
-              logger.info('file paste');
-              dispatch(API.addFile({ docOwnership, file, fileSize: file.size })).then(payload => {
-                editor.dispatchCommand(INSERT_FILE_COMMAND, {
-                  docId: Number(payload.payload),
-                  fileName: file.name,
-                });
-              });
-            }
-          }
-        })();
-        return true;
-      },
-      COMMAND_PRIORITY_LOW,
-    );
-  }, [editor, dispatch, docOwnership]);
-  return null;
->>>>>>> ba79dd07
 }