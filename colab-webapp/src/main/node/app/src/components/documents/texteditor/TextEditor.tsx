/*
 * The coLAB project
 * Copyright (C) 2021-2023 AlbaSim, MEI, HEIG-VD, HES-SO
 *
 * Licensed under the MIT License
 */
import { css, cx } from '@emotion/css';
import { AutoLinkNode, LinkNode } from '@lexical/link';
import { ListItemNode, ListNode } from '@lexical/list';
import { CheckListPlugin } from '@lexical/react/LexicalCheckListPlugin';
import { LexicalComposer } from '@lexical/react/LexicalComposer';
import { ContentEditable } from '@lexical/react/LexicalContentEditable';
import LexicalErrorBoundary from '@lexical/react/LexicalErrorBoundary';
import { HistoryPlugin } from '@lexical/react/LexicalHistoryPlugin';
import { ListPlugin } from '@lexical/react/LexicalListPlugin';
import { RichTextPlugin } from '@lexical/react/LexicalRichTextPlugin';
import { TablePlugin } from '@lexical/react/LexicalTablePlugin';
import { HeadingNode } from '@lexical/rich-text';
import { TableCellNode, TableNode, TableRowNode } from '@lexical/table';
import * as React from 'react';
import logger from '../../../logger';
import ClickableLinkPlugin from './plugins/ClickableLinkPlugin';
import DraggableBlockPlugin from './plugins/DraggableBlockPlugin';
import FloatingLinkEditorPlugin from './plugins/FloatingToolbarPlugin/FloatingLinkEditorPlugin';
import FloatingTextFormatToolbarPlugin from './plugins/FloatingToolbarPlugin/FloatingTextFormatPlugin';
import LinkPlugin from './plugins/LinkPlugin';
import TableActionMenuPlugin from './plugins/TablePlugin/TableActionMenuPlugin';
import TableCellResizerPlugin from './plugins/TablePlugin/TableCellResizerPlugin';
import ToolbarPlugin from './plugins/ToolbarPlugin/ToolbarPlugin';
import theme from './theme/EditorTheme';

const editorContainerStyle = css({
  width: '100%',
  margin: '20px auto 20px auto',
<<<<<<< HEAD
  borderRadius: '2px',
  color: 'var(--text-primary)',
=======
  borderRadius: '10px 10px 0 0',
  color: '#000',
>>>>>>> c19f6fd9
  position: 'relative',
  lineHeight: '20px',
  fontWeight: '400',
  textAlign: 'left',
  border: '1px solid var(--divider-main)',
});
const editorStyle = css({
  background: '#fff',
  position: 'relative',
});
const contentEditableStyle = css({
  border: '0',
  fontSize: '15px',
  display: 'block',
  position: 'relative',
  tabSize: '1',
  outline: '0',
  padding: '14px 28px',
  minHeight: 'calc(100% - 16px)',
});
const placeholderStyle = css({
  color: '#999',
  overflow: 'hidden',
  position: 'absolute',
  textOverflow: 'ellipsis',
  top: '14px',
  left: '28px',
  fontSize: '15px',
  userSelect: 'none',
  display: 'inline-block',
  pointerEvents: 'none',
});
const inputStyle = css({
  minHeight: '150px',
  resize: 'none',
  fontSize: '15px',
  caretColor: 'rgb(5, 5, 5)',
  position: 'relative',
  tabSize: '1',
  outline: '0',
});

function onError(err: Error) {
  logger.error(err);
}

interface TextEditorProps {
  docId: number;
  editable: boolean;
}

export default function TextEditor({ docId, editable }: TextEditorProps) {
  const initialConfig = {
    namespace: `lexical-${docId}`,
    editorState: null,
    editable: editable,
    nodes: [
      HeadingNode,
      ListNode,
      ListItemNode,
      AutoLinkNode,
      LinkNode,
      TableNode,
      TableCellNode,
      TableRowNode,
    ],
    theme,
    onError,
  };

  const [floatingAnchorElem, setFloatingAnchorElem] = React.useState<HTMLDivElement | null>(null);

  const onRef = (_floatingAnchorElem: HTMLDivElement) => {
    if (_floatingAnchorElem !== null) {
      setFloatingAnchorElem(_floatingAnchorElem);
    }
  };

  return (
    <LexicalComposer initialConfig={initialConfig}>
      <div className={editorContainerStyle}>
        <ToolbarPlugin />
        <div className={editorStyle}>
          <RichTextPlugin
            contentEditable={
              <div className={contentEditableStyle} ref={onRef}>
                <ContentEditable className={inputStyle} />
              </div>
            }
            placeholder={
              <div className={cx(placeholderStyle, 'placeholderXY')}>Enter your text</div>
            }
            ErrorBoundary={LexicalErrorBoundary}
          ></RichTextPlugin>
          <HistoryPlugin />
          <ListPlugin />
          <CheckListPlugin />
          <LinkPlugin />
          <ClickableLinkPlugin />
          <TablePlugin />
          <TableCellResizerPlugin />
          {floatingAnchorElem && (
            <>
              <DraggableBlockPlugin anchorElem={floatingAnchorElem} />
              <TableActionMenuPlugin anchorElem={floatingAnchorElem} />
              <FloatingTextFormatToolbarPlugin anchorElement={floatingAnchorElem} />
              <FloatingLinkEditorPlugin anchorElement={floatingAnchorElem} />
            </>
          )}
        </div>
      </div>
    </LexicalComposer>
  );
}<|MERGE_RESOLUTION|>--- conflicted
+++ resolved
@@ -32,13 +32,8 @@
 const editorContainerStyle = css({
   width: '100%',
   margin: '20px auto 20px auto',
-<<<<<<< HEAD
   borderRadius: '2px',
   color: 'var(--text-primary)',
-=======
-  borderRadius: '10px 10px 0 0',
-  color: '#000',
->>>>>>> c19f6fd9
   position: 'relative',
   lineHeight: '20px',
   fontWeight: '400',
