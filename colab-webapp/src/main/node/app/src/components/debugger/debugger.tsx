--- conflicted
+++ resolved
@@ -15,12 +15,8 @@
 import InlineLoading from '../common/element/InlineLoading';
 import Icon from '../common/layout/Icon';
 import Tabs, { Tab } from '../common/layout/Tabs';
-<<<<<<< HEAD
-import ProjectTaskList from '../projects/team/ProjectTaskList';
+import ProjectTasksPanel from '../projects/team/ProjectTasksList';
 import { allMaterialIcons } from '../styling/IconType';
-=======
-import ProjectTasksPanel from '../projects/team/ProjectTasksList';
->>>>>>> 5a8e35a7
 import { cardStyle, space_sm } from '../styling/style';
 import DebugForm from './debugForm';
 import DebugInput from './DebugInput';
@@ -94,14 +90,13 @@
         >
           TEST LOADING
         </Button>
-<<<<<<< HEAD
       </Tab>
       <Tab name="icons" label="ICONS">
         <div>
-        {allMaterialIcons.map(i => <Icon key={i} icon={i}/>)}    
+          {allMaterialIcons.map(i => (
+            <Icon key={i} icon={i} />
+          ))}
         </div>
-=======
->>>>>>> 5a8e35a7
       </Tab>
     </Tabs>
   );
