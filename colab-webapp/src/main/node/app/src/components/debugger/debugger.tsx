/*
 * The coLAB project
 * Copyright (C) 2021-2023 AlbaSim, MEI, HEIG-VD, HES-SO
 *
 * Licensed under the MIT License
 */
import { css, cx } from '@emotion/css';
import * as React from 'react';
import logger from '../../logger';
import { useAllProjectCards } from '../../store/selectors/cardSelector';
import SearchSortList, { IWidget } from '../common/collection/SearchSortList';
import AvailabilityStatusIndicator from '../common/element/AvailabilityStatusIndicator';
import Icon from '../common/layout/Icon';
import Tabs, { Tab } from '../common/layout/Tabs';
<<<<<<< HEAD
import TextEditorWrapper from '../documents/texteditor/TextEditorWrapper';
import ProjectTaskList from '../projects/team/ProjectTaskList';
=======
import { allMaterialIcons } from '../styling/IconType';
>>>>>>> 35e4f49a
import { cardStyle, space_sm } from '../styling/style';
import DebugForm from './debugForm';
import DebugInput from './DebugInput';
import DebugLoading from './DebugLoading';
import PlayWithGridOrganizer from './PlayWithGridOrganizer';

export default function Debugger(): JSX.Element {
  const cards = useAllProjectCards();
  logger.info(cards);
  const cardsinfo: IWidget[] = cards.map(card => {
    return { id: card.id?.toString() || '', title: card.title || '', color: card.color || '' };
  });

  return (
<<<<<<< HEAD
    <Tabs defaultTab="collab">
=======
    <Tabs defaultTab="icons">
      <Tab name="icons" label="icons">
        <div>
          {allMaterialIcons.map(i => (
            <Icon key={i} icon={i} title={i} />
          ))}
        </div>
      </Tab>
      <Tab name="availability" label="availability">
        NOT_INITIALIZED <AvailabilityStatusIndicator status="NOT_INITIALIZED" />
        ERROR <AvailabilityStatusIndicator status="ERROR" />
        NOT_EDITING <AvailabilityStatusIndicator status="NOT_EDITING" />
        READY <AvailabilityStatusIndicator status="READY" />
        LOADING <AvailabilityStatusIndicator status="LOADING" />
      </Tab>
      <Tab name="loading" label="loading">
        <DebugLoading />
      </Tab>
>>>>>>> 35e4f49a
      <Tab name="input" label="input">
        <DebugInput />
      </Tab>
      <Tab name="form" label="form">
        <DebugForm />
      </Tab>
      <Tab name="grid" label="Grid">
        <PlayWithGridOrganizer />
      </Tab>
      <Tab name="sortingList" label="Search&sort">
        <SearchSortList
          itemComp={item => (
            <>
              <div className={cx(cardStyle, css({ padding: space_sm, width: '200px' }))}>
                <h2>{item.title.length > 0 ? item.title : 'No title'}</h2>
                <p>id:{item.id}</p>
                <p>color:{item.color}</p>
              </div>
            </>
          )}
          widgets={cardsinfo}
        />
      </Tab>
<<<<<<< HEAD
      <Tab name="loading" label="Loading">
        <InlineLoading />
      </Tab>
      <Tab name="tasks" label="Tasks">
        <div className={css({ backgroundColor: 'var(--bg-secondary)' })}>
          <ProjectTaskList />
        </div>
      </Tab>
      <Tab name="collab" label="Lexical collab">
        <TextEditorWrapper docId={28} editable={true} colab={true}></TextEditorWrapper>
      </Tab>
=======
>>>>>>> 35e4f49a
    </Tabs>
  );
}<|MERGE_RESOLUTION|>--- conflicted
+++ resolved
@@ -12,12 +12,7 @@
 import AvailabilityStatusIndicator from '../common/element/AvailabilityStatusIndicator';
 import Icon from '../common/layout/Icon';
 import Tabs, { Tab } from '../common/layout/Tabs';
-<<<<<<< HEAD
-import TextEditorWrapper from '../documents/texteditor/TextEditorWrapper';
-import ProjectTaskList from '../projects/team/ProjectTaskList';
-=======
 import { allMaterialIcons } from '../styling/IconType';
->>>>>>> 35e4f49a
 import { cardStyle, space_sm } from '../styling/style';
 import DebugForm from './debugForm';
 import DebugInput from './DebugInput';
@@ -32,9 +27,6 @@
   });
 
   return (
-<<<<<<< HEAD
-    <Tabs defaultTab="collab">
-=======
     <Tabs defaultTab="icons">
       <Tab name="icons" label="icons">
         <div>
@@ -53,7 +45,6 @@
       <Tab name="loading" label="loading">
         <DebugLoading />
       </Tab>
->>>>>>> 35e4f49a
       <Tab name="input" label="input">
         <DebugInput />
       </Tab>
@@ -77,20 +68,6 @@
           widgets={cardsinfo}
         />
       </Tab>
-<<<<<<< HEAD
-      <Tab name="loading" label="Loading">
-        <InlineLoading />
-      </Tab>
-      <Tab name="tasks" label="Tasks">
-        <div className={css({ backgroundColor: 'var(--bg-secondary)' })}>
-          <ProjectTaskList />
-        </div>
-      </Tab>
-      <Tab name="collab" label="Lexical collab">
-        <TextEditorWrapper docId={28} editable={true} colab={true}></TextEditorWrapper>
-      </Tab>
-=======
->>>>>>> 35e4f49a
     </Tabs>
   );
 }