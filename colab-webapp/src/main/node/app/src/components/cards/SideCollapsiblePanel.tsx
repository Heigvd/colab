/*
 * The coLAB project
 * Copyright (C) 2021 AlbaSim, MEI, HEIG-VD, HES-SO
 *
 * Licensed under the MIT License
 */
import { css, cx } from '@emotion/css';
import { IconProp } from '@fortawesome/fontawesome-svg-core';
import { faTimes } from '@fortawesome/free-solid-svg-icons';
import { FontAwesomeIcon } from '@fortawesome/react-fontawesome';
import * as React from 'react';
import useTranslations from '../../i18n/I18nContext';
import IconButton from '../common/element/IconButton';
import Flex from '../common/layout/Flex';
import { lightIconButtonStyle, marginAroundStyle, space_M, space_S } from '../styling/style';

const bgActiveStyleRight = css({
  backgroundImage: 'linear-gradient( to right, transparent 90%, #444 91%, #444 100%)',
});

export interface Item {
  icon: IconProp;
  nextToIconElement?: React.ReactNode;
  title: string;
  nextToTitleElement?: React.ReactNode;
  className?: string;
  children: React.ReactNode;
}

interface SideCollapsibleContext<T extends { [key: string]: Item }> {
  items: T;
<<<<<<< HEAD
  defaultOpenKey?: keyof T | string;
  direction?: 'LEFT' | 'RIGHT';
  cannotClose?: boolean;
  openKey?: keyof T | string;
  setOpenKey?: React.Dispatch<React.SetStateAction<keyof T | string | undefined>>;
  className?: string;
}

export default function SideCollapsiblePanel<T extends { [key: string]: Item }>({
  items,
  defaultOpenKey,
  direction = 'LEFT',
  cannotClose,
  openKey,
  setOpenKey,
  className,
}: SideCollapsiblePanelProps<T>): JSX.Element {
  const i18n = useTranslations();

  const [itemKeyOpen, setItemKeyOpen] = React.useState<keyof T | undefined>(defaultOpenKey);

  const itemOpen = setOpenKey
    ? openKey == null
      ? null
      : items[openKey]
    : itemKeyOpen == null
    ? null
    : items[itemKeyOpen];

  return (
    <Flex
      direction="row"
      align="stretch"
      className={cx(
        direction === 'LEFT'
          ? css({ borderRight: '1px solid var(--lightGray)' })
          : css({ borderLeft: '1px solid var(--lightGray)' }),
        className,
      )}
    >
      {direction === 'RIGHT' && itemOpen && (
        <Flex
          align="stretch"
          justify="stretch"
          direction="column"
          grow={1}
          className={css({ height: '100%' })}
        >
=======
  openKey?: string | undefined;
  setOpenKey?: React.Dispatch<React.SetStateAction<string | undefined>>;
}

export const defaultSideCollapsibleContext: SideCollapsibleContext<{ [key: string]: Item }> = {
  items: {},
  openKey: undefined,
  setOpenKey: () => {},
};

export const SideCollapsibleCTX = React.createContext(defaultSideCollapsibleContext);

export interface SideCollapsiblePanelBodyProps {
  className?: string;
}

export function SideCollapsiblePanelBody({
  className,
}: SideCollapsiblePanelBodyProps): JSX.Element {
  const { items, openKey, setOpenKey } = React.useContext(SideCollapsibleCTX);
  const itemOpen = openKey == null ? null : items[openKey];
  const i18n = useTranslations();
  if (itemOpen) {
    return (
      <Flex align="stretch" direction="column" grow={1} className={className}>
        {itemOpen.title && (
>>>>>>> b9605c69
          <Flex
            justify="space-between"
            align="center"
            className={css({
              padding: space_S + ' ' + space_M,
              borderBottom: '1px solid var(--lightGray)',
            })}
          >
            <Flex align="flex-end">
              <h3>{itemOpen.title}</h3>
              {itemOpen.nextToTitleElement}
            </Flex>
            <IconButton
              icon={faTimes}
              title={i18n.common.close}
              onClick={() => {
                if (setOpenKey) {
                  setOpenKey(undefined);
                }
              }}
              className={cx(lightIconButtonStyle, marginAroundStyle([4], space_M))}
            />
          </Flex>
        )}
        {itemOpen.children}
      </Flex>
    );
  } else return <></>;
}

export interface SideCollapsibleMenuProps {
  defaultOpenKey?: string;
  cannotClose?: boolean;
  className?: string;
  itemClassName?: string;
}

export function SideCollapsibleMenu({
  defaultOpenKey,
  cannotClose,
  className,
  itemClassName,
}: SideCollapsibleMenuProps): JSX.Element {
  const { items, openKey, setOpenKey } = React.useContext(SideCollapsibleCTX);

  React.useEffect(() => {
    if (defaultOpenKey && setOpenKey) {
      setOpenKey(defaultOpenKey);
    }
  }, [defaultOpenKey, setOpenKey]);
  return (
    <Flex direction="column" justify="flex-start" align="stretch" className={className}>
      {Object.entries(items).map(([key, item]) => (
        <Flex
          key={key}
          justify="center"
          align="center"
          className={cx(
            css({ padding: space_M, '&:hover': { cursor: 'pointer' } }),
            {
              [bgActiveStyleRight]: openKey === key,
            },
            lightIconButtonStyle,
            itemClassName,
          )}
          onClick={() => {
            if (!cannotClose && setOpenKey) {
              setOpenKey(itemKey => (itemKey === key ? undefined : key));
            }
          }}
        >
          <FontAwesomeIcon
            icon={item.icon}
            title={item.title}
            size="lg"
            className={css({ paddingLeft: 0, paddingRight: '1px' })}
          />
          {item.nextToIconElement}
        </Flex>
      ))}
    </Flex>
  );
}<|MERGE_RESOLUTION|>--- conflicted
+++ resolved
@@ -23,62 +23,11 @@
   nextToIconElement?: React.ReactNode;
   title: string;
   nextToTitleElement?: React.ReactNode;
-  className?: string;
-  children: React.ReactNode;
+  nextToIconElement?: React.ReactNode;
 }
 
 interface SideCollapsibleContext<T extends { [key: string]: Item }> {
   items: T;
-<<<<<<< HEAD
-  defaultOpenKey?: keyof T | string;
-  direction?: 'LEFT' | 'RIGHT';
-  cannotClose?: boolean;
-  openKey?: keyof T | string;
-  setOpenKey?: React.Dispatch<React.SetStateAction<keyof T | string | undefined>>;
-  className?: string;
-}
-
-export default function SideCollapsiblePanel<T extends { [key: string]: Item }>({
-  items,
-  defaultOpenKey,
-  direction = 'LEFT',
-  cannotClose,
-  openKey,
-  setOpenKey,
-  className,
-}: SideCollapsiblePanelProps<T>): JSX.Element {
-  const i18n = useTranslations();
-
-  const [itemKeyOpen, setItemKeyOpen] = React.useState<keyof T | undefined>(defaultOpenKey);
-
-  const itemOpen = setOpenKey
-    ? openKey == null
-      ? null
-      : items[openKey]
-    : itemKeyOpen == null
-    ? null
-    : items[itemKeyOpen];
-
-  return (
-    <Flex
-      direction="row"
-      align="stretch"
-      className={cx(
-        direction === 'LEFT'
-          ? css({ borderRight: '1px solid var(--lightGray)' })
-          : css({ borderLeft: '1px solid var(--lightGray)' }),
-        className,
-      )}
-    >
-      {direction === 'RIGHT' && itemOpen && (
-        <Flex
-          align="stretch"
-          justify="stretch"
-          direction="column"
-          grow={1}
-          className={css({ height: '100%' })}
-        >
-=======
   openKey?: string | undefined;
   setOpenKey?: React.Dispatch<React.SetStateAction<string | undefined>>;
 }
@@ -105,7 +54,6 @@
     return (
       <Flex align="stretch" direction="column" grow={1} className={className}>
         {itemOpen.title && (
->>>>>>> b9605c69
           <Flex
             justify="space-between"
             align="center"
