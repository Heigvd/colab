--- conflicted
+++ resolved
@@ -23,11 +23,6 @@
 import Tips from '../common/Tips';
 import CardTypeCreator from './cardtypes/CardTypeCreator';
 import CardTypeThumbnail from './cardtypes/CardTypeThumbnail';
-
-const inlineStyle = css({
-  display: 'flex',
-  alignItems: 'center',
-});
 
 export interface CardCreatorProps {
   parent: CardContent;
@@ -129,44 +124,6 @@
                 <Tips tipsType="TODO">
                   Project "Card Types" tab display all types too: such duplication should be solved
                 </Tips>
-<<<<<<< HEAD
-                <div className={inlineStyle}>
-                  <h3>Common types</h3>
-                  <Tips>
-                    Common types are types defined outside the current project and which are not yet
-                    used in the project
-                  </Tips>
-                </div>
-                <h4>Global</h4>
-                <Tips>
-                  Global types are defined by adminstrators in "admin/card types" tab. Such type are
-                  available in any project
-                </Tips>
-                <div className={listOfTypeStyle}>
-                  {cardTypes.global.map(cardType => (
-                    <CardTypeThumbnail
-                      key={cardType.id}
-                      onClick={onSelect}
-                      highlighted={cardType.id === selectedType}
-                      cardType={cardType}
-                    />
-                  ))}
-                </div>
-                <h4>From other projects</h4>
-                <Tips>
-                  Types published from others projects you, as specific colab user, have acces to.
-                </Tips>
-                <div className={listOfTypeStyle}>
-                  {cardTypes.published.map(cardType => (
-                    <CardTypeThumbnail
-                      key={cardType.id}
-                      onClick={onSelect}
-                      highlighted={cardType.id === selectedType}
-                      cardType={cardType}
-                    />
-                  ))}
-                </div>
-=======
                 <h3>Common types</h3>
                 <Tips>
                   Common types are types defined outside the current project and which are not yet
@@ -210,7 +167,6 @@
                     ))}
                   </div>
                 </details>
->>>>>>> ffc10299
               </div>
               <div>
                 <h3>Project Types</h3>
