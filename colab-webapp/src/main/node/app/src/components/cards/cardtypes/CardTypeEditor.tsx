--- conflicted
+++ resolved
@@ -150,7 +150,7 @@
               >
                 <Creatable
                   isMulti={true}
-                  value={cardType.tags.map(tag => ({ label: tag, value: tag }))}
+                  value={cardType.tags.map((tag: string) => ({ label: tag, value: tag }))}
                   options={options}
                   onChange={tagsOptions => {
                     if (tagsOptions.length > 0) {
@@ -159,22 +159,7 @@
                           ...cardType,
                           tags: tagsOptions.map(o => o.value),
                         }),
-<<<<<<< HEAD
                       );
-=======
-                      )
-                    }
-                  />
-                  <ConfirmDeleteOpenCloseModal
-                    buttonLabel={
-                      <Button
-                        invertedButton
-                        className={cx(css({ color: errorColor, borderColor: errorColor }))}
-                        clickable
-                      >
-                        <FontAwesomeIcon icon={faTrash} /> {i18n.common.delete}
-                      </Button>
->>>>>>> 9a7847f3
                     }
                   }}
                 />
@@ -205,7 +190,7 @@
                   )
                 }
               />
-              <ConfirmDeleteModal
+              <ConfirmDeleteOpenCloseModal
                 buttonLabel={
                   <Button
                     invertedButton
