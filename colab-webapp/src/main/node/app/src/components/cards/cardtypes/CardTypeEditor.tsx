--- conflicted
+++ resolved
@@ -31,21 +31,8 @@
 import ConfirmDeleteModal from '../../common/layout/ConfirmDeleteModal';
 import Flex from '../../common/layout/Flex';
 import { DocTextWrapper } from '../../documents/DocTextItem';
-<<<<<<< HEAD
 import ResourcesMainView from '../../resources/ResourcesMainView';
-import {
-  cardStyle,
-  errorColor,
-  lightIconButtonStyle,
-  lightItalicText,
-  localTitleStyle,
-  space_M,
-  space_S,
-} from '../../styling/style';
-=======
-import ResourcesWrapper from '../../resources/ResourcesWrapper';
 import { cardStyle, errorColor, localTitleStyle, space_M, space_S } from '../../styling/style';
->>>>>>> c6e69af5
 import SideCollapsiblePanel from './../SideCollapsiblePanel';
 
 interface CardTypeEditorProps {
@@ -208,7 +195,11 @@
                   />
                   <ConfirmDeleteModal
                     buttonLabel={
-                      <Button invertedButton className={cx(css({ color: errorColor, borderColor: errorColor }))} clickable>
+                      <Button
+                        invertedButton
+                        className={cx(css({ color: errorColor, borderColor: errorColor }))}
+                        clickable
+                      >
                         <FontAwesomeIcon icon={faTrash} /> {i18n.modules.cardType.deleteType}
                       </Button>
                     }
