/*
 * The coLAB project
 * Copyright (C) 2021-2023 AlbaSim, MEI, HEIG-VD, HES-SO
 *
 * Licensed under the MIT License
 */

import { css, cx } from '@emotion/css';
import { Card, CardContent } from 'colab-rest-client';
import * as React from 'react';
import { CirclePicker } from 'react-color';
import { Route, Routes, useLocation, useNavigate } from 'react-router-dom';
import * as API from '../../API/api';
import useTranslations from '../../i18n/I18nContext';
import { useAppDispatch, useLoadingState } from '../../store/hooks';
import { useCardACLForCurrentUser } from '../../store/selectors/aclSelector';
import {
  heading_xs,
  lightIconButtonStyle,
  m_sm,
  oneLineEllipsisStyle,
  p_0,
  p_xs,
  space_sm,
  text_xs,
} from '../../styling/style';
import { cardColors } from '../../styling/theme';
import { DiscreetInput, DiscreetTextArea } from '../common/element/Input';
import { FeaturePreview } from '../common/element/Tips';
import { ConfirmDeleteModal } from '../common/layout/ConfirmDeleteModal';
import DropDownMenu from '../common/layout/DropDownMenu';
import Flex from '../common/layout/Flex';
import Icon from '../common/layout/Icon';
import DocumentPreview from '../documents/preview/DocumentPreview';
import CardCreator from './CardCreator';
import CardCreatorAndOrganize from './CardCreatorAndOrganize';
import CardLayout from './CardLayout';
import Droppable from './dnd/Droppable';
import StatusDropDown from './StatusDropDown';
import SubCardsGrid from './SubCardsGrid';

const placeHolderStyle = { color: 'var(--gray-400)' };

const cardThumbContentStyle = (depth?: number) => {
  switch (depth) {
    case 0:
      return css({
        height: '28px',
      });
    case 1:
      return css({
        height: 'auto',
      });
    default:
      return undefined;
  }
};

// export interface TinyCardProps {
//   card: Card;
//   width?: string;
//   height?: string;
// }

// export function TinyCard({ card, width = '15px', height = '10px' }: TinyCardProps): JSX.Element {
//   return (
//     <div
//       className={css({
//         width: width,
//         height: height,
//         border: `2px solid var(--divider-main)`,
//         borderRadius: '4px',
//         margin: '3px',
//       })}
//       title={card.title || undefined}
//     >
//       {/* <div
//         className={css({
//           height: '3px',
//           width: '100%',
//           borderBottom: `2px solid ${card.color || 'var(--divider-main)'}`,
//         })}
//       ></div> */}
//     </div>
//   );
// }

export interface CardThumbProps {
  card: Card;
  variant: CardContent | undefined;
  variants: CardContent[];
  showSubcards?: boolean;
  depth?: number;
  mayOrganize?: boolean;
  showPreview?: boolean;
  className?: string;
  withoutHeader?: boolean;
  coveringColor?: boolean;
}

export default function CardThumb({
  card,
  depth = 1,
  showSubcards = true,
  variant,
  variants,
  mayOrganize,
  showPreview,
  className,
  withoutHeader = false,
  coveringColor,
}: CardThumbProps): JSX.Element {
  const i18n = useTranslations();
  const dispatch = useAppDispatch();
  const navigate = useNavigate();
  const location = useLocation();
  const hasVariants = variants.length > 1 && variant != null;
  const variantNumber = hasVariants ? variants.indexOf(variant) + 1 : undefined;
  const { isLoading, startLoading, stopLoading } = useLoadingState();
  const { canWrite } = useCardACLForCurrentUser(card.id);
  // Get nb of sticky notes and resources to display on card (cf below).
  //Commented temporarily for first online version. Full data is not complete on first load. To discuss.
  //const nbStickyNotes = useStickyNoteLinksForDest(card.id).stickyNotesForDest.length;
  /* const nbResources = useResources({
    kind: ResourceContextScope.CardOrCardContent,
    cardContentId: variant?.id || undefined,
    cardId: card?.id || undefined,
    accessLevel: 'READ',
  }).resourcesAndRefs.length; */

  const closeRouteCb = React.useCallback(
    (route: string) => {
      navigate(location.pathname.replace(new RegExp(route + '$'), ''));
    },
    [location.pathname, navigate],
  );

  const cardId = card.id;

  const navigateToCb = React.useCallback(() => {
    const path = `card/${cardId}/v/${variant?.id}`;
    if (location.pathname.match(/(card)\/\d+\/v\/\d+/)) {
      navigate(`../${path}`);
    } else {
      navigate(path);
    }
  }, [variant, cardId, location.pathname, navigate]);

  // const subCards = useAndLoadSubCards(variant?.id);
  // const currentPathIsSelf = location.pathname.match(new RegExp(`card/${card.id}`)) != null;

  // const shouldZoomOnClick = currentPathIsSelf == false && (subCards?.length ?? 0 > 0);

  const navigateToCardCb = React.useCallback(
    (e: React.MouseEvent) => {
      navigateToCb();
      e.stopPropagation();
    },
    [navigateToCb],
  );

  const [organize, setOrganize] = React.useState(false);

  if (cardId == null) {
    return <i>{i18n.modules.card.error.withoutId}</i>;
  } else {
    return (
      <Droppable id={String(variant!.id)} key={card.id} data={variant}>
        <CardLayout
          card={card}
          variant={variant}
          variants={variants}
          className={className}
          showProgressBar={!withoutHeader}
          coveringColor={coveringColor}
        >
          <Flex grow="1" align="stretch" className={css({ overflow: 'hidden' })}>
            {mayOrganize && variant && (
              <CardCreatorAndOrganize
                organize={{
                  organize: organize,
                  setOrganize: setOrganize,
                }}
                rootContent={variant}
              />
            )}

<<<<<<< HEAD
          <Flex direction="column" grow={1} align="stretch" onDoubleClick={navigateToCardCb}>
            {!withoutHeader && (
              <div
                className={cx(
                  css({
                    display: 'flex',
                    flexDirection: 'column',
                    justifyContent: 'space-around',
                    width: '100%',
                    cursor: 'pointer',
                  }),
                  {
                    [css({
                      borderBottom: '1px solid var(--divider-fade)',
                    })]: depth > 0,
                  },
                )}
              >
                <div className={p_xs}>
                  <div
                    className={cx(
                      'flexItem+1',
                      css({
                        display: 'flex',
                        flexDirection: 'row',
                        justifyContent: 'space-between',
                      }),
                    )}
                  >
                    <Flex
                      align="center"
=======
            <Flex
              direction="column"
              grow={1}
              align="stretch"
              onClick={clickOnCardCb}
              onDoubleClick={clickOnCardCb}
            >
              {!withoutHeader && (
                <div
                  className={cx(
                    css({
                      display: 'flex',
                      flexDirection: 'column',
                      justifyContent: 'space-around',
                      width: '100%',
                      cursor: 'pointer',
                    }),
                    {
                      [css({
                        borderBottom: '1px solid var(--divider-fade)',
                      })]: depth > 0,
                    },
                  )}
                >
                  <div className={p_xs}>
                    <div
>>>>>>> 4d1dfd47
                      className={cx(
                        'flexItem+1',
                        css({
                          display: 'flex',
                          flexDirection: 'row',
                          justifyContent: 'space-between',
                        }),
                      )}
                    >
<<<<<<< HEAD
                      {depth === 1 ? (
                        <DiscreetInput
                          value={card.title || ''}
                          placeholder={i18n.modules.card.untitled}
                          readOnly={!canWrite || variant?.frozen}
                          onChange={newValue =>
                            dispatch(API.updateCard({ ...card, title: newValue }))
                          }
                          inputDisplayClassName={cx(
                            heading_xs,
                            css({
                              textOverflow: 'ellipsis',
                              '&::placeholder': placeHolderStyle,
                            }),
                          )}
                          containerClassName={css({ flexGrow: 1 })}
                          autoWidth={false}
                        />
                      ) : (
                        <DiscreetTextArea
                          value={card.title || ''}
                          placeholder={i18n.modules.card.untitled}
                          readOnly={!canWrite || variant?.frozen}
                          onChange={newValue =>
                            dispatch(API.updateCard({ ...card, title: newValue }))
                          }
                          inputDisplayClassName={cx(
                            text_xs,
                            m_sm,
                            p_0,
                            css({
                              resize: 'none',
                              '&::placeholder': placeHolderStyle,
                            }),
                          )}
                          containerClassName={css({ flexGrow: 1 })}
                          autoWidth={false}
                          rows={2}
                        />
                      )}
                      {depth === 1 && (
                        <Flex className={css({ margin: '0 ' + space_sm, flexShrink: 0 })}>
                          <StatusDropDown
                            value={variant?.status}
=======
                      <Flex
                        align="center"
                        className={cx(
                          'FlexItem',
                          css({ flexGrow: 1, justifyContent: 'space-between' }),
                        )}
                      >
                        {depth === 1 ? (
                          <DiscreetInput
                            value={card.title || ''}
                            placeholder={i18n.modules.card.untitled}
>>>>>>> 4d1dfd47
                            readOnly={!canWrite || variant?.frozen}
                            onChange={newValue =>
                              dispatch(API.updateCard({ ...card, title: newValue }))
                            }
                            inputDisplayClassName={cx(
                              heading_xs,
                              css({
                                textOverflow: 'ellipsis',
                              }),
                            )}
                            containerClassName={css({ flexGrow: 1 })}
                            autoWidth={false}
                          />
                        ) : (
                          <DiscreetTextArea
                            value={card.title || ''}
                            placeholder={i18n.modules.card.untitled}
                            readOnly={!canWrite || variant?.frozen}
                            onChange={newValue =>
                              dispatch(API.updateCard({ ...card, title: newValue }))
                            }
<<<<<<< HEAD
                            onCancel={() => closeRouteCb(`${cardId}/delete`)}
                            onConfirm={() => {
                              startLoading();
                              if (hasVariants) {
                                dispatch(API.deleteCardContent(variant)).then(() => {
                                  stopLoading();
                                  closeRouteCb(`${cardId}/delete`);
                                });
                              } else {
                                dispatch(API.deleteCard(card)).then(() => {
                                  stopLoading();
                                  closeRouteCb(`${cardId}/delete`);
                                });
                              }
                            }}
                            confirmButtonLabel={i18n.modules.card.deleteCardVariant(hasVariants)}
                            isConfirmButtonLoading={isLoading}
                          />
                        }
                      />
                    </Routes>

                    <DropDownMenu
                      icon={'more_vert'}
                      valueComp={{ value: '', label: '' }}
                      buttonClassName={cx(lightIconButtonStyle)}
                      className={css({ alignSelf: depth === 0 ? 'flex-start' : 'center' })}
                      entries={[
                        ...(depth === 1
                          ? [
                              {
                                value: 'newSubcard',
                                label: (
                                  <>
                                    {variant && (
                                      <CardCreator
                                        parentCardContent={variant}
                                        display="dropdown"
                                        customLabel={i18n.modules.card.createSubcard}
                                      />
                                    )}
                                  </>
                                ),
                              },
                            ]
                          : []),
                        {
                          value: 'color',
                          label: (
                            <CirclePicker
                              colors={Object.values(cardColors)}
                              onChangeComplete={newColor => {
                                dispatch(API.updateCard({ ...card, color: newColor.hex }));
                              }}
                              color={card.color || 'white'}
                              width={'auto'}
                              className={css({
                                marginTop: space_sm,
                                padding: space_sm,
                                'div[title="#FFFFFF"]': {
                                  background: '#FFFFFF !important',
                                  boxShadow:
                                    (card.color || '#FFFFFF').toUpperCase() === '#FFFFFF'
                                      ? 'rgba(0, 0, 0, 0.5) 0px 0px 0px 2px inset !important'
                                      : 'rgba(0, 0, 0, 0.1) 0px 0px 6px 3px !important',
                                },
                              })}
                            />
                          ),
                        },
                        {
                          value: 'delete',
                          label: (
                            <>
                              <Icon color={'var(--error-main)'} icon={'delete'} />{' '}
                              {i18n.modules.card.deleteCardVariant(hasVariants)}
                            </>
                          ),
                          action: () => navigate(`${cardId}/delete`),
                        },
                      ]}
                    />
                  </div>
                </div>
              </div>
            )}
            {depth > 0 && (
              <Flex
                grow={1}
                align="stretch"
                direction="column"
                className={cx(
                  cardThumbContentStyle(depth),
                  {
                    [css({
                      //minHeight: space_L,
                      cursor: 'pointer',
                    })]: true,
                    [css({
                      padding: space_sm,
                    })]: depth > 0,
                  },
                  css({ overflow: 'auto' }),
                )}
                justify="stretch"
              >
                {showPreview && variant && (
                  <FeaturePreview>
                    <DocumentPreview
                      className={css({
                        flexShrink: '1',
                        flexGrow: '1',
                        flexBasis: '1px',
                        position: 'relative',
                        overflow: 'hidden',
                        '::before': {
                          content: '" "',
                          background: 'linear-gradient(#FFF0, #fff 100%)',
                          position: 'absolute',
                          width: '100%',
                          bottom: '0',
                          top: '75%',
                          pointerEvents: 'none',
                        },
                        ':empty': {
                          display: 'none',
                        },
                      })}
                      docOwnership={{
                        kind: 'DeliverableOfCardContent',
                        ownerId: variant.id!,
                      }}
                    />
                  </FeaturePreview>
                )}
                {showSubcards ? (
                  variant != null ? (
                    <SubCardsGrid
                      cardContent={variant}
                      depth={depth}
                      organize={organize}
                      showPreview={false}
                      minCardWidth={100}
                      cardSize={{ width: card.width, height: card.height }}
                    />
                  ) : (
                    <i>{i18n.modules.content.none}</i>
                  )
                ) : null}
              </Flex>
            )}
=======
                            inputDisplayClassName={cx(text_xs, m_sm, p_0, css({ resize: 'none' }))}
                            containerClassName={css({ flexGrow: 1 })}
                            autoWidth={false}
                            rows={2}
                          />
                        )}
                        {depth === 1 && (
                          <Flex className={css({ margin: '0 ' + space_sm, flexShrink: 0 })}>
                            <StatusDropDown
                              value={variant?.status}
                              readOnly={!canWrite || variant?.frozen}
                              onChange={status =>
                                dispatch(API.updateCardContent({ ...variant!, status }))
                              }
                              kind={depth ? 'outlined' : 'icon_only'}
                            />
                          </Flex>
                        )}
                        {hasVariants && (
                          <span className={cx(oneLineEllipsisStyle, css({ minWidth: '50px' }))}>
                            &#xFE58;
                            {variant?.title && variant.title.length > 0
                              ? variant.title
                              : `${i18n.modules.card.variant} ${variantNumber}`}
                          </span>
                        )}
                      </Flex>
                      {/* handle modal routes*/}
                      <Routes>
                        <Route
                          path={`${cardId}/delete`}
                          element={
                            <ConfirmDeleteModal
                              title={i18n.modules.card.deleteCardVariant(hasVariants)}
                              message={
                                <p>{i18n.modules.card.confirmDeleteCardVariant(hasVariants)}</p>
                              }
                              onCancel={() => closeRouteCb(`${cardId}/delete`)}
                              onConfirm={() => {
                                startLoading();
                                if (hasVariants) {
                                  dispatch(API.deleteCardContent(variant)).then(stopLoading);
                                } else {
                                  dispatch(API.deleteCard(card)).then(() => {
                                    stopLoading();
                                    closeRouteCb(`${cardId}/delete`);
                                  });
                                }
                              }}
                              confirmButtonLabel={i18n.modules.card.deleteCardVariant(hasVariants)}
                              isConfirmButtonLoading={isLoading}
                            />
                          }
                        />
                      </Routes>
                      {depth === 1 && (
                        <DropDownMenu
                          icon={'more_vert'}
                          valueComp={{ value: '', label: '' }}
                          buttonClassName={cx(lightIconButtonStyle, css({ marginLeft: space_sm }))}
                          entries={[
                            {
                              value: 'newSubcard',
                              label: (
                                <>
                                  {variant && (
                                    <CardCreator
                                      parentCardContent={variant}
                                      display="dropdown"
                                      customLabel={i18n.modules.card.createSubcard}
                                    />
                                  )}
                                </>
                              ),
                            },
                            {
                              value: 'color',
                              label: (
                                <CirclePicker
                                  colors={Object.values(cardColors)}
                                  onChangeComplete={newColor => {
                                    dispatch(API.updateCard({ ...card, color: newColor.hex }));
                                  }}
                                  color={card.color || 'white'}
                                  width={'auto'}
                                  className={css({
                                    marginTop: space_sm,
                                    padding: space_sm,
                                    'div[title="#FFFFFF"]': {
                                      background: '#FFFFFF !important',
                                      boxShadow:
                                        (card.color || '#FFFFFF').toUpperCase() === '#FFFFFF'
                                          ? 'rgba(0, 0, 0, 0.5) 0px 0px 0px 2px inset !important'
                                          : 'rgba(0, 0, 0, 0.1) 0px 0px 6px 3px !important',
                                    },
                                  })}
                                />
                              ),
                            },
                            {
                              value: 'delete',
                              label: (
                                <>
                                  <Icon color={'var(--error-main)'} icon={'delete'} />{' '}
                                  {i18n.modules.card.deleteCardVariant(hasVariants)}
                                </>
                              ),
                              action: () => navigate(`${cardId}/delete`),
                            },
                          ]}
                        />
                      )}
                    </div>
                  </div>
                </div>
              )}
              {depth > 0 && (
                <Flex
                  grow={1}
                  align="stretch"
                  direction="column"
                  className={cx(
                    cardThumbContentStyle(depth),
                    {
                      [css({
                        //minHeight: space_L,
                        cursor: 'pointer',
                      })]: true,
                      [css({
                        padding: space_sm,
                      })]: depth > 0,
                    },
                    css({ overflow: 'auto' }),
                  )}
                  justify="stretch"
                >
                  {showPreview && variant && (
                    <FeaturePreview>
                      <DocumentPreview
                        className={css({
                          flexShrink: '1',
                          flexGrow: '1',
                          flexBasis: '1px',
                          position: 'relative',
                          overflow: 'hidden',
                          '::before': {
                            content: '" "',
                            background: 'linear-gradient(#FFF0, #fff 100%)',
                            position: 'absolute',
                            width: '100%',
                            bottom: '0',
                            top: '75%',
                            pointerEvents: 'none',
                          },
                          ':empty': {
                            display: 'none',
                          },
                        })}
                        docOwnership={{
                          kind: 'DeliverableOfCardContent',
                          ownerId: variant.id!,
                        }}
                      />
                    </FeaturePreview>
                  )}
                  {showSubcards ? (
                    variant != null ? (
                      <SubCardsGrid
                        cardContent={variant}
                        depth={depth}
                        organize={organize}
                        showPreview={false}
                        minCardWidth={100}
                        cardSize={{ width: card.width, height: card.height }}
                      />
                    ) : (
                      <i>{i18n.modules.content.none}</i>
                    )
                  ) : null}
                </Flex>
              )}
            </Flex>
>>>>>>> 4d1dfd47
          </Flex>
        </CardLayout>
      </Droppable>
    );
  }
}<|MERGE_RESOLUTION|>--- conflicted
+++ resolved
@@ -185,46 +185,7 @@
               />
             )}
 
-<<<<<<< HEAD
-          <Flex direction="column" grow={1} align="stretch" onDoubleClick={navigateToCardCb}>
-            {!withoutHeader && (
-              <div
-                className={cx(
-                  css({
-                    display: 'flex',
-                    flexDirection: 'column',
-                    justifyContent: 'space-around',
-                    width: '100%',
-                    cursor: 'pointer',
-                  }),
-                  {
-                    [css({
-                      borderBottom: '1px solid var(--divider-fade)',
-                    })]: depth > 0,
-                  },
-                )}
-              >
-                <div className={p_xs}>
-                  <div
-                    className={cx(
-                      'flexItem+1',
-                      css({
-                        display: 'flex',
-                        flexDirection: 'row',
-                        justifyContent: 'space-between',
-                      }),
-                    )}
-                  >
-                    <Flex
-                      align="center"
-=======
-            <Flex
-              direction="column"
-              grow={1}
-              align="stretch"
-              onClick={clickOnCardCb}
-              onDoubleClick={clickOnCardCb}
-            >
+            <Flex direction="column" grow={1} align="stretch" onDoubleClick={navigateToCardCb}>
               {!withoutHeader && (
                 <div
                   className={cx(
@@ -244,7 +205,6 @@
                 >
                   <div className={p_xs}>
                     <div
->>>>>>> 4d1dfd47
                       className={cx(
                         'flexItem+1',
                         css({
@@ -254,52 +214,6 @@
                         }),
                       )}
                     >
-<<<<<<< HEAD
-                      {depth === 1 ? (
-                        <DiscreetInput
-                          value={card.title || ''}
-                          placeholder={i18n.modules.card.untitled}
-                          readOnly={!canWrite || variant?.frozen}
-                          onChange={newValue =>
-                            dispatch(API.updateCard({ ...card, title: newValue }))
-                          }
-                          inputDisplayClassName={cx(
-                            heading_xs,
-                            css({
-                              textOverflow: 'ellipsis',
-                              '&::placeholder': placeHolderStyle,
-                            }),
-                          )}
-                          containerClassName={css({ flexGrow: 1 })}
-                          autoWidth={false}
-                        />
-                      ) : (
-                        <DiscreetTextArea
-                          value={card.title || ''}
-                          placeholder={i18n.modules.card.untitled}
-                          readOnly={!canWrite || variant?.frozen}
-                          onChange={newValue =>
-                            dispatch(API.updateCard({ ...card, title: newValue }))
-                          }
-                          inputDisplayClassName={cx(
-                            text_xs,
-                            m_sm,
-                            p_0,
-                            css({
-                              resize: 'none',
-                              '&::placeholder': placeHolderStyle,
-                            }),
-                          )}
-                          containerClassName={css({ flexGrow: 1 })}
-                          autoWidth={false}
-                          rows={2}
-                        />
-                      )}
-                      {depth === 1 && (
-                        <Flex className={css({ margin: '0 ' + space_sm, flexShrink: 0 })}>
-                          <StatusDropDown
-                            value={variant?.status}
-=======
                       <Flex
                         align="center"
                         className={cx(
@@ -311,7 +225,6 @@
                           <DiscreetInput
                             value={card.title || ''}
                             placeholder={i18n.modules.card.untitled}
->>>>>>> 4d1dfd47
                             readOnly={!canWrite || variant?.frozen}
                             onChange={newValue =>
                               dispatch(API.updateCard({ ...card, title: newValue }))
@@ -320,6 +233,7 @@
                               heading_xs,
                               css({
                                 textOverflow: 'ellipsis',
+                                '&::placeholder': placeHolderStyle,
                               }),
                             )}
                             containerClassName={css({ flexGrow: 1 })}
@@ -333,160 +247,15 @@
                             onChange={newValue =>
                               dispatch(API.updateCard({ ...card, title: newValue }))
                             }
-<<<<<<< HEAD
-                            onCancel={() => closeRouteCb(`${cardId}/delete`)}
-                            onConfirm={() => {
-                              startLoading();
-                              if (hasVariants) {
-                                dispatch(API.deleteCardContent(variant)).then(() => {
-                                  stopLoading();
-                                  closeRouteCb(`${cardId}/delete`);
-                                });
-                              } else {
-                                dispatch(API.deleteCard(card)).then(() => {
-                                  stopLoading();
-                                  closeRouteCb(`${cardId}/delete`);
-                                });
-                              }
-                            }}
-                            confirmButtonLabel={i18n.modules.card.deleteCardVariant(hasVariants)}
-                            isConfirmButtonLoading={isLoading}
-                          />
-                        }
-                      />
-                    </Routes>
-
-                    <DropDownMenu
-                      icon={'more_vert'}
-                      valueComp={{ value: '', label: '' }}
-                      buttonClassName={cx(lightIconButtonStyle)}
-                      className={css({ alignSelf: depth === 0 ? 'flex-start' : 'center' })}
-                      entries={[
-                        ...(depth === 1
-                          ? [
-                              {
-                                value: 'newSubcard',
-                                label: (
-                                  <>
-                                    {variant && (
-                                      <CardCreator
-                                        parentCardContent={variant}
-                                        display="dropdown"
-                                        customLabel={i18n.modules.card.createSubcard}
-                                      />
-                                    )}
-                                  </>
-                                ),
-                              },
-                            ]
-                          : []),
-                        {
-                          value: 'color',
-                          label: (
-                            <CirclePicker
-                              colors={Object.values(cardColors)}
-                              onChangeComplete={newColor => {
-                                dispatch(API.updateCard({ ...card, color: newColor.hex }));
-                              }}
-                              color={card.color || 'white'}
-                              width={'auto'}
-                              className={css({
-                                marginTop: space_sm,
-                                padding: space_sm,
-                                'div[title="#FFFFFF"]': {
-                                  background: '#FFFFFF !important',
-                                  boxShadow:
-                                    (card.color || '#FFFFFF').toUpperCase() === '#FFFFFF'
-                                      ? 'rgba(0, 0, 0, 0.5) 0px 0px 0px 2px inset !important'
-                                      : 'rgba(0, 0, 0, 0.1) 0px 0px 6px 3px !important',
-                                },
-                              })}
-                            />
-                          ),
-                        },
-                        {
-                          value: 'delete',
-                          label: (
-                            <>
-                              <Icon color={'var(--error-main)'} icon={'delete'} />{' '}
-                              {i18n.modules.card.deleteCardVariant(hasVariants)}
-                            </>
-                          ),
-                          action: () => navigate(`${cardId}/delete`),
-                        },
-                      ]}
-                    />
-                  </div>
-                </div>
-              </div>
-            )}
-            {depth > 0 && (
-              <Flex
-                grow={1}
-                align="stretch"
-                direction="column"
-                className={cx(
-                  cardThumbContentStyle(depth),
-                  {
-                    [css({
-                      //minHeight: space_L,
-                      cursor: 'pointer',
-                    })]: true,
-                    [css({
-                      padding: space_sm,
-                    })]: depth > 0,
-                  },
-                  css({ overflow: 'auto' }),
-                )}
-                justify="stretch"
-              >
-                {showPreview && variant && (
-                  <FeaturePreview>
-                    <DocumentPreview
-                      className={css({
-                        flexShrink: '1',
-                        flexGrow: '1',
-                        flexBasis: '1px',
-                        position: 'relative',
-                        overflow: 'hidden',
-                        '::before': {
-                          content: '" "',
-                          background: 'linear-gradient(#FFF0, #fff 100%)',
-                          position: 'absolute',
-                          width: '100%',
-                          bottom: '0',
-                          top: '75%',
-                          pointerEvents: 'none',
-                        },
-                        ':empty': {
-                          display: 'none',
-                        },
-                      })}
-                      docOwnership={{
-                        kind: 'DeliverableOfCardContent',
-                        ownerId: variant.id!,
-                      }}
-                    />
-                  </FeaturePreview>
-                )}
-                {showSubcards ? (
-                  variant != null ? (
-                    <SubCardsGrid
-                      cardContent={variant}
-                      depth={depth}
-                      organize={organize}
-                      showPreview={false}
-                      minCardWidth={100}
-                      cardSize={{ width: card.width, height: card.height }}
-                    />
-                  ) : (
-                    <i>{i18n.modules.content.none}</i>
-                  )
-                ) : null}
-              </Flex>
-            )}
-=======
-                            inputDisplayClassName={cx(text_xs, m_sm, p_0, css({ resize: 'none' }))}
+                            inputDisplayClassName={cx(
+                              text_xs,
+                              m_sm,
+                              p_0,
+                              css({
+                                resize: 'none',
+                                '&::placeholder': placeHolderStyle,
+                              }),
+                            )}
                             containerClassName={css({ flexGrow: 1 })}
                             autoWidth={false}
                             rows={2}
@@ -527,7 +296,10 @@
                               onConfirm={() => {
                                 startLoading();
                                 if (hasVariants) {
-                                  dispatch(API.deleteCardContent(variant)).then(stopLoading);
+                                  dispatch(API.deleteCardContent(variant)).then(() => {
+                                    stopLoading();
+                                    closeRouteCb(`${cardId}/delete`);
+                                  });
                                 } else {
                                   dispatch(API.deleteCard(card)).then(() => {
                                     stopLoading();
@@ -541,63 +313,67 @@
                           }
                         />
                       </Routes>
-                      {depth === 1 && (
-                        <DropDownMenu
-                          icon={'more_vert'}
-                          valueComp={{ value: '', label: '' }}
-                          buttonClassName={cx(lightIconButtonStyle, css({ marginLeft: space_sm }))}
-                          entries={[
-                            {
-                              value: 'newSubcard',
-                              label: (
-                                <>
-                                  {variant && (
-                                    <CardCreator
-                                      parentCardContent={variant}
-                                      display="dropdown"
-                                      customLabel={i18n.modules.card.createSubcard}
-                                    />
-                                  )}
-                                </>
-                              ),
-                            },
-                            {
-                              value: 'color',
-                              label: (
-                                <CirclePicker
-                                  colors={Object.values(cardColors)}
-                                  onChangeComplete={newColor => {
-                                    dispatch(API.updateCard({ ...card, color: newColor.hex }));
-                                  }}
-                                  color={card.color || 'white'}
-                                  width={'auto'}
-                                  className={css({
-                                    marginTop: space_sm,
-                                    padding: space_sm,
-                                    'div[title="#FFFFFF"]': {
-                                      background: '#FFFFFF !important',
-                                      boxShadow:
-                                        (card.color || '#FFFFFF').toUpperCase() === '#FFFFFF'
-                                          ? 'rgba(0, 0, 0, 0.5) 0px 0px 0px 2px inset !important'
-                                          : 'rgba(0, 0, 0, 0.1) 0px 0px 6px 3px !important',
-                                    },
-                                  })}
-                                />
-                              ),
-                            },
-                            {
-                              value: 'delete',
-                              label: (
-                                <>
-                                  <Icon color={'var(--error-main)'} icon={'delete'} />{' '}
-                                  {i18n.modules.card.deleteCardVariant(hasVariants)}
-                                </>
-                              ),
-                              action: () => navigate(`${cardId}/delete`),
-                            },
-                          ]}
-                        />
-                      )}
+
+                      <DropDownMenu
+                        icon={'more_vert'}
+                        valueComp={{ value: '', label: '' }}
+                        buttonClassName={cx(lightIconButtonStyle)}
+                        className={css({ alignSelf: depth === 0 ? 'flex-start' : 'center' })}
+                        entries={[
+                          ...(depth === 1
+                            ? [
+                                {
+                                  value: 'newSubcard',
+                                  label: (
+                                    <>
+                                      {variant && (
+                                        <CardCreator
+                                          parentCardContent={variant}
+                                          display="dropdown"
+                                          customLabel={i18n.modules.card.createSubcard}
+                                        />
+                                      )}
+                                    </>
+                                  ),
+                                },
+                              ]
+                            : []),
+                          {
+                            value: 'color',
+                            label: (
+                              <CirclePicker
+                                colors={Object.values(cardColors)}
+                                onChangeComplete={newColor => {
+                                  dispatch(API.updateCard({ ...card, color: newColor.hex }));
+                                }}
+                                color={card.color || 'white'}
+                                width={'auto'}
+                                className={css({
+                                  marginTop: space_sm,
+                                  padding: space_sm,
+                                  'div[title="#FFFFFF"]': {
+                                    background: '#FFFFFF !important',
+                                    boxShadow:
+                                      (card.color || '#FFFFFF').toUpperCase() === '#FFFFFF'
+                                        ? 'rgba(0, 0, 0, 0.5) 0px 0px 0px 2px inset !important'
+                                        : 'rgba(0, 0, 0, 0.1) 0px 0px 6px 3px !important',
+                                  },
+                                })}
+                              />
+                            ),
+                          },
+                          {
+                            value: 'delete',
+                            label: (
+                              <>
+                                <Icon color={'var(--error-main)'} icon={'delete'} />{' '}
+                                {i18n.modules.card.deleteCardVariant(hasVariants)}
+                              </>
+                            ),
+                            action: () => navigate(`${cardId}/delete`),
+                          },
+                        ]}
+                      />
                     </div>
                   </div>
                 </div>
@@ -668,7 +444,6 @@
                 </Flex>
               )}
             </Flex>
->>>>>>> 4d1dfd47
           </Flex>
         </CardLayout>
       </Droppable>
