/*
 * The coLAB project
 * Copyright (C) 2021-2023 AlbaSim, MEI, HEIG-VD, HES-SO
 *
 * Licensed under the MIT License
 */

import { useDndMonitor } from '@dnd-kit/core';
import { css, cx } from '@emotion/css';
import { Card, CardContent } from 'colab-rest-client';
import * as React from 'react';
import { CirclePicker } from 'react-color';
import { Route, Routes, useLocation, useNavigate } from 'react-router-dom';
import * as API from '../../API/api';
import useTranslations from '../../i18n/I18nContext';
import { useAppDispatch, useLoadingState } from '../../store/hooks';
import { useCardACLForCurrentUser } from '../../store/selectors/aclSelector';
import {
  heading_xs,
  lightIconButtonStyle,
  m_sm,
  oneLineEllipsisStyle,
  p_0,
  p_xs,
  space_sm,
  text_xs,
} from '../../styling/style';
import { cardColors } from '../../styling/theme';
import { DiscreetInput, DiscreetTextArea } from '../common/element/Input';
import { FeaturePreview } from '../common/element/Tips';
import { ConfirmDeleteModal } from '../common/layout/ConfirmDeleteModal';
import DropDownMenu from '../common/layout/DropDownMenu';
import Flex from '../common/layout/Flex';
import Icon from '../common/layout/Icon';
import DocumentPreview from '../documents/preview/DocumentPreview';
import CardCreator from './CardCreator';
import CardCreatorAndOrganize from './CardCreatorAndOrganize';
import CardLayout from './CardLayout';
import Droppable from './dnd/Droppable';
import StatusDropDown from './StatusDropDown';
import SubCardsGrid from './SubCardsGrid';

const cardThumbContentStyle = (depth?: number) => {
  switch (depth) {
    case 0:
      return css({
        height: '28px',
      });
    case 1:
      return css({
        height: 'auto',
      });
    default:
      return undefined;
  }
};

// export interface TinyCardProps {
//   card: Card;
//   width?: string;
//   height?: string;
// }

// export function TinyCard({ card, width = '15px', height = '10px' }: TinyCardProps): JSX.Element {
//   return (
//     <div
//       className={css({
//         width: width,
//         height: height,
//         border: `2px solid var(--divider-main)`,
//         borderRadius: '4px',
//         margin: '3px',
//       })}
//       title={card.title || undefined}
//     >
//       {/* <div
//         className={css({
//           height: '3px',
//           width: '100%',
//           borderBottom: `2px solid ${card.color || 'var(--divider-main)'}`,
//         })}
//       ></div> */}
//     </div>
//   );
// }

export interface CardThumbProps {
  card: Card;
  variant: CardContent | undefined;
  variants: CardContent[];
  showSubcards?: boolean;
  depth?: number;
  mayOrganize?: boolean;
  showPreview?: boolean;
  className?: string;
  withoutHeader?: boolean;
  coveringColor?: boolean;
}

export default function CardThumb({
  card,
  depth = 1,
  showSubcards = true,
  variant,
  variants,
  mayOrganize,
  showPreview,
  className,
  withoutHeader = false,
  coveringColor,
}: CardThumbProps): JSX.Element {
  const i18n = useTranslations();
  const dispatch = useAppDispatch();
  const navigate = useNavigate();
  const location = useLocation();
  const hasVariants = variants.length > 1 && variant != null;
  const variantNumber = hasVariants ? variants.indexOf(variant) + 1 : undefined;
  const { isLoading, startLoading, stopLoading } = useLoadingState();
  const { canWrite } = useCardACLForCurrentUser(card.id);
  // Get nb of sticky notes and resources to display on card (cf below).
  //Commented temporarily for first online version. Full data is not complete on first load. To discuss.
  //const nbStickyNotes = useStickyNoteLinksForDest(card.id).stickyNotesForDest.length;
  /* const nbResources = useResources({
    kind: ResourceContextScope.CardOrCardContent,
    cardContentId: variant?.id || undefined,
    cardId: card?.id || undefined,
    accessLevel: 'READ',
  }).resourcesAndRefs.length; */

  const closeRouteCb = React.useCallback(
    (route: string) => {
      navigate(location.pathname.replace(new RegExp(route + '$'), ''));
    },
    [location.pathname, navigate],
  );

  const cardId = card.id;

  const navigateToCb = React.useCallback(() => {
    const path = `card/${cardId}/v/${variant?.id}`;
    if (location.pathname.match(/(card)\/\d+\/v\/\d+/)) {
      navigate(`../${path}`);
    } else {
      navigate(path);
    }
  }, [variant, cardId, location.pathname, navigate]);

  // const subCards = useAndLoadSubCards(variant?.id);
  // const currentPathIsSelf = location.pathname.match(new RegExp(`card/${card.id}`)) != null;

  // const shouldZoomOnClick = currentPathIsSelf == false && (subCards?.length ?? 0 > 0);

  const clickOnCardCb = React.useCallback(
    (e: React.MouseEvent) => {
      navigateToCb();
      e.stopPropagation();
    },
    [navigateToCb],
  );

  const [organize, setOrganize] = React.useState(false);

  const [isDragging, setIsDragging] = React.useState(false);

  useDndMonitor({
    onDragStart() {
      setIsDragging(true);
    },
    onDragMove() {},
    onDragOver() {},
    onDragEnd() {
      setIsDragging(false);
    },
    onDragCancel() {
      setIsDragging(false);
    },
  });

  if (cardId == null) {
    return <i>{i18n.modules.card.error.withoutId}</i>;
  } else {
    return (
<<<<<<< HEAD
      <Droppable id={String(variant!.id)} key={card.id} data={variant}>
=======
      <Droppable id={String(variant!.id)} key={card.id} isDragging={isDragging} data={variant}>
>>>>>>> 0403b766
        <CardLayout
          card={card}
          variant={variant}
          variants={variants}
          className={className}
          showProgressBar={!withoutHeader}
          coveringColor={coveringColor}
        >
          <Flex grow="1" align="stretch" className={css({ overflow: 'hidden' })}>
            {mayOrganize && variant && (
              <CardCreatorAndOrganize
                organize={{
                  organize: organize,
                  setOrganize: setOrganize,
                }}
                rootContent={variant}
              />
            )}

            <Flex
              direction="column"
              grow={1}
              align="stretch"
              onClick={clickOnCardCb}
              onDoubleClick={clickOnCardCb}
            >
              {!withoutHeader && (
                <div
                  className={cx(
                    css({
                      display: 'flex',
                      flexDirection: 'column',
                      justifyContent: 'space-around',
                      width: '100%',
                      cursor: 'pointer',
                    }),
                    {
                      [css({
                        borderBottom: '1px solid var(--divider-fade)',
                      })]: depth > 0,
                    },
                  )}
                >
                  <div className={p_xs}>
                    <div
                      className={cx(
                        'flexItem+1',
                        css({
                          display: 'flex',
                          flexDirection: 'row',
                          justifyContent: 'space-between',
                        }),
                      )}
                    >
                      <Flex
                        align="center"
                        className={cx(
                          'FlexItem',
                          css({ flexGrow: 1, justifyContent: 'space-between' }),
                        )}
                      >
                        {depth === 1 ? (
                          <DiscreetInput
                            value={card.title || ''}
                            placeholder={i18n.modules.card.untitled}
                            readOnly={!canWrite || variant?.frozen}
                            onChange={newValue =>
                              dispatch(API.updateCard({ ...card, title: newValue }))
                            }
                            inputDisplayClassName={cx(
                              heading_xs,
                              css({
                                textOverflow: 'ellipsis',
                              }),
                            )}
                            containerClassName={css({ flexGrow: 1 })}
                            autoWidth={false}
                          />
                        ) : (
                          <DiscreetTextArea
                            value={card.title || ''}
                            placeholder={i18n.modules.card.untitled}
                            readOnly={!canWrite || variant?.frozen}
                            onChange={newValue =>
                              dispatch(API.updateCard({ ...card, title: newValue }))
                            }
                            inputDisplayClassName={cx(text_xs, m_sm, p_0, css({ resize: 'none' }))}
                            containerClassName={css({ flexGrow: 1 })}
                            autoWidth={false}
                            rows={2}
                          />
                        )}
                        {depth === 1 && (
                          <Flex className={css({ margin: '0 ' + space_sm, flexShrink: 0 })}>
                            <StatusDropDown
                              value={variant?.status}
                              readOnly={!canWrite || variant?.frozen}
                              onChange={status =>
                                dispatch(API.updateCardContent({ ...variant!, status }))
                              }
                              kind={depth ? 'outlined' : 'icon_only'}
                            />
                          </Flex>
                        )}
                        {hasVariants && (
                          <span className={cx(oneLineEllipsisStyle, css({ minWidth: '50px' }))}>
                            &#xFE58;
                            {variant?.title && variant.title.length > 0
                              ? variant.title
                              : `${i18n.modules.card.variant} ${variantNumber}`}
                          </span>
                        )}
                      </Flex>
                      {/* handle modal routes*/}
                      <Routes>
                        <Route
                          path={`${cardId}/delete`}
                          element={
                            <ConfirmDeleteModal
                              title={i18n.modules.card.deleteCardVariant(hasVariants)}
                              message={
                                <p>{i18n.modules.card.confirmDeleteCardVariant(hasVariants)}</p>
                              }
                              onCancel={() => closeRouteCb(`${cardId}/delete`)}
                              onConfirm={() => {
                                startLoading();
                                if (hasVariants) {
                                  dispatch(API.deleteCardContent(variant)).then(stopLoading);
                                } else {
                                  dispatch(API.deleteCard(card)).then(() => {
                                    stopLoading();
                                    closeRouteCb(`${cardId}/delete`);
                                  });
                                }
                              }}
                              confirmButtonLabel={i18n.modules.card.deleteCardVariant(hasVariants)}
                              isConfirmButtonLoading={isLoading}
                            />
                          }
                        />
                      </Routes>
                      {depth === 1 && (
                        <DropDownMenu
                          icon={'more_vert'}
                          valueComp={{ value: '', label: '' }}
                          buttonClassName={cx(lightIconButtonStyle, css({ marginLeft: space_sm }))}
                          entries={[
                            {
                              value: 'newSubcard',
                              label: (
                                <>
                                  {variant && (
                                    <CardCreator
                                      parentCardContent={variant}
                                      display="dropdown"
                                      customLabel={i18n.modules.card.createSubcard}
                                    />
                                  )}
                                </>
                              ),
                            },
                            {
                              value: 'color',
                              label: (
                                <CirclePicker
                                  colors={Object.values(cardColors)}
                                  onChangeComplete={newColor => {
                                    dispatch(API.updateCard({ ...card, color: newColor.hex }));
                                  }}
                                  color={card.color || 'white'}
                                  width={'auto'}
                                  className={css({
                                    marginTop: space_sm,
                                    padding: space_sm,
                                    'div[title="#FFFFFF"]': {
                                      background: '#FFFFFF !important',
                                      boxShadow:
                                        (card.color || '#FFFFFF').toUpperCase() === '#FFFFFF'
                                          ? 'rgba(0, 0, 0, 0.5) 0px 0px 0px 2px inset !important'
                                          : 'rgba(0, 0, 0, 0.1) 0px 0px 6px 3px !important',
                                    },
                                  })}
                                />
                              ),
                            },
                            {
                              value: 'delete',
                              label: (
                                <>
                                  <Icon color={'var(--error-main)'} icon={'delete'} />{' '}
                                  {i18n.modules.card.deleteCardVariant(hasVariants)}
                                </>
                              ),
                              action: () => navigate(`${cardId}/delete`),
                            },
                          ]}
                        />
                      )}
                    </div>
                  </div>
                </div>
              )}
              {depth > 0 && (
                <Flex
                  grow={1}
                  align="stretch"
                  direction="column"
                  className={cx(
                    cardThumbContentStyle(depth),
                    {
                      [css({
                        //minHeight: space_L,
                        cursor: 'pointer',
                      })]: true,
                      [css({
                        padding: space_sm,
                      })]: depth > 0,
                    },
                    css({ overflow: 'auto' }),
                  )}
                  justify="stretch"
                >
                  {showPreview && variant && (
                    <FeaturePreview>
                      <DocumentPreview
                        className={css({
                          flexShrink: '1',
                          flexGrow: '1',
                          flexBasis: '1px',
                          position: 'relative',
                          overflow: 'hidden',
                          '::before': {
                            content: '" "',
                            background: 'linear-gradient(#FFF0, #fff 100%)',
                            position: 'absolute',
                            width: '100%',
                            bottom: '0',
                            top: '75%',
                            pointerEvents: 'none',
                          },
                          ':empty': {
                            display: 'none',
                          },
                        })}
                        docOwnership={{
                          kind: 'DeliverableOfCardContent',
                          ownerId: variant.id!,
                        }}
                      />
                    </FeaturePreview>
                  )}
                  {showSubcards ? (
                    variant != null ? (
                      <SubCardsGrid
                        cardContent={variant}
                        depth={depth}
                        organize={organize}
                        showPreview={false}
                        minCardWidth={100}
                        cardSize={{ width: card.width, height: card.height }}
                      />
                    ) : (
                      <i>{i18n.modules.content.none}</i>
                    )
                  ) : null}
                </Flex>
              )}
            </Flex>
          </Flex>
        </CardLayout>
      </Droppable>
    );
  }
}<|MERGE_RESOLUTION|>--- conflicted
+++ resolved
@@ -180,11 +180,7 @@
     return <i>{i18n.modules.card.error.withoutId}</i>;
   } else {
     return (
-<<<<<<< HEAD
       <Droppable id={String(variant!.id)} key={card.id} data={variant}>
-=======
-      <Droppable id={String(variant!.id)} key={card.id} isDragging={isDragging} data={variant}>
->>>>>>> 0403b766
         <CardLayout
           card={card}
           variant={variant}
