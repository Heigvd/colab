--- conflicted
+++ resolved
@@ -228,7 +228,6 @@
                           }),
                         )}
                       >
-<<<<<<< HEAD
                         <Flex
                           align="center"
                           className={cx(
@@ -236,54 +235,6 @@
                             css({ flexGrow: 1, justifyContent: 'space-between' }),
                           )}
                         >
-=======
-                        {depth === 1 ? (
-                          <DiscreetInput
-                            value={card.title || ''}
-                            placeholder={i18n.modules.card.untitled}
-                            readOnly={!canWrite || variant?.frozen}
-                            onChange={newValue =>
-                              dispatch(API.updateCard({ ...card, title: newValue }))
-                            }
-                            inputDisplayClassName={cx(
-                              heading_xs,
-                              css({
-                                textOverflow: 'ellipsis',
-                                '&::placeholder': placeHolderStyle,
-                              }),
-                            )}
-                            containerClassName={css({ flexGrow: 1 })}
-                            autoWidth={false}
-                          />
-                        ) : (
-                          <DiscreetTextArea
-                            value={card.title || ''}
-                            placeholder={i18n.modules.card.untitled}
-                            readOnly={!canWrite || variant?.frozen}
-                            onChange={newValue =>
-                              dispatch(API.updateCard({ ...card, title: newValue }))
-                            }
-                            inputDisplayClassName={cx(
-                              text_xs,
-                              m_sm,
-                              p_0,
-                              css({
-                                resize: 'none',
-                                '&::placeholder': placeHolderStyle,
-                                overflow: 'hidden',
-                                whiteSpace: 'nowrap',
-                                textOverflow: 'ellipsis',
-                                maxWidth: 'calc(100%)',
-                                display: 'inline-block',
-                              }),
-                            )}
-                            containerClassName={css({ flexGrow: 1 })}
-                            autoWidth={false}
-                            rows={2}
-                          />
-                        )}
-                        {depth === 1 && (
->>>>>>> 6c59811c
                           <Flex className={css({ margin: '0 ' + space_sm, flexShrink: 0 })}>
                             {/* It should not be displayed if deleted. But whenever there is a bug, it is obvious */}
                             <DeletionStatusIndicator status={card.deletionStatus} size="sm" />
@@ -321,13 +272,17 @@
                                 css({
                                   resize: 'none',
                                   '&::placeholder': placeHolderStyle,
+                                  overflow: 'hidden',
+                                  whiteSpace: 'nowrap',
+                                  textOverflow: 'ellipsis',
+                                  maxWidth: 'calc(100%)',
+                                  display: 'inline-block',
                                 }),
                               )}
                               containerClassName={css({ flexGrow: 1 })}
                               autoWidth={false}
                               rows={2}
                             />
-<<<<<<< HEAD
                           )}
                           {depth === 1 && (
                             <Flex className={css({ margin: '0 ' + space_sm, flexShrink: 0 })}>
@@ -367,7 +322,7 @@
                                           <CardCreator
                                             parentCardContent={variant}
                                             display="dropdown"
-                                            customLabel={i18n.modules.card.createSubcard}
+                                            customLabel={i18n.modules.card.createCard}
                                           />
                                         )}
                                       </>
@@ -388,71 +343,6 @@
                                     action: () => {
                                       dispatch(API.moveCardAbove(cardId));
                                     },
-=======
-                          }
-                        />
-                      </Routes>
-
-                      <DropDownMenu
-                        icon={'more_vert'}
-                        valueComp={{ value: '', label: '' }}
-                        buttonClassName={cx(lightIconButtonStyle)}
-                        className={css({ alignSelf: depth === 0 ? 'flex-start' : 'center' })}
-                        entries={[
-                          ...(depth === 1
-                            ? [
-                              {
-                                value: 'newSubcard',
-                                label: (
-                                  <>
-                                    {variant && (
-                                      <CardCreator
-                                        parentCardContent={variant}
-                                        display="dropdown"
-                                        customLabel={i18n.modules.card.createCard}
-                                      />
-                                    )}
-                                  </>
-                                ),
-                              },
-                            ]
-                            : []),
-                          ...(!isDirectUnderRoot
-                            ? [
-                              {
-                                value: 'moveAbove',
-
-                                label: (
-                                  <>
-                                    <Icon icon={'north'} /> {i18n.common.action.moveAbove}
-                                  </>
-                                ),
-                                action: () => {
-                                  dispatch(API.moveCardAbove(cardId));
-                                },
-                              },
-                            ]
-                            : []),
-                          {
-                            value: 'color',
-                            label: (
-                              <CirclePicker
-                                colors={Object.values(cardColors)}
-                                onChangeComplete={newColor => {
-                                  dispatch(API.updateCard({ ...card, color: newColor.hex }));
-                                }}
-                                color={card.color || 'white'}
-                                width={'auto'}
-                                className={css({
-                                  marginTop: space_sm,
-                                  padding: space_sm,
-                                  'div[title="#FFFFFF"]': {
-                                    background: '#FFFFFF !important',
-                                    boxShadow:
-                                      (card.color || '#FFFFFF').toUpperCase() === '#FFFFFF'
-                                        ? 'rgba(0, 0, 0, 0.5) 0px 0px 0px 2px inset !important'
-                                        : 'rgba(0, 0, 0, 0.1) 0px 0px 6px 3px !important',
->>>>>>> 6c59811c
                                   },
                                 ]
                               : []),
