--- conflicted
+++ resolved
@@ -185,11 +185,7 @@
                       value: 'edit card',
                       label: (
                         <>
-<<<<<<< HEAD
-                          <FontAwesomeIcon icon={faPen} /> Edit
-=======
-                          <FontAwesomeIcon icon={faPen} /> {i18n.modules.card.editCard}
->>>>>>> c6e69af5
+                          <FontAwesomeIcon icon={faPen} /> {i18n.common.edit}
                         </>
                       ),
                       action: () => {
@@ -205,11 +201,7 @@
                       value: 'settings',
                       label: (
                         <>
-<<<<<<< HEAD
-                          <FontAwesomeIcon icon={faCog} /> Settings
-=======
-                          <FontAwesomeIcon icon={faCog} /> {i18n.modules.card.settings.title}
->>>>>>> c6e69af5
+                          <FontAwesomeIcon icon={faCog} /> {i18n.common.settings}
                         </>
                       ),
                       action: () => {
