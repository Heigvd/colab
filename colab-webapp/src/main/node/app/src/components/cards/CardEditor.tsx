--- conflicted
+++ resolved
@@ -425,11 +425,7 @@
                                     : undefined
                                 }
                                 title={i18n.modules.card.editor.toggleToolbox}
-<<<<<<< HEAD
                                 className={openToolbox ? toggledStyle : idleStyle}
-=======
-                                className={lightIconButtonStyle}
->>>>>>> 186b9072
                                 onClick={() => setOpenToolbox(openToolbox => !openToolbox)}
                               />
                             )}
