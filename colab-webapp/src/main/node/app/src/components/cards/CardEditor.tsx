/*
 * The coLAB project
 * Copyright (C) 2021 AlbaSim, MEI, HEIG-VD, HES-SO
 *
 * Licensed under the MIT License
 */

import { css, cx } from '@emotion/css';
import { faWindowRestore } from '@fortawesome/free-regular-svg-icons';
import {
  faCog,
  faCompressArrowsAlt,
  faEllipsisV,
  faExpandArrowsAlt,
  faInfoCircle,
  faLock,
  faPaperclip,
  faPercent,
  //faStickyNote,
  faTimes,
  faTrash,
  faUsers,
} from '@fortawesome/free-solid-svg-icons';
import { FontAwesomeIcon } from '@fortawesome/react-fontawesome';
import { Card, CardContent, entityIs } from 'colab-rest-client';
import * as React from 'react';
import { ReflexContainer, ReflexElement, ReflexSplitter } from 'react-reflex';
import 'react-reflex/styles.css';
import { Route, Routes, useLocation, useNavigate } from 'react-router-dom';
import * as API from '../../API/api';
import useTranslations from '../../i18n/I18nContext';
import { useCardACLForCurrentUser, useVariantsOrLoad } from '../../selectors/cardSelector';
import { useAndLoadCardType } from '../../selectors/cardTypeSelector';
//import { useStickyNoteLinksForDest } from '../../selectors/stickyNoteLinkSelector';
import { useAppDispatch, useLoadingState } from '../../store/hooks';
import Button from '../common/element/Button';
import IconButton from '../common/element/IconButton';
import { DiscreetInput } from '../common/element/Input';
import Tips from '../common/element/Tips';
import Collapsible from '../common/layout/Collapsible';
import { ConfirmDeleteModal } from '../common/layout/ConfirmDeleteModal';
import DropDownMenu from '../common/layout/DropDownMenu';
import Flex from '../common/layout/Flex';
import Modal from '../common/layout/Modal';
import OpenCloseModal from '../common/layout/OpenCloseModal';
import { DocTextDisplay } from '../documents/DocTextItem';
import DocEditorToolbox, {
  defaultDocEditorContext,
  DocEditorCTX,
} from '../documents/DocumentEditorToolbox';
import DocumentList from '../documents/DocumentList';
import { ResourceCallContext } from '../resources/resourcesCommonType';
import ResourcesMainView from '../resources/ResourcesMainView';
import { ResourceListNb } from '../resources/summary/ResourcesListSummary';
//import StickyNoteWrapper from '../stickynotes/StickyNoteWrapper';
import {
  cardStyle,
  errorColor,
  lightIconButtonStyle,
  localTitleStyle,
  space_M,
  space_S,
  textSmall,
  variantTitle,
} from '../styling/style';
import CardContentStatus from './CardContentStatus';
import CardInvolvement from './CardInvolvement';
import CardSettings from './CardSettings';
import CompletionEditor from './CompletionEditor';
import ContentSubs from './ContentSubs';
import {
  SideCollapsibleCTX,
  SideCollapsibleMenu,
  SideCollapsiblePanelBody,
} from './SideCollapsiblePanel';
import { computeNav, VariantPager } from './VariantSelector';

interface CardEditorProps {
  card: Card;
  variant: CardContent;
  showSubcards?: boolean;
}
const descriptionStyle = {
  backgroundColor: 'var(--lightGray)',
  color: 'var(--darkGray)',
  transition: 'all 1s ease',
  overflow: 'hidden',
  fontSize: '0.9em',
  flexGrow: 0,
  display: 'flex',
  justifyContent: 'space-between',
};
const openDetails = css({
  ...descriptionStyle,
  maxHeight: '600px',
  padding: space_M,
});
const closeDetails = css({
  ...descriptionStyle,
  maxHeight: '0px',
  padding: '0 ' + space_M,
});
const barHeight = '18px';

const progressBarContainer = css({
  height: barHeight,
  lineHeight: barHeight,
  backgroundColor: '#949494',
  width: '100%',
  position: 'relative',
});

const valueStyle = css({
  position: 'absolute',
  color: 'white',
  width: '100%',
  textAlign: 'center',
});

const fullScreenStyle = css({
  position: 'absolute',
  top: 0,
  left: 0,
  width: '100%',
  height: '100%',
  borderRadius: 0,
});

const progressBar = (width: number) =>
  css({
    width: `${width}%`,
    height: 'inherit',
    backgroundColor: '#00DDB3',
  });

function ProgressBar({
  variant,
  className,
}: {
  variant: CardContent | undefined;
  className?: string;
}) {
  const percent = variant != null ? variant.completionLevel : 0;
  return (
    <div className={cx(progressBarContainer, className)}>
      <div className={valueStyle}>{percent}%</div>
      <div className={progressBar(percent)}></div>
    </div>
  );
}

export default function CardEditor({
  card,
  variant,
  showSubcards = true,
}: CardEditorProps): JSX.Element {
  const i18n = useTranslations();
  const dispatch = useAppDispatch();
  const navigate = useNavigate();
  const location = useLocation();
  const { cardType } = useAndLoadCardType(card.cardTypeId);
  const hasCardType = cardType != null;

  const variants = useVariantsOrLoad(card) || [];
  const hasVariants = variants.length > 1 && variant != null;
  const variantNumber = hasVariants ? variants.indexOf(variant) + 1 : undefined;

  const contents = useVariantsOrLoad(card);
  const variantPager = computeNav(contents, variant.id);
  const { canRead, canWrite } = useCardACLForCurrentUser(card.id);
  const readOnly = !canWrite || variant.frozen;
  const [showTypeDetails, setShowTypeDetails] = React.useState(false);
  const [fullScreen, setFullScreen] = React.useState(false);
  const [selectedDocId, setSelectedDocId] = React.useState<number | undefined | null>(undefined);
  const [editMode, setEditMode] = React.useState(defaultDocEditorContext.editMode);
  const [showTree, setShowTree] = React.useState(false);
  const [markDownMode, setMarkDownMode] = React.useState(false);
  const [editToolbar, setEditToolbar] = React.useState(defaultDocEditorContext.editToolbar);
<<<<<<< HEAD
  const [openKey, setOpenKey] = React.useState<string | undefined>('resources');

=======
  const [openKey, setOpenKey] = React.useState<string | undefined>(undefined);
>>>>>>> b9605c69
  const TXToptions = {
    showTree: showTree,
    setShowTree: setShowTree,
    markDownMode: markDownMode,
    setMarkDownMode: setMarkDownMode,
  };
  const { isLoading, startLoading, stopLoading } = useLoadingState();

  const resourceContext: ResourceCallContext = {
    kind: 'CardOrCardContent',
    cardId: card.id || undefined,
    cardContentId: variant.id,
    hasSeveralVariants: hasVariants,
  };
  const sideBarItems = {
    resources: {
      icon: faPaperclip,
      nextToIconElement: (
        <div className={textSmall}>
          {' '}
          (<ResourceListNb context={resourceContext} />)
        </div>
      ),
      title: i18n.modules.resource.documentation,
      nextToTitleElement: (
        <Tips>
          {card.cardTypeId
            ? i18n.modules.resource.docDescriptionWithType
            : i18n.modules.resource.docDescription}
        </Tips>
      ),
      children: (
        <ResourcesMainView
          contextData={resourceContext}
          accessLevel={!readOnly ? 'WRITE' : canRead ? 'READ' : 'DENIED'}
        />
      ),
      className: css({ overflow: 'auto' }),
    },
  };
  //const { stickyNotesForDest } = useStickyNoteLinksForDest(card.id);
  const closeRouteCb = React.useCallback(
    (route: string) => {
      navigate(location.pathname.replace(new RegExp(route + '$'), ''));
    },
    [location.pathname, navigate],
  );

  const goto = React.useCallback(
    (card: Card, variant: CardContent) => {
      navigate(`../edit/${card.id}/v/${variant.id}`);
    },
    [navigate],
  );

  if (card.id == null) {
    return <i>{i18n.modules.card.error.withoutId}</i>;
  } else {
    const cardId = card.id;
    return (
      <Flex direction="column" grow={1} align="stretch">
        <Flex
          grow={1}
          direction="row"
          align="stretch"
          className={css({ paddingBottom: space_S, height: '50vh' })}
        >
          <Flex
            grow={1}
            direction="column"
            align="stretch"
            className={cx(
              cardStyle,
              { [fullScreenStyle]: fullScreen === true },
              css({
                backgroundColor: 'white',
                overflow: 'hidden',
              }),
            )}
          >
            <Flex
              justify="space-between"
              className={css({
                alignItems: 'center',
                padding: space_S,
                borderBottom: '1px solid var(--lightGray)',
                borderTop:
                  card.color && card.color != '#ffffff'
                    ? '6px solid ' + card.color
                    : '1px solid var(--lightGray)',
              })}
            >
              <Flex align="center">
                {variant.frozen && (
                  <FontAwesomeIcon
                    className={css({ padding: `0 ${space_S}` })}
                    icon={faLock}
                    title={i18n.modules.card.infos.cardLocked}
                    color={'var(--darkGray)'}
                  />
                )}
                <CardContentStatus mode="icon" status={variant.status} />
                <DiscreetInput
                  value={card.title || ''}
                  placeholder={i18n.modules.card.untitled}
                  readOnly={readOnly}
                  onChange={newValue => dispatch(API.updateCard({ ...card, title: newValue }))}
                  inputDisplayClassName={localTitleStyle}
                />
                {hasVariants && (
                  <>
                    <span className={variantTitle}>&#xFE58;</span>
                    <DiscreetInput
                      value={
                        variant.title && variant.title.length > 0
                          ? variant.title
                          : i18n.modules.card.variant + `${variantNumber}`
                      }
                      placeholder={i18n.modules.content.untitled}
                      readOnly={readOnly}
                      onChange={newValue =>
                        dispatch(API.updateCardContent({ ...variant, title: newValue }))
                      }
                      inputDisplayClassName={variantTitle}
                    />
                  </>
                )}
                {hasCardType && (
                  <IconButton
                    icon={faInfoCircle}
                    title={i18n.modules.card.showCardType}
                    className={cx(lightIconButtonStyle)}
                    onClick={() => setShowTypeDetails(showTypeDetails => !showTypeDetails)}
                  />
                )}
              </Flex>
              <Flex>
                {/* handle modal routes*/}
                <Routes>
                  <Route
                    path="settings"
                    element={
                      <Modal
                        title={i18n.modules.card.settings.title}
                        onClose={() => closeRouteCb('settings')}
                        showCloseButton
                        className={css({ height: '580px' })}
                      >
                        {closeModal => (
                          <CardSettings onClose={closeModal} card={card} variant={variant} />
                        )}
                      </Modal>
                    }
                  />
                  <Route
                    path="involvements"
                    element={
                      <Modal
                        title={i18n.modules.card.involvements}
                        onClose={() => closeRouteCb('involvements')}
                        showCloseButton
                        className={css({ height: '580px', width: '600px' })}
                      >
                        {() => <CardInvolvement card={card} />}
                      </Modal>
                    }
                  />
                  <Route
                    path="completion"
                    element={
                      <Modal
                        title={i18n.modules.card.editCompletion}
                        onClose={() => closeRouteCb('completion')}
                        showCloseButton
                        modalBodyClassName={css({ alignItems: 'center' })}
                        onEnter={close => close()}
                        footer={close => (
                          <Flex grow={1} justify="center" className={css({ margin: space_S })}>
                            <Button onClick={close}>{i18n.common.ok}</Button>
                          </Flex>
                        )}
                      >
                        {() =>
                          variant && (
                            <Flex direction="column" justify="center" align="center">
                              <CompletionEditor variant={variant} />
                            </Flex>
                          )
                        }
<<<<<<< HEAD
                      </OpenCloseModal>
                    </Flex>
                  </Flex>
                </DocEditorCTX.Provider>
              </ReflexElement>
              {openKey && <ReflexSplitter className={css({ zIndex: 0 })} />}
              <ReflexElement
                className={'right-pane ' + css({ display: 'flex', minWidth: 'min-content' })}
                resizeHeight={false}
                maxSize={openKey ? undefined : 40}
              >
                <SideCollapsiblePanel
                  openKey={openKey}
                  setOpenKey={setOpenKey}
                  defaultOpenKey={'resources'}
                  direction="RIGHT"
                  className={css({ flexGrow: 1 })}
                  items={{
                    resources: {
                      icon: faPaperclip,
                      nextToIconElement: (
                        <div className={textSmall}>
                          {' '}
                          (<ResourceListNb context={resourceContext} />)
                        </div>
=======
                      </Modal>
                    }
                  />
                  <Route
                    path="delete"
                    element={
                      <ConfirmDeleteModal
                        title={i18n.modules.card.deleteCardVariant(hasVariants)}
                        message={<p>{i18n.modules.card.confirmDeleteCardVariant(hasVariants)}</p>}
                        onCancel={() => closeRouteCb(`delete`)}
                        onConfirm={() => {
                          startLoading();
                          if (hasVariants) {
                            dispatch(API.deleteCardContent(variant)).then(() => {
                              navigate(`../edit/${card.id}/v/${variantPager?.next.id}`);
                              stopLoading();
                            });
                          } else {
                            dispatch(API.deleteCard(card)).then(() => {
                              navigate('../');
                              stopLoading();
                            });
                          }
                        }}
                        confirmButtonLabel={i18n.modules.card.deleteCardVariant(hasVariants)}
                        isConfirmButtonLoading={isLoading}
                      />
                    }
                  />
                </Routes>
                <IconButton
                  title={i18n.modules.card.editor.fullScreen}
                  icon={fullScreen ? faCompressArrowsAlt : faExpandArrowsAlt}
                  onClick={() => setFullScreen(fullScreen => !fullScreen)}
                  className={cx(lightIconButtonStyle, css({ padding: space_S }))}
                />
                <DropDownMenu
                  icon={faEllipsisV}
                  valueComp={{ value: '', label: '' }}
                  buttonClassName={cx(
                    lightIconButtonStyle,
                    css({ marginLeft: space_S, padding: space_S }),
                  )}
                  entries={[
                    {
                      value: 'settings',
                      label: (
                        <>
                          <FontAwesomeIcon icon={faCog} /> {i18n.common.settings}
                        </>
>>>>>>> b9605c69
                      ),
                      action: () => navigate('settings'),
                    },
                    {
                      value: 'involvements',
                      label: (
                        <>
                          <FontAwesomeIcon icon={faUsers} /> {i18n.modules.card.involvements}
                        </>
                      ),
                      action: () => navigate('involvements'),
                    },
                    {
                      value: 'completion',
                      label: (
                        <>
                          <FontAwesomeIcon icon={faPercent} /> {i18n.modules.card.completion}
                        </>
                      ),
                      action: () => navigate('completion'),
                    },
                    {
                      value: 'createVariant',
                      label: (
                        <>
                          <FontAwesomeIcon icon={faWindowRestore} />{' '}
                          {i18n.modules.card.createVariant}
                        </>
                      ),
                      action: () => {
                        dispatch(API.createCardContentVariantWithBlockDoc(cardId)).then(payload => {
                          if (payload.meta.requestStatus === 'fulfilled') {
                            if (entityIs(payload.payload, 'CardContent')) {
                              goto(card, payload.payload);
                            }
                          }
                        });
                      },
                    },
                    {
                      value: 'delete',
                      label: (
                        <>
                          <FontAwesomeIcon icon={faTrash} color={errorColor} />{' '}
                          {i18n.modules.card.deleteCardVariant(hasVariants)}
                        </>
                      ),
<<<<<<< HEAD
                      children: <StickyNoteWrapper destCardId={card.id} showSrc />,
                      className: css({ overflow: 'auto' }),
                    }, */
                  }}
=======
                      action: () => navigate('delete'),
                    },
                  ]}
                />
              </Flex>
            </Flex>
            <SideCollapsibleCTX.Provider
              value={{
                items: sideBarItems,
                openKey,
                setOpenKey,
              }}
            >
              <Flex grow={1} align="stretch">
                <ReflexContainer orientation={'vertical'}>
                  <ReflexElement
                    className={'left-pane ' + css({ display: 'flex' })}
                    resizeHeight={false}
                    minSize={150}
                  >
                    <DocEditorCTX.Provider
                      value={{
                        selectedDocId,
                        setSelectedDocId,
                        editMode,
                        setEditMode,
                        editToolbar,
                        setEditToolbar,
                        TXToptions,
                      }}
                    >
                      <Flex direction="column" grow={1} align="stretch">
                        <Flex
                          direction="column"
                          grow={1}
                          className={css({
                            overflow: 'auto',
                          })}
                          align="stretch"
                        >
                          <Flex direction="column" align="stretch">
                            {!readOnly && variant.id && (
                              <DocEditorToolbox
                                open={true}
                                docOwnership={{
                                  kind: 'DeliverableOfCardContent',
                                  ownerId: variant.id,
                                }}
                              />
                            )}
                            {cardType && (
                              <div className={showTypeDetails ? openDetails : closeDetails}>
                                <div>
                                  <p>
                                    <b>{i18n.modules.cardType.cardType}</b>: {cardType.title || ''}
                                  </p>
                                  <p>
                                    <b>{i18n.modules.cardType.purpose}</b>:{' '}
                                    <DocTextDisplay id={cardType.purposeId} />
                                  </p>
                                </div>
                                <IconButton
                                  icon={faTimes}
                                  title={i18n.common.close}
                                  onClick={() => setShowTypeDetails(false)}
                                />
                              </div>
                            )}
                          </Flex>
                          <Flex
                            direction="column"
                            grow={1}
                            align="stretch"
                            className={css({ overflow: 'auto', padding: space_S })}
                          >
                            {canRead != undefined &&
                              (canRead ? (
                                variant.id ? (
                                  <DocumentList
                                    docOwnership={{
                                      kind: 'DeliverableOfCardContent',
                                      ownerId: variant.id,
                                    }}
                                    readOnly={readOnly}
                                  />
                                ) : (
                                  <span>{i18n.modules.card.infos.noDeliverable}</span>
                                )
                              ) : (
                                <span>{i18n.httpErrorMessage.ACCESS_DENIED}</span>
                              ))}
                          </Flex>
                        </Flex>
                      </Flex>
                    </DocEditorCTX.Provider>
                  </ReflexElement>
                  {openKey && <ReflexSplitter className={css({ zIndex: 0 })} />}
                  <ReflexElement
                    className={'right-pane ' + css({ display: 'flex' })}
                    resizeHeight={false}
                    maxSize={openKey ? undefined : 0.1}
                    minSize={50}
                    flex={0.2}
                  >
                    <SideCollapsiblePanelBody />
                  </ReflexElement>
                </ReflexContainer>
                <SideCollapsibleMenu
                  defaultOpenKey="resources"
                  className={css({ borderLeft: '1px solid var(--lightGray)' })}
>>>>>>> b9605c69
                />
              </Flex>
            </SideCollapsibleCTX.Provider>
            <Flex align="center">
              <OpenCloseModal
                title={i18n.modules.card.editCompletion}
                className={css({ width: '100%' })}
                modalBodyClassName={css({ alignItems: 'center' })}
                collapsedChildren={
                  <ProgressBar
                    variant={variant}
                    className={css({
                      '&:hover': {
                        cursor: 'pointer',
                        opacity: 0.6,
                      },
                    })}
                  />
                }
                footer={close => (
                  <Flex grow={1} justify="center" className={css({ margin: space_S })}>
                    <Button onClick={close}>{i18n.common.ok}</Button>
                  </Flex>
                )}
                onEnter={close => close()}
              >
                {() =>
                  variant && (
                    <Flex direction="column" justify="center" align="center">
                      <CompletionEditor variant={variant} />
                    </Flex>
                  )
                }
              </OpenCloseModal>
            </Flex>
          </Flex>
        </Flex>
        <VariantPager allowCreation={!!canWrite} card={card} current={variant} />
        {showSubcards ? (
          <Collapsible label={i18n.modules.card.subcards}>
            <ContentSubs
              depth={1}
              cardContent={variant}
              className={css({ alignItems: 'flex-start', overflow: 'auto', width: '100%' })}
              subcardsContainerStyle={css({
                overflow: 'auto',
                width: '100%',
                flexWrap: 'nowrap',
              })}
            />
          </Collapsible>
        ) : null}
      </Flex>
    );
  }
}<|MERGE_RESOLUTION|>--- conflicted
+++ resolved
@@ -176,12 +176,7 @@
   const [showTree, setShowTree] = React.useState(false);
   const [markDownMode, setMarkDownMode] = React.useState(false);
   const [editToolbar, setEditToolbar] = React.useState(defaultDocEditorContext.editToolbar);
-<<<<<<< HEAD
-  const [openKey, setOpenKey] = React.useState<string | undefined>('resources');
-
-=======
   const [openKey, setOpenKey] = React.useState<string | undefined>(undefined);
->>>>>>> b9605c69
   const TXToptions = {
     showTree: showTree,
     setShowTree: setShowTree,
@@ -371,33 +366,6 @@
                             </Flex>
                           )
                         }
-<<<<<<< HEAD
-                      </OpenCloseModal>
-                    </Flex>
-                  </Flex>
-                </DocEditorCTX.Provider>
-              </ReflexElement>
-              {openKey && <ReflexSplitter className={css({ zIndex: 0 })} />}
-              <ReflexElement
-                className={'right-pane ' + css({ display: 'flex', minWidth: 'min-content' })}
-                resizeHeight={false}
-                maxSize={openKey ? undefined : 40}
-              >
-                <SideCollapsiblePanel
-                  openKey={openKey}
-                  setOpenKey={setOpenKey}
-                  defaultOpenKey={'resources'}
-                  direction="RIGHT"
-                  className={css({ flexGrow: 1 })}
-                  items={{
-                    resources: {
-                      icon: faPaperclip,
-                      nextToIconElement: (
-                        <div className={textSmall}>
-                          {' '}
-                          (<ResourceListNb context={resourceContext} />)
-                        </div>
-=======
                       </Modal>
                     }
                   />
@@ -448,7 +416,6 @@
                         <>
                           <FontAwesomeIcon icon={faCog} /> {i18n.common.settings}
                         </>
->>>>>>> b9605c69
                       ),
                       action: () => navigate('settings'),
                     },
@@ -496,12 +463,6 @@
                           {i18n.modules.card.deleteCardVariant(hasVariants)}
                         </>
                       ),
-<<<<<<< HEAD
-                      children: <StickyNoteWrapper destCardId={card.id} showSrc />,
-                      className: css({ overflow: 'auto' }),
-                    }, */
-                  }}
-=======
                       action: () => navigate('delete'),
                     },
                   ]}
@@ -612,7 +573,6 @@
                 <SideCollapsibleMenu
                   defaultOpenKey="resources"
                   className={css({ borderLeft: '1px solid var(--lightGray)' })}
->>>>>>> b9605c69
                 />
               </Flex>
             </SideCollapsibleCTX.Provider>
