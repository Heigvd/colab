--- conflicted
+++ resolved
@@ -438,18 +438,20 @@
                     resizeWidth={false}
                     minSize={42}
                   >
-                    <CardThumb
-                      card={card}
-                      variant={variant}
-                      variants={variants}
-                      showSubcards={true}
-                      depth={2}
-                      mayOrganize={true}
-                      showPreview={false}
-                      withoutHeader={true}
-                      coveringColor={false}
-                      className={css({ width: '100%', overflow: 'auto', flexGrow: 1 })}
-                    />
+                    <Dndwrapper cards={subCards}>
+                      <CardThumb
+                        card={card}
+                        variant={variant}
+                        variants={variants}
+                        showSubcards={true}
+                        depth={2}
+                        mayOrganize={true}
+                        showPreview={false}
+                        withoutHeader={true}
+                        coveringColor={false}
+                        className={css({ width: '100%', overflow: 'auto', flexGrow: 1 })}
+                      />
+                    </Dndwrapper>
                   </ReflexElement>
                 </ReflexContainer>
               </ReflexElement>
@@ -492,7 +494,6 @@
               className={css({
                 borderLeft: '1px solid var(--divider-main)',
               })}
-<<<<<<< HEAD
             >
               <SideCollapsibleMenu defaultOpenKey="resources" />
 
@@ -527,31 +528,6 @@
             </Flex>
           </SideCollapsibleCtx.Provider>
         </Flex>
-=======
-            />
-          </ReflexSplitter>
-          <ReflexElement
-            className={'bottom-pane ' + css({ display: 'flex' })}
-            resizeWidth={false}
-            minSize={42}
-          >
-            <Dndwrapper cards={subCards}>
-              <CardThumb
-                card={card}
-                variant={variant}
-                variants={variants}
-                showSubcards={true}
-                depth={2}
-                mayOrganize={true}
-                showPreview={false}
-                withoutHeader={true}
-                coveringColor={false}
-                className={css({ width: '100%', overflow: 'auto', flexGrow: 1 })}
-              />
-            </Dndwrapper>
-          </ReflexElement>
-        </ReflexContainer>
->>>>>>> 4d1dfd47
       </Flex>
     );
   }
