/*
 * The coLAB project
 * Copyright (C) 2021 AlbaSim, MEI, HEIG-VD, HES-SO
 *
 * Licensed under the MIT License
 */

import { css, cx } from '@emotion/css';
import { faWindowRestore } from '@fortawesome/free-regular-svg-icons';
import {
  faCog,
  faCompressArrowsAlt,
  faEllipsisV,
  faExpandArrowsAlt,
  faInfoCircle,
  faLock,
  faPaperclip,
  faPercent,
  faSlash,
  faStickyNote,
  faTimes,
  faTools,
  faTrash,
  faUsers,
} from '@fortawesome/free-solid-svg-icons';
import { FontAwesomeIcon } from '@fortawesome/react-fontawesome';
import { Card, CardContent, entityIs } from 'colab-rest-client';
import * as React from 'react';
import { ReflexContainer, ReflexElement, ReflexSplitter } from 'react-reflex';
import 'react-reflex/styles.css';
import { Route, Routes, useLocation, useNavigate } from 'react-router-dom';
import * as API from '../../API/api';
import useTranslations from '../../i18n/I18nContext';
import { useCardACLForCurrentUser, useVariantsOrLoad } from '../../selectors/cardSelector';
import { useAndLoadCardType } from '../../selectors/cardTypeSelector';
import { useResources } from '../../selectors/resourceSelector';
import { useStickyNoteLinksForDest } from '../../selectors/stickyNoteLinkSelector';
import { useAppDispatch, useLoadingState } from '../../store/hooks';
import Button from '../common/element/Button';
import IconButton from '../common/element/IconButton';
import { DiscreetInput } from '../common/element/Input';
import Tips from '../common/element/Tips';
import Collapsible from '../common/layout/Collapsible';
import ConfirmDeleteModal from '../common/layout/ConfirmDeleteModal';
import DropDownMenu, { modalEntryStyle } from '../common/layout/DropDownMenu';
import Flex from '../common/layout/Flex';
import Modal from '../common/layout/Modal';
import OpenCloseModal from '../common/layout/OpenCloseModal';
import { DocTextDisplay } from '../documents/DocTextItem';
import DocumentList from '../documents/DocumentList';
import ResourcesMainView from '../resources/ResourcesMainView';
import StickyNoteWrapper from '../stickynotes/StickyNoteWrapper';
import {
  cardStyle,
  errorColor,
  lightIconButtonStyle,
  localTitleStyle,
  space_M,
  space_S,
  textSmall,
  variantTitle,
} from '../styling/style';
import CardEditorToolbox from './CardEditorToolbox';
import CardInvolvement from './CardInvolvement';
import CardSettings from './CardSettings';
import CompletionEditor from './CompletionEditor';
import ContentSubs from './ContentSubs';
import SideCollapsiblePanel from './SideCollapsiblePanel';
import { computeNav, VariantPager } from './VariantSelector';

interface CardEditorProps {
  card: Card;
  variant: CardContent;
  showSubcards?: boolean;
}
const descriptionStyle = {
  backgroundColor: 'var(--lightGray)',
  color: 'var(--darkGray)',
  transition: 'all 1s ease',
  overflow: 'hidden',
  fontSize: '0.9em',
  flexGrow: 0,
  display: 'flex',
  justifyContent: 'space-between',
};
const openDetails = css({
  ...descriptionStyle,
  maxHeight: '600px',
  padding: space_M,
});
const closeDetails = css({
  ...descriptionStyle,
  maxHeight: '0px',
  padding: '0 ' + space_M,
});
const barHeight = '18px';

const progressBarContainer = css({
  height: barHeight,
  lineHeight: barHeight,
  backgroundColor: '#949494',
  width: '100%',
  position: 'relative',
});

const valueStyle = css({
  position: 'absolute',
  color: 'white',
  width: '100%',
  textAlign: 'center',
});

const fullScreenStyle = css({
  position: 'absolute',
  top: 0,
  left: 0,
  width: '100%',
  height: '100%',
  borderRadius: 0,
});

const progressBar = (width: number) =>
  css({
    width: `${width}%`,
    height: 'inherit',
    backgroundColor: '#00DDB3',
  });

function ProgressBar({
  variant,
  className,
}: {
  variant: CardContent | undefined;
  className?: string;
}) {
  const percent = variant != null ? variant.completionLevel : 0;
  return (
    <div className={cx(progressBarContainer, className)}>
      <div className={valueStyle}>{percent}%</div>
      <div className={progressBar(percent)}></div>
    </div>
  );
}

interface TXToptionsType {
  showTree: boolean;
  setShowTree: React.Dispatch<React.SetStateAction<boolean>>;
  markDownMode: boolean;
  setMarkDownMode: React.Dispatch<React.SetStateAction<boolean>>;
}

interface CardEditorContext {
  selectedDocId?: number | null;
  setSelectedDocId: (id: number | undefined | null) => void;
  selectedOwnKind?: 'DeliverableOfCardContent' | 'PartOfResource';
  setSelectedOwnKind: React.Dispatch<
    React.SetStateAction<'DeliverableOfCardContent' | 'PartOfResource' | undefined>
  >;
  editMode: boolean;
  setEditMode: (editMode: boolean) => void;
  TXToptions?: TXToptionsType;
  editToolbar: JSX.Element;
  setEditToolbar: React.Dispatch<React.SetStateAction<JSX.Element>>;
}

const defaultCardEditorContext: CardEditorContext = {
  setSelectedDocId: () => {},
  setSelectedOwnKind: () => {},
  editMode: false,
  setEditMode: () => {},
  editToolbar: <></>,
  setEditToolbar: () => {},
};
export const CardEditorCTX = React.createContext<CardEditorContext>(defaultCardEditorContext);

export default function CardEditor({
  card,
  variant,
  showSubcards = true,
}: CardEditorProps): JSX.Element {
  const i18n = useTranslations();
  const dispatch = useAppDispatch();
  const navigate = useNavigate();
  const location = useLocation();
  const { cardType } = useAndLoadCardType(card.cardTypeId);
  const hasCardType = cardType != null;

  const variants = useVariantsOrLoad(card) || [];
  const hasVariants = variants.length > 1 && variant != null;
  const variantNumber = hasVariants ? variants.indexOf(variant) + 1 : undefined;

  const contents = useVariantsOrLoad(card);
  const variantPager = computeNav(contents, variant.id);
  const userAcl = useCardACLForCurrentUser(card.id);
  const readOnly = !userAcl.write || variant.frozen;
  const [showTypeDetails, setShowTypeDetails] = React.useState(false);
  const [fullScreen, setFullScreen] = React.useState(false);
  const [openToolbox, setOpenToolbox] = React.useState(true);
  const [selectedDocId, setSelectedDocId] = React.useState<number | undefined | null>(undefined);
  const [selectedOwnKind, setSelectedOwnKind] = React.useState<
    'DeliverableOfCardContent' | 'PartOfResource' | undefined
  >(undefined);
  const [editMode, setEditMode] = React.useState(defaultCardEditorContext.editMode);
  const [showTree, setShowTree] = React.useState(false);
  const [markDownMode, setMarkDownMode] = React.useState(false);
  const [editToolbar, setEditToolbar] = React.useState(defaultCardEditorContext.editToolbar);
  const [openKey, setOpenKey] = React.useState<string | undefined>(undefined);

  const TXToptions = {
    showTree: showTree,
    setShowTree: setShowTree,
    markDownMode: markDownMode,
    setMarkDownMode: setMarkDownMode,
  };
  const { isLoading, startLoading, stopLoading } = useLoadingState();

  const { resourcesAndRefs } = useResources({
    kind: 'CardOrCardContent',
    accessLevel: !readOnly && userAcl.write ? 'WRITE' : userAcl.read ? 'READ' : 'DENIED',
    cardId: card.id || undefined,
    cardContentId: variant.id,
    hasSeveralVariants: hasVariants,
  });
  const { stickyNotesForDest } = useStickyNoteLinksForDest(card.id);
  const closeRouteCb = React.useCallback(
    route => {
      navigate(location.pathname.replace(new RegExp(route + '$'), ''));
    },
    [location.pathname, navigate],
  );

  const goto = React.useCallback(
    (card: Card, variant: CardContent) => {
      navigate(`../edit/${card.id}/v/${variant.id}`);
    },
    [navigate],
  );

  if (card.id == null) {
    return <i>{i18n.modules.card.error.withoutId}</i>;
  } else {
    const cardId = card.id;
    return (
      <CardEditorCTX.Provider
        value={{
          selectedDocId,
          setSelectedDocId,
          selectedOwnKind,
          setSelectedOwnKind,
          editMode,
          setEditMode,
          editToolbar,
          setEditToolbar,
          TXToptions,
        }}
      >
        <Flex direction="column" grow={1} align="stretch">
          <Flex
            grow={1}
            direction="row"
            align="stretch"
            className={css({ paddingBottom: space_S, height: '50vh' })}
          >
            <Flex
              grow={1}
              direction="row"
              justify="space-between"
              align="stretch"
              className={cx(
                cardStyle,
                { [fullScreenStyle]: fullScreen === true },
                css({
                  backgroundColor: 'white',
                  overflow: 'hidden',
                }),
              )}
            >
              <ReflexContainer orientation={'vertical'}>
                <ReflexElement
                  className={'left-pane ' + css({ display: 'flex' })}
                  resizeHeight={false}
                  minSize={150}
                >
                  <Flex direction="column" grow={1} align="stretch">
                    <Flex
                      direction="column"
                      grow={1}
                      className={css({
                        overflow: 'auto',
                      })}
                      align="stretch"
                    >
                      <Flex direction="column" align="stretch">
                        <Flex
                          justify="space-between"
                          className={css({
                            alignItems: 'center',
                            padding: space_S,
                            borderBottom:
                              card.color && card.color != '#ffffff'
                                ? '5px solid ' + card.color
                                : '1px solid var(--lightGray)',
                          })}
                        >
                          <Flex align="center">
                            {variant.frozen && (
                              <FontAwesomeIcon
                                icon={faLock}
                                title={i18n.modules.card.infos.cardLocked}
                                color={'var(--darkGray)'}
                              />
                            )}
                            <DiscreetInput
                              value={card.title || ''}
                              placeholder={i18n.modules.card.untitled}
                              readOnly={readOnly}
                              onChange={newValue =>
                                dispatch(API.updateCard({ ...card, title: newValue }))
                              }
                              inputDisplayClassName={localTitleStyle}
                            />
                            {hasVariants && (
                              <>
                                <span className={variantTitle}>&#xFE58;</span>
                                <DiscreetInput
                                  value={
                                    variant.title && variant.title.length > 0
                                      ? variant.title
                                      : i18n.modules.card.variant + `${variantNumber}`
                                  }
                                  placeholder={i18n.modules.content.untitled}
                                  readOnly={readOnly}
                                  onChange={newValue =>
                                    dispatch(API.updateCardContent({ ...variant, title: newValue }))
                                  }
                                  inputDisplayClassName={variantTitle}
                                />
                              </>
                            )}
                            {hasCardType && (
                              <IconButton
                                icon={faInfoCircle}
                                title={i18n.modules.card.showCardType}
                                className={cx(
                                  lightIconButtonStyle,
                                )}
                                onClick={() =>
                                  setShowTypeDetails(showTypeDetails => !showTypeDetails)
                                }
                              />
                            )}
                          </Flex>
                          <Flex>
                            {/* handle modal routes*/}
                            <Routes>
                              <Route
                                path="settings"
                                element={
                                  <Modal
                                    title={i18n.modules.card.settings.title}
                                    onClose={() => closeRouteCb('settings')}
                                    showCloseButton
                                    className={css({ height: '580px' })}
                                  >
                                    {closeModal => (
                                      <CardSettings
                                        onClose={closeModal}
                                        card={card}
                                        variant={variant}
                                      />
                                    )}
                                  </Modal>
                                }
                              />
                              <Route
                                path="involvements"
                                element={
                                  <Modal
                                    title={i18n.modules.card.involvements}
                                    onClose={() => closeRouteCb('involvements')}
                                    showCloseButton
                                    className={css({ height: '580px', width: '600px' })}
                                  >
                                    {() => <CardInvolvement card={card} />}
                                  </Modal>
                                }
                              />
                              <Route
                                path="completion"
                                element={
                                  <Modal
                                    title={i18n.modules.card.editCompletion}
                                    onClose={() => closeRouteCb('completion')}
                                    showCloseButton
                                    modalBodyClassName={css({ alignItems: 'center' })}
                                    onEnter={close => close()}
                                    footer={close => (
                                      <Flex
                                        grow={1}
                                        justify="center"
                                        className={css({ margin: space_S })}
                                      >
                                        <Button onClick={close}>{i18n.common.ok}</Button>
                                      </Flex>
                                    )}
                                  >
                                    {() =>
                                      variant && (
                                        <Flex direction="column" justify="center" align="center">
                                          <CompletionEditor variant={variant} />
                                        </Flex>
                                      )
                                    }
                                  </Modal>
                                }
                              />
                            </Routes>
                            {!readOnly && (
                              <IconButton
                                icon={faTools}
                                layer={
                                  openToolbox
                                    ? { layerIcon: faSlash, transform: 'grow-1' }
                                    : undefined
                                }
                                title={i18n.modules.card.editor.toggleToolbox}
                                className={lightIconButtonStyle}
                                onClick={() => setOpenToolbox(openToolbox => !openToolbox)}
                              />
                            )}
                            <IconButton
                              title={i18n.modules.card.editor.fullScreen}
                              icon={fullScreen ? faCompressArrowsAlt : faExpandArrowsAlt}
                              onClick={() => setFullScreen(fullScreen => !fullScreen)}
                              className={lightIconButtonStyle}
                            />
                            <DropDownMenu
                              icon={faEllipsisV}
                              valueComp={{ value: '', label: '' }}
                              buttonClassName={cx(
                                lightIconButtonStyle,
                                css({ marginLeft: space_S }),
                              )}
                              entries={[
                                {
                                  value: 'settings',
                                  label: (
                                    <>
                                      <FontAwesomeIcon icon={faCog} /> {i18n.common.settings}
                                    </>
                                  ),
                                  action: () => navigate('settings'),
                                },
                                {
                                  value: 'involvements',
                                  label: (
                                    <>
                                      <FontAwesomeIcon icon={faUsers} />{' '}
                                      {i18n.modules.card.involvements}
                                    </>
                                  ),
                                  action: () => navigate('involvements'),
                                },
                                {
                                  value: 'completion',
                                  label: (
                                    <>
                                      <FontAwesomeIcon icon={faPercent} />{' '}
                                      {i18n.modules.card.completion}
                                    </>
                                  ),
                                  action: () => navigate('completion'),
                                },
                                {
                                  value: 'createVariant',
                                  label: (
                                    <>
                                      <FontAwesomeIcon icon={faWindowRestore} />{' '}
                                      {i18n.modules.card.createVariant}
                                    </>
                                  ),
                                  action: () => {
                                    dispatch(API.createCardContentVariantWithBlockDoc(cardId)).then(
                                      payload => {
                                        if (payload.meta.requestStatus === 'fulfilled') {
                                          if (entityIs(payload.payload, 'CardContent')) {
                                            goto(card, payload.payload);
                                          }
                                        }
                                      },
                                    );
                                  },
                                },
                                {
                                  value: 'Delete card or variant',
                                  label: (
                                    <ConfirmDeleteModal
                                      buttonLabel={
                                        <div
                                          className={cx(
                                            css({ color: errorColor }),
                                            modalEntryStyle,
                                          )}
                                        >
                                          <FontAwesomeIcon icon={faTrash} />
                                          {i18n.modules.card.deleteCardVariant(hasVariants)}
                                        </div>
                                      }
                                      className={css({
                                        '&:hover': { textDecoration: 'none' },
                                        display: 'flex',
                                        alignItems: 'center',
                                      })}
                                      message={
                                        <p>
                                          {i18n.modules.card.confirmDeleteCardVariant(hasVariants)}
                                        </p>
                                      }
                                      onConfirm={() => {
                                        startLoading();
                                        if (hasVariants) {
                                          dispatch(API.deleteCardContent(variant)).then(() => {
                                            navigate(
                                              `../edit/${card.id}/v/${variantPager?.next.id}`,
                                            );
                                            stopLoading();
                                          });
                                        } else {
                                          dispatch(API.deleteCard(card)).then(() => {
                                            navigate('../');
                                            stopLoading();
                                          });
                                        }
                                      }}
                                      confirmButtonLabel={i18n.modules.card.deleteCardVariant(
                                        hasVariants,
                                      )}
                                      isConfirmButtonLoading={isLoading}
                                    />
                                  ),
                                  modal: true,
                                },
                              ]}
                            />
                          </Flex>
                        </Flex>
                        {!readOnly && variant.id && (
                          <CardEditorToolbox
                            open={openToolbox}
                            docOwnership={{
                              kind: 'DeliverableOfCardContent',
                              ownerId: variant.id,
                            }}
                          />
                        )}
                        {cardType && (
                          <div className={showTypeDetails ? openDetails : closeDetails}>
                            <div>
                              <p>
                                <b>{i18n.modules.cardType.cardType}</b>: {cardType.title || ''}
                              </p>
                              <p>
                                <b>{i18n.modules.cardType.purpose}</b>:{' '}
                                <DocTextDisplay id={cardType.purposeId} />
                              </p>
                            </div>
                            <IconButton
                              icon={faTimes}
                              title={i18n.common.close}
                              onClick={() => setShowTypeDetails(false)}
                            />
                          </div>
                        )}
                      </Flex>
                      <Flex
                        direction="column"
                        grow={1}
                        align="stretch"
                        className={css({ overflow: 'auto', padding: space_S })}
                      >
                        {userAcl.read ? (
                          variant.id ? (
                            <DocumentList
                              docOwnership={{
                                kind: 'DeliverableOfCardContent',
                                ownerId: variant.id,
                              }}
                              allowEdition={!readOnly}
                            />
                          ) : (
                            <span>{i18n.modules.card.infos.noDeliverable}</span>
                          )
                        ) : (
                          <span>{i18n.httpErrorMessage.ACCESS_DENIED}</span>
                        )}
                      </Flex>
                    </Flex>

                    <Flex align="center">
                      <OpenCloseModal
                        title={i18n.modules.card.editCompletion}
                        className={css({ width: '100%' })}
                        modalBodyClassName={css({ alignItems: 'center' })}
                        collapsedChildren={
                          <ProgressBar
                            variant={variant}
                            className={css({
                              '&:hover': {
                                cursor: 'pointer',
                                opacity: 0.6,
                              },
                            })}
                          />
                        }
                        footer={close => (
                          <Flex grow={1} justify="center" className={css({ margin: space_S })}>
                            <Button onClick={close}>{i18n.common.ok}</Button>
                          </Flex>
                        )}
                        onEnter={close => close()}
                      >
                        {() =>
                          variant && (
                            <Flex direction="column" justify="center" align="center">
                              <CompletionEditor variant={variant} />
                            </Flex>
                          )
                        }
                      </OpenCloseModal>
                    </Flex>
                  </Flex>
                </ReflexElement>
                {openKey && <ReflexSplitter className={css({ zIndex: 0 })} />}
                <ReflexElement
                  className={'right-pane ' + css({ display: 'flex', minWidth: 'min-content' })}
                  resizeHeight={false}
                  maxSize={openKey ? undefined : 40}
                >
                  <SideCollapsiblePanel
                    openKey={openKey}
                    setOpenKey={setOpenKey}
                    items={{
                      resources: {
                        icon: faPaperclip,
                        title: i18n.modules.resource.documentation,
                        nextToTitleElement: <Tips>{i18n.modules.resource.docDescription}</Tips>,
                        children: (
                          <ResourcesMainView
                            contextData={{
                              kind: 'CardOrCardContent',
                              cardId: card.id || undefined,
                              cardContentId: variant.id,
                              hasSeveralVariants: hasVariants,
                              // TODO remove access
                              accessLevel:
                                !readOnly && userAcl.write
                                  ? 'WRITE'
                                  : userAcl.read
                                  ? 'READ'
                                  : 'DENIED',
                            }}
                            accessLevel={
                              !readOnly && userAcl.write
                                ? 'WRITE'
                                : userAcl.read
                                ? 'READ'
                                : 'DENIED'
                            }
                          />
                        ),
<<<<<<< HEAD
=======
                        icon: faPaperclip,
                        nextToIconElement: (
                          <div className={textSmall}> ({resourcesAndRefs.length})</div>
                        ),
                        title: i18n.modules.resource.documentation,
                        nextToTitleElement: (
                          <Tips>
                            {card.cardTypeId
                              ? i18n.modules.resource.docDescriptionWithType
                              : i18n.modules.resource.docDescription}
                          </Tips>
                        ),
>>>>>>> c6e69af5
                        className: css({ overflow: 'auto' }),
                      },
                      'Sticky Notes': {
                        icon: faStickyNote,
                        nextToIconElement: (
                          <div className={textSmall}> ({stickyNotesForDest.length})</div>
                        ),
                        title: i18n.modules.stickyNotes.stickyNotes,
                        nextToTitleElement: (
                          <Tips>
                            <h5>{i18n.modules.stickyNotes.listStickyNotes}</h5>
                            <div>{i18n.modules.stickyNotes.snDescription}</div>
                          </Tips>
                        ),
                        children: <StickyNoteWrapper destCardId={card.id} showSrc />,
                        className: css({ overflow: 'auto' }),
                      },
                    }}
                    direction="RIGHT"
                    className={css({ flexGrow: 1 })}
                  />
                </ReflexElement>
              </ReflexContainer>
            </Flex>
          </Flex>
          <VariantPager allowCreation={userAcl.write} card={card} current={variant} />
          {showSubcards ? (
            <Collapsible label={i18n.modules.card.subcards}>
              <ContentSubs
                depth={1}
                cardContent={variant}
                className={css({ alignItems: 'flex-start', overflow: 'auto', width: '100%' })}
                subcardsContainerStyle={css({
                  overflow: 'auto',
                  width: '100%',
                  flexWrap: 'nowrap',
                })}
              />
            </Collapsible>
          ) : null}
        </Flex>
      </CardEditorCTX.Provider>
    );
  }
}<|MERGE_RESOLUTION|>--- conflicted
+++ resolved
@@ -341,9 +341,7 @@
                               <IconButton
                                 icon={faInfoCircle}
                                 title={i18n.modules.card.showCardType}
-                                className={cx(
-                                  lightIconButtonStyle,
-                                )}
+                                className={cx(lightIconButtonStyle)}
                                 onClick={() =>
                                   setShowTypeDetails(showTypeDetails => !showTypeDetails)
                                 }
@@ -642,8 +640,17 @@
                     items={{
                       resources: {
                         icon: faPaperclip,
+                        nextToIconElement: (
+                          <div className={textSmall}> ({resourcesAndRefs.length})</div>
+                        ),
                         title: i18n.modules.resource.documentation,
-                        nextToTitleElement: <Tips>{i18n.modules.resource.docDescription}</Tips>,
+                        nextToTitleElement: (
+                          <Tips>
+                            {card.cardTypeId
+                              ? i18n.modules.resource.docDescriptionWithType
+                              : i18n.modules.resource.docDescription}
+                          </Tips>
+                        ),
                         children: (
                           <ResourcesMainView
                             contextData={{
@@ -668,21 +675,6 @@
                             }
                           />
                         ),
-<<<<<<< HEAD
-=======
-                        icon: faPaperclip,
-                        nextToIconElement: (
-                          <div className={textSmall}> ({resourcesAndRefs.length})</div>
-                        ),
-                        title: i18n.modules.resource.documentation,
-                        nextToTitleElement: (
-                          <Tips>
-                            {card.cardTypeId
-                              ? i18n.modules.resource.docDescriptionWithType
-                              : i18n.modules.resource.docDescription}
-                          </Tips>
-                        ),
->>>>>>> c6e69af5
                         className: css({ overflow: 'auto' }),
                       },
                       'Sticky Notes': {
