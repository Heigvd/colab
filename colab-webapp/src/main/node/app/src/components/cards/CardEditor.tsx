--- conflicted
+++ resolved
@@ -322,32 +322,17 @@
                   </div>
                 </Flex>
 
-<<<<<<< HEAD
                 <Flex direction="column" grow={1}>
                   <div>
                     {userAcl.read ? (
                       variant.id ? (
-                        <DocumentEditorWrapper
+                        <DocumentEditorAsDeliverableWrapper
                           cardContentId={variant.id}
                           allowEdition={!readOnly}
                         />
                       ) : (
                         <span>no deliverable available</span>
                       )
-=======
-                <Flex
-                  direction="column"
-                  grow={1}
-                  align="stretch"
-                  className={css({ overflow: 'auto', minHeight: '0px' })}
-                >
-                  {userAcl.read ? (
-                    variant.id ? (
-                      <DocumentEditorAsDeliverableWrapper
-                        cardContentId={variant.id}
-                        allowEdition={!readOnly}
-                      />
->>>>>>> 2085a09b
                     ) : (
                       <span>no deliverable available</span>
                     )
