--- conflicted
+++ resolved
@@ -39,29 +39,14 @@
   DocEditorCtx,
 } from '../documents/DocumentEditorToolbox';
 import DocumentList from '../documents/DocumentList';
+import TextEditorWrapper from '../documents/texteditor/TextEditorWrapper';
 import { ResourceAndRef, ResourceOwnership } from '../resources/resourcesCommonType';
 import {
   ResourcesCtx,
   ResourcesMainViewHeader,
   ResourcesMainViewPanel,
 } from '../resources/ResourcesMainView';
-<<<<<<< HEAD
-//import StickyNoteWrapper from '../stickynotes/StickyNoteWrapper';
-import { useCardACLForCurrentUser } from '../../store/selectors/aclSelector';
-import { useCurrentUser } from '../../store/selectors/userSelector';
-import Icon from '../common/layout/Icon';
-import {
-  Item,
-  SideCollapsibleCtx,
-  SideCollapsibleMenu,
-  SideCollapsiblePanelBody,
-} from '../common/layout/SideCollapsiblePanel';
-import TextEditorWrapper from '../documents/texteditor/TextEditorWrapper';
-import CardAssignmentsPanel from '../projects/team/CardAssignments';
-import { heading_sm, lightIconButtonStyle, space_sm } from '../styling/style';
-=======
 import CardAssignmentsPanel from '../team/CardAssignments';
->>>>>>> 62c8e32f
 import CardContentStatus from './CardContentStatus';
 import CardSettings from './CardSettings';
 import CardThumb from './CardThumb';
@@ -371,95 +356,6 @@
                             },
                           );
                         },
-<<<<<<< HEAD
-                      ]
-                    : []),
-                  {
-                    value: 'createVariant',
-                    label: (
-                      <>
-                        <Icon icon={'library_add'} /> {i18n.modules.card.createVariant}
-                      </>
-                    ),
-                    action: () => {
-                      dispatch(API.createCardContentVariantWithBlockDoc(cardId)).then(payload => {
-                        if (payload.meta.requestStatus === 'fulfilled') {
-                          if (entityIs(payload.payload, 'CardContent')) {
-                            goto(card, payload.payload);
-                          }
-                        }
-                      });
-                    },
-                  },
-                  {
-                    value: 'delete',
-                    label: (
-                      <>
-                        <Icon icon={'delete'} color={'var(--error-main)'} />{' '}
-                        {i18n.modules.card.deleteCardVariant(hasVariants)}
-                      </>
-                    ),
-                    action: () => navigate('delete'),
-                  },
-                ]}
-              />
-            </Flex>
-          </Flex>
-          {variant.id && (
-            <TextEditorWrapper
-              editable={true}
-              colab={true}
-              docOwnership={{
-                kind: 'DeliverableOfCardContent',
-                ownerId: variant.id,
-              }}
-            />
-          )}
-          <SideCollapsibleCtx.Provider
-            value={{
-              items: sideBarItems,
-              openKey,
-              setOpenKey,
-            }}
-          >
-            <ResourcesCtx.Provider
-              value={{
-                resourceOwnership,
-                selectedResource,
-                selectResource,
-                lastCreatedId: lastCreatedResourceId,
-                setLastCreatedId: setLastCreatedResourceId,
-              }}
-            >
-              <Flex grow={1} align="stretch" className={css({ overflow: 'hidden' })}>
-                <ReflexContainer orientation={'vertical'}>
-                  <ReflexElement
-                    className={'left-pane ' + css({ display: 'flex' })}
-                    resizeHeight={false}
-                    minSize={150}
-                  >
-                    <DocEditorCtx.Provider
-                      value={{
-                        selectedDocId,
-                        setSelectedDocId,
-                        lastCreatedId: lastCreatedDocId,
-                        setLastCreatedId: setLastCreatedDocId,
-                        editMode,
-                        setEditMode,
-                        editToolbar,
-                        setEditToolbar,
-                        TXToptions,
-                      }}
-                    >
-                      <Flex direction="column" grow={1} align="stretch">
-                        <Flex
-                          direction="column"
-                          grow={1}
-                          className={css({
-                            overflow: 'auto',
-                          })}
-                          align="stretch"
-=======
                       },
                       {
                         value: 'delete',
@@ -513,9 +409,18 @@
                             setEditToolbar,
                             TXToptions,
                           }}
->>>>>>> 62c8e32f
                         >
                           <Flex direction="column" grow={1} align="stretch">
+                            {variant.id && (
+                              <TextEditorWrapper
+                                editable={true}
+                                colab={true}
+                                docOwnership={{
+                                  kind: 'DeliverableOfCardContent',
+                                  ownerId: variant.id,
+                                }}
+                              />
+                            )}
                             <Flex
                               direction="column"
                               grow={1}
