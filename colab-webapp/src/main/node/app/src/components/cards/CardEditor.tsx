/*
 * The coLAB project
 * Copyright (C) 2021-2023 AlbaSim, MEI, HEIG-VD, HES-SO
 *
 * Licensed under the MIT License
 */

import { css } from '@emotion/css';
import { Card, CardContent } from 'colab-rest-client';
import * as React from 'react';
import { CirclePicker } from 'react-color';
import { ReflexContainer, ReflexElement, ReflexSplitter } from 'react-reflex';
import * as API from '../../API/api';
import useTranslations from '../../i18n/I18nContext';
import { useAppDispatch } from '../../store/hooks';
import { useCardACLForCurrentUser } from '../../store/selectors/aclSelector';
<<<<<<< HEAD
import { useAndLoadSubCards } from '../../store/selectors/cardSelector';
import { useAndLoadIfOnlyEmptyDocuments } from '../../store/selectors/documentSelector';
import { space_md, space_sm } from '../../styling/style';
import { cardColors } from '../../styling/theme';
=======
import { useAndLoadNbActiveResources } from '../../store/selectors/resourceSelector';
import { useCurrentUser } from '../../store/selectors/userSelector';
import { heading_sm, lightIconButtonStyle, space_md, space_sm } from '../../styling/style';
import { cardColors } from '../../styling/theme';
import ConversionStatusDisplay from '../common/element/ConversionStatusDisplay';
import IconButton from '../common/element/IconButton';
import { DiscreetInput } from '../common/element/Input';
import { TipsCtx } from '../common/element/Tips';
import ConfirmDeleteOpenCloseModal from '../common/layout/ConfirmDeleteModal';
import DropDownMenu from '../common/layout/DropDownMenu';
>>>>>>> 6f011adb
import Flex from '../common/layout/Flex';
import Icon from '../common/layout/Icon';
import { Item, SideCollapsibleCtx } from '../common/layout/SideCollapsibleContext';
import { DocumentOwnership } from '../documents/documentCommonType';
<<<<<<< HEAD
import { ResourcesMainViewHeader, ResourcesMainViewPanel } from '../resources/ResourcesMainView';
=======
import DocEditorToolbox, {
  defaultDocEditorContext,
  DocEditorCtx,
} from '../documents/DocumentEditorToolbox';
import DocumentList from '../documents/DocumentList';
import TextEditorWrapper from '../documents/texteditor/TextEditorWrapper';
import ProjectBreadcrumbs from '../projects/ProjectBreadcrumbs';
import { ResourceAndRef, ResourceOwnership } from '../resources/resourcesCommonType';
import {
  ResourcesCtx,
  ResourcesMainViewHeader,
  ResourcesMainViewPanel,
} from '../resources/ResourcesMainView';
>>>>>>> 6f011adb
import CardAssignmentsPanel from '../team/CardAssignments';
import CardEditorDeliverable from './CardEditorDeliverable';
import CardEditorHeader from './CardEditorHeader';
import CardEditorSideMenu from './CardEditorSideMenu';
import CardEditorSidePanel from './CardEditorSidePanel';
import CardEditorSubCards from './CardEditorSubCards';

interface CardEditorProps {
  card: Card;
  cardContent: CardContent;
  readOnly?: boolean;
}

export default function CardEditor({ card, cardContent }: CardEditorProps): JSX.Element {
  const i18n = useTranslations();
  const dispatch = useAppDispatch();
<<<<<<< HEAD
=======
  const navigate = useNavigate();
  const location = useLocation();

  const tipsConfig = React.useContext(TipsCtx);

  const { currentUser } = useCurrentUser();
>>>>>>> 6f011adb

  const subCards = useAndLoadSubCards(cardContent.id);

  const { canRead, canWrite } = useCardACLForCurrentUser(card.id);
  const readOnly = !canWrite || cardContent.frozen;

  const [openKey, setOpenKey] = React.useState<string | undefined>(undefined);

  const deliverableDocContext: DocumentOwnership = {
    kind: 'DeliverableOfCardContent',
    ownerId: cardContent.id!,
  };

<<<<<<< HEAD
  const { empty: hasNoDeliverableDoc } = useAndLoadIfOnlyEmptyDocuments(deliverableDocContext);
  const hasNoSubCard = !subCards || subCards.length < 1;
=======
  //const { empty: hasNoDeliverableDoc } = useAndLoadIfOnlyEmptyDocuments(deliverableDocContext);
  const hasNoDeliverableDoc = false; // TODO : get info from lexical
>>>>>>> 6f011adb

  const [splitterPlace, setSplitterPlace] = React.useState<'TOP' | 'MIDDLE' | 'BOTTOM' | undefined>(
    undefined,
  );

<<<<<<< HEAD
  React.useEffect(() => {
    if (hasNoSubCard) {
      setSplitterPlace('BOTTOM');
    } else if (hasNoDeliverableDoc) {
      setSplitterPlace('TOP');
    } else {
      setSplitterPlace('MIDDLE');
    }
  }, [setSplitterPlace, hasNoSubCard, hasNoDeliverableDoc]);

  const sideBarItems: Item[] = [
    {
      key: 'resources',
=======
  const { nb } = useAndLoadNbActiveResources(resourceOwnership);

  const sideBarItems: Record<string, Item> = {
    resources: {
>>>>>>> 6f011adb
      icon: 'menu_book',
      title: i18n.modules.resource.documentation,
      header: (
        <ResourcesMainViewHeader
          title={<h3>{i18n.modules.resource.documentation}</h3>}
          helpTip={i18n.modules.resource.help.documentationExplanation}
        />
      ),
      children: (
        <ResourcesMainViewPanel
          accessLevel={!readOnly ? 'WRITE' : canRead ? 'READ' : 'DENIED'}
          showLevels
        />
      ),
      className: css({ overflow: 'auto' }),
    },
    {
      key: 'team',
      icon: 'group',
      title: i18n.team.assignment.labels.assignments,
      children: (
        <div className={css({ overflow: 'auto' })}>
          <CardAssignmentsPanel cardId={card.id!} />
        </div>
      ),
      className: css({ overflow: 'auto' }),
    },
    {
      key: 'colors',
      icon: 'palette',
      title: i18n.modules.card.settings.color,
      children: (
        <CirclePicker
          colors={Object.values(cardColors)}
          onChangeComplete={newColor => {
            dispatch(API.updateCard({ ...card, color: newColor.hex }));
          }}
          color={card.color || 'white'}
          width={'auto'}
          className={css({
            marginTop: space_sm,
            padding: space_sm,
            'div[title="#FFFFFF"]': {
              background: '#FFFFFF !important',
              boxShadow:
                (card.color || '#FFFFFF').toUpperCase() === '#FFFFFF'
                  ? 'rgba(0, 0, 0, 0.5) 0px 0px 0px 2px inset !important'
                  : 'rgba(0, 0, 0, 0.1) 0px 0px 6px 3px !important',
            },
          })}
        />
      ),
    },
  ];

  if (card.id == null) {
    return <i>{i18n.modules.card.error.withoutId}</i>;
  } else {
    return (
<<<<<<< HEAD
      <Flex direction="column" grow={1} align="stretch">
        <CardEditorHeader card={card} cardContent={cardContent} readOnly={readOnly} />

        <Flex direction="row" grow={1} align="stretch" className={css({ overflow: 'auto' })}>
          <SideCollapsibleCtx.Provider
            value={{
              items: sideBarItems,
              openKey,
              setOpenKey,
            }}
          >
            <ReflexContainer orientation={'vertical'}>
              <ReflexElement
                className={'left-panel ' + css({ display: 'flex' })}
                resizeHeight={false}
                minSize={20}
              >
                <ReflexContainer orientation={'horizontal'}>
                  <ReflexElement
                    className={'top-panel ' + css({ display: 'flex' })}
                    resizeWidth={false}
                    minSize={65}
                    flex={splitterPlace === 'BOTTOM' ? 1 : splitterPlace === 'TOP' ? 0 : 0.5}
                  >
                    {/* ******************************** DELIVERABLE ******************************** */}
                    <CardEditorDeliverable
                      card={card}
                      cardContent={cardContent}
                      readOnly={readOnly}
                    />
                    {/* ***************************************************************************** */}
                  </ReflexElement>
                  <ReflexSplitter
                    className={css({
                      zIndex: 0,
                      margin: space_md + ' 0',
                    })}
                  >
                    <Icon
                      icon="swap_vert"
                      opsz="xs"
=======
      <Flex direction="column" align="stretch" className={css({ height: '100%' })}>
        <Dndwrapper cards={subCards}>
          <Flex
            direction="column"
            align="stretch"
            className={css({
              backgroundColor: `${card.color || cardColors.white}`,
            })}
          >
            <ProjectBreadcrumbs card={card} cardContent={variant} />
            <Flex
              justify="space-between"
              className={css({
                alignItems: 'center',
                padding: '0 ' + space_sm,
                borderBottom: '1px solid var(--divider-main)',
              })}
            >
              <Flex align="center">
                <DiscreetInput
                  value={card.title || ''}
                  placeholder={i18n.modules.card.untitled}
                  readOnly={readOnly}
                  onChange={newValue => dispatch(API.updateCard({ ...card, title: newValue }))}
                  inputDisplayClassName={heading_sm}
                  autoWidth={true}
                />
                {hasVariants && (
                  <>
                    <span>&#xFE58;</span>
                    <DiscreetInput
                      value={
                        variant.title && variant.title.length > 0
                          ? variant.title
                          : i18n.modules.card.variant + `${variantNumber}`
                      }
                      placeholder={i18n.modules.content.untitled}
                      readOnly={readOnly}
                      onChange={newValue =>
                        dispatch(API.updateCardContent({ ...variant, title: newValue }))
                      }
                    />
                    <VariantPager allowCreation={!readOnly} card={card} current={variant} />
                  </>
                )}
                <IconButton
                  icon={variant.frozen ? 'lock' : 'lock_open'}
                  title={i18n.modules.card.infos.cardLocked}
                  color={'var(--gray-400)'}
                  onClick={() =>
                    dispatch(API.updateCardContent({ ...variant, frozen: !variant.frozen }))
                  }
                  kind="ghost"
                  className={css({ padding: space_sm, background: 'none' })}
                />
                <StatusDropDown
                  value={variant.status}
                  readOnly={readOnly}
                  onChange={status => dispatch(API.updateCardContent({ ...variant, status }))}
                  kind="outlined"
                />
              </Flex>
              {tipsConfig.DEBUG.value && (
                <Flex className={css({ boxShadow: '0 0 20px 2px fuchsia' })}>
                  <ConversionStatusDisplay status={variant.lexicalConversion} />
                </Flex>
              )}
              <Flex align="center">
                {/* handle modal routes*/}
                <Routes>
                  <Route
                    path="settings"
                    element={
                      <Modal
                        title={i18n.modules.card.settings.title}
                        onClose={() => closeRouteCb('settings')}
                        showCloseButton
                        modalBodyClassName={css({ overflowY: 'visible' })}
                      >
                        {closeModal => (
                          <CardSettings onClose={closeModal} card={card} variant={variant} />
                        )}
                      </Modal>
                    }
                  />
                </Routes>
                <DropDownMenu
                  icon={'more_vert'}
                  valueComp={{ value: '', label: '' }}
                  buttonClassName={lightIconButtonStyle}
                  entries={[
                    ...(currentUser?.admin && card.cardTypeId == null
                      ? [
                          {
                            value: 'createType',
                            label: (
                              <>
                                <Icon icon={'account_tree'} />
                                {i18n.modules.card.action.createAType}
                              </>
                            ),
                            action: () => {
                              dispatch(API.createCardCardType(cardId));
                            },
                          },
                        ]
                      : []),
                    ...(currentUser?.admin && card.cardTypeId != null
                      ? [
                          {
                            value: 'removeType',
                            label: (
                              <>
                                <Icon icon={'eco'} /> {i18n.modules.card.action.removeTheType}
                              </>
                            ),
                            action: () => {
                              dispatch(API.removeCardCardType(cardId));
                            },
                          },
                        ]
                      : []),
                    {
                      value: 'createVariant',
                      label: (
                        <>
                          <Icon icon={'library_add'} /> {i18n.modules.card.createVariant}
                        </>
                      ),
                      action: () => {
                        dispatch(API.createCardContentVariantWithBlockDoc(cardId)).then(payload => {
                          if (payload.meta.requestStatus === 'fulfilled') {
                            if (entityIs(payload.payload, 'CardContent')) {
                              goto(card, payload.payload);
                            }
                          }
                        });
                      },
                    },
                  ]}
                />
              </Flex>
            </Flex>
          </Flex>
          <Flex direction="column" align="stretch">
            {readOnly ? (
              <ProgressBar card={card} variant={variant} tall />
            ) : (
              <ProgressBarEditor card={card} variant={variant} />
            )}
          </Flex>
          <Flex direction="row" grow={1} align="stretch" className={css({ overflow: 'auto' })}>
            <SideCollapsibleCtx.Provider
              value={{
                items: sideBarItems,
                openKey,
                setOpenKey,
              }}
            >
              <ReflexContainer orientation={'vertical'}>
                <ReflexElement
                  className={'left-panel ' + css({ display: 'flex' })}
                  resizeHeight={false}
                  minSize={20}
                >
                  <ReflexContainer orientation={'horizontal'}>
                    <ReflexElement
                      className={'top-panel ' + css({ display: 'flex' })}
                      resizeWidth={false}
                      minSize={65}
                      flex={hasNoSubCard ? 1 : hasNoDeliverableDoc ? 0 : 0.5}
                    >
                      <Flex
                        grow={1}
                        direction="column"
                        align="stretch"
                        className={cx(css({ overflow: 'auto' }))}
                      >
                        <Flex grow={1} align="stretch" className={css({ overflow: 'hidden' })}>
                          <DocEditorCtx.Provider
                            value={{
                              selectedDocId,
                              setSelectedDocId,
                              lastCreatedId: lastCreatedDocId,
                              setLastCreatedId: setLastCreatedDocId,
                              editMode,
                              setEditMode,
                              editToolbar,
                              setEditToolbar,
                              TXToptions,
                            }}
                          >
                            <Flex direction="column" grow={1} align="stretch">
                              <Flex
                                direction="column"
                                grow={1}
                                className={css({
                                  overflow: 'auto',
                                })}
                                align="stretch"
                              >
                                {!tipsConfig.WIP.value ? (
                                  <Flex
                                    direction="column"
                                    grow={1}
                                    align="stretch"
                                    className={css({ overflow: 'auto' })}
                                  >
                                    {variant.id && (
                                      <TextEditorWrapper
                                        editable={true}
                                        docOwnership={{
                                          kind: 'DeliverableOfCardContent',
                                          ownerId: variant.id,
                                        }}
                                      />
                                    )}
                                  </Flex>
                                ) : (
                                  <ReflexContainer orientation={'vertical'}>
                                    <ReflexElement
                                      className={css({ display: 'flex' })}
                                      resizeHeight={false}
                                      minSize={20}
                                    >
                                      <Flex
                                        direction="column"
                                        grow={1}
                                        align="stretch"
                                        className={css({ overflow: 'auto' })}
                                      >
                                        {variant.id && (
                                          <TextEditorWrapper
                                            editable={true}
                                            docOwnership={{
                                              kind: 'DeliverableOfCardContent',
                                              ownerId: variant.id,
                                            }}
                                          />
                                        )}
                                      </Flex>
                                    </ReflexElement>
                                    <ReflexSplitter
                                      className={css({
                                        zIndex: 0,
                                      })}
                                    >
                                      <Icon
                                        icon="swap_horiz"
                                        opsz="xs"
                                        className={css({
                                          position: 'relative',
                                          top: '50%',
                                          left: '-9px',
                                        })}
                                      />
                                    </ReflexSplitter>
                                    {/* <WIPContainer> */}
                                    <ReflexElement
                                      className={css({ display: 'flex' })}
                                      resizeHeight={false}
                                      minSize={20}
                                      flex={0.1}
                                    >
                                      <Flex
                                        direction="column"
                                        align="stretch"
                                        grow="1"
                                        className={css({
                                          backgroundColor: 'var(--blackAlpha-200)',
                                        })}
                                      >
                                        <Flex direction="column" align="stretch">
                                          <div>
                                            {!readOnly && variant.id && (
                                              <DocEditorToolbox
                                                open={true}
                                                docOwnership={deliverableDocContext}
                                              />
                                            )}
                                          </div>
                                        </Flex>
                                        <Flex
                                          direction="column"
                                          grow={1}
                                          align="stretch"
                                          className={css({
                                            overflow: 'auto',
                                            backgroundColor: 'var(--blackAlpha-200)',
                                          })}
                                        >
                                          {canRead != undefined &&
                                            (canRead ? (
                                              variant.id ? (
                                                <DocumentList
                                                  docOwnership={deliverableDocContext}
                                                  readOnly={readOnly}
                                                />
                                              ) : (
                                                <span>{i18n.modules.card.infos.noDeliverable}</span>
                                              )
                                            ) : (
                                              <span>{i18n.httpErrorMessage.ACCESS_DENIED}</span>
                                            ))}
                                        </Flex>
                                      </Flex>
                                    </ReflexElement>
                                  </ReflexContainer>
                                )}
                              </Flex>
                            </Flex>
                          </DocEditorCtx.Provider>
                        </Flex>
                      </Flex>
                    </ReflexElement>
                    <ReflexSplitter
>>>>>>> 6f011adb
                      className={css({
                        zIndex: 0,
                        margin: space_md + ' 0',
                      })}
<<<<<<< HEAD
                    />
                  </ReflexSplitter>
                  <ReflexElement
                    className={'bottom-panel ' + css({ display: 'flex' })}
                    resizeWidth={false}
                    minSize={42}
                  >
                    {/* ******************************** SUB CARDS ******************************** */}
                    <CardEditorSubCards
                      card={card}
                      cardContent={cardContent} /* readOnly={readOnly} */
                    />
                    {/* *************************************************************************** */}
                  </ReflexElement>
                </ReflexContainer>
              </ReflexElement>
              {openKey && (
                <ReflexSplitter className={css({ zIndex: 0, margin: '0 ' + space_md })}>
                  <Icon
                    icon="swap_horiz"
                    opsz="xs"
                    className={css({
                      position: 'relative',
                      top: '50%',
                      left: '-9px',
                    })}
                  />
                </ReflexSplitter>
              )}
              <ReflexElement
                className={'right-pane ' + css({ display: 'flex' })}
                resizeHeight={false}
                maxSize={openKey ? undefined : 0.1}
                minSize={20}
                flex={0.2}
              >
                {/* ******************************** SIDE PANEL ******************************** */}
                <CardEditorSidePanel
                  card={card}
                  cardContent={cardContent} /* readOnly={readOnly} */
                />
                {/* **************************************************************************** */}
              </ReflexElement>
            </ReflexContainer>

            {/* ******************************** SIDE MENU ******************************** */}
            <CardEditorSideMenu card={card} cardContent={cardContent} /* readOnly={readOnly} */ />
            {/* *************************************************************************** */}
          </SideCollapsibleCtx.Provider>
        </Flex>
=======
                    >
                      <Icon
                        icon="swap_vert"
                        opsz="xs"
                        className={css({
                          position: 'relative',
                          top: '-9px',
                          left: '50%',
                        })}
                      />
                    </ReflexSplitter>
                    <ReflexElement
                      className={'bottom-panel ' + css({ display: 'flex' })}
                      resizeWidth={false}
                      minSize={42}
                    >
                      <Flex className={css({ width: '100%', overflow: 'auto', flexGrow: 1 })}>
                        <CardThumb
                          card={card}
                          variant={variant}
                          variants={variants}
                          showSubcards={true}
                          depth={2}
                          mayOrganize={true}
                          showPreview={false}
                          withoutHeader={true}
                          coveringColor={false}
                          showAllSubCards
                        />
                      </Flex>
                    </ReflexElement>
                  </ReflexContainer>
                </ReflexElement>
                {openKey && (
                  <ReflexSplitter className={css({ zIndex: 0, margin: '0 ' + space_md })}>
                    <Icon
                      icon="swap_horiz"
                      opsz="xs"
                      className={css({
                        position: 'relative',
                        top: '50%',
                        left: '-9px',
                      })}
                    />
                  </ReflexSplitter>
                )}
                <ReflexElement
                  className={'right-pane ' + css({ display: 'flex' })}
                  resizeHeight={false}
                  maxSize={openKey ? undefined : 0.1}
                  minSize={20}
                  flex={0.2}
                >
                  <ResourcesCtx.Provider
                    value={{
                      resourceOwnership,
                      selectedResource,
                      selectResource,
                      lastCreatedId: lastCreatedResourceId,
                      setLastCreatedId: setLastCreatedResourceId,
                    }}
                  >
                    <SideCollapsiblePanelBody className={css({ overflow: 'hidden' })} />
                  </ResourcesCtx.Provider>
                </ReflexElement>
              </ReflexContainer>
              <Flex
                direction="column"
                justify="space-between"
                className={css({
                  borderLeft: '1px solid var(--divider-main)',
                })}
              >
                <SideCollapsibleMenu defaultOpenKey={(nb || 0) > 0 ? 'resources' : undefined} />

                <ConfirmDeleteOpenCloseModal
                  buttonLabel={
                    <IconButton
                      icon={'delete'}
                      title={i18n.modules.content.deleteBlock}
                      onClick={() => {}}
                      className={cx(css({ color: 'var(--error-main)' }))}
                    />
                  }
                  confirmButtonLabel={i18n.modules.card.deleteCardVariant(hasVariants)}
                  message={<p>{i18n.modules.card.confirmDeleteCardVariant(hasVariants)}</p>}
                  onConfirm={() => {
                    startLoading();
                    if (hasVariants) {
                      dispatch(API.deleteCardContent(variant)).then(() => {
                        navigate(`../card/${card.id}/v/${variantPager?.next.id}`);
                        stopLoading();
                      });
                    } else {
                      dispatch(API.deleteCard(card)).then(() => {
                        navigate('../');
                        stopLoading();
                      });
                    }
                  }}
                  title={i18n.modules.card.deleteCardVariant(hasVariants)}
                  isConfirmButtonLoading={isLoading}
                />
              </Flex>
            </SideCollapsibleCtx.Provider>
          </Flex>
        </Dndwrapper>
>>>>>>> 6f011adb
      </Flex>
    );
  }
}<|MERGE_RESOLUTION|>--- conflicted
+++ resolved
@@ -14,69 +14,29 @@
 import useTranslations from '../../i18n/I18nContext';
 import { useAppDispatch } from '../../store/hooks';
 import { useCardACLForCurrentUser } from '../../store/selectors/aclSelector';
-<<<<<<< HEAD
 import { useAndLoadSubCards } from '../../store/selectors/cardSelector';
-import { useAndLoadIfOnlyEmptyDocuments } from '../../store/selectors/documentSelector';
 import { space_md, space_sm } from '../../styling/style';
 import { cardColors } from '../../styling/theme';
-=======
-import { useAndLoadNbActiveResources } from '../../store/selectors/resourceSelector';
-import { useCurrentUser } from '../../store/selectors/userSelector';
-import { heading_sm, lightIconButtonStyle, space_md, space_sm } from '../../styling/style';
-import { cardColors } from '../../styling/theme';
-import ConversionStatusDisplay from '../common/element/ConversionStatusDisplay';
-import IconButton from '../common/element/IconButton';
-import { DiscreetInput } from '../common/element/Input';
-import { TipsCtx } from '../common/element/Tips';
-import ConfirmDeleteOpenCloseModal from '../common/layout/ConfirmDeleteModal';
-import DropDownMenu from '../common/layout/DropDownMenu';
->>>>>>> 6f011adb
 import Flex from '../common/layout/Flex';
 import Icon from '../common/layout/Icon';
 import { Item, SideCollapsibleCtx } from '../common/layout/SideCollapsibleContext';
-import { DocumentOwnership } from '../documents/documentCommonType';
-<<<<<<< HEAD
 import { ResourcesMainViewHeader, ResourcesMainViewPanel } from '../resources/ResourcesMainView';
-=======
-import DocEditorToolbox, {
-  defaultDocEditorContext,
-  DocEditorCtx,
-} from '../documents/DocumentEditorToolbox';
-import DocumentList from '../documents/DocumentList';
-import TextEditorWrapper from '../documents/texteditor/TextEditorWrapper';
-import ProjectBreadcrumbs from '../projects/ProjectBreadcrumbs';
-import { ResourceAndRef, ResourceOwnership } from '../resources/resourcesCommonType';
-import {
-  ResourcesCtx,
-  ResourcesMainViewHeader,
-  ResourcesMainViewPanel,
-} from '../resources/ResourcesMainView';
->>>>>>> 6f011adb
 import CardAssignmentsPanel from '../team/CardAssignments';
 import CardEditorDeliverable from './CardEditorDeliverable';
 import CardEditorHeader from './CardEditorHeader';
 import CardEditorSideMenu from './CardEditorSideMenu';
 import CardEditorSidePanel from './CardEditorSidePanel';
 import CardEditorSubCards from './CardEditorSubCards';
+import Dndwrapper from './dnd/Dndwrapper';
 
 interface CardEditorProps {
   card: Card;
   cardContent: CardContent;
-  readOnly?: boolean;
 }
 
 export default function CardEditor({ card, cardContent }: CardEditorProps): JSX.Element {
   const i18n = useTranslations();
   const dispatch = useAppDispatch();
-<<<<<<< HEAD
-=======
-  const navigate = useNavigate();
-  const location = useLocation();
-
-  const tipsConfig = React.useContext(TipsCtx);
-
-  const { currentUser } = useCurrentUser();
->>>>>>> 6f011adb
 
   const subCards = useAndLoadSubCards(cardContent.id);
 
@@ -85,24 +45,20 @@
 
   const [openKey, setOpenKey] = React.useState<string | undefined>(undefined);
 
-  const deliverableDocContext: DocumentOwnership = {
-    kind: 'DeliverableOfCardContent',
-    ownerId: cardContent.id!,
-  };
-
-<<<<<<< HEAD
-  const { empty: hasNoDeliverableDoc } = useAndLoadIfOnlyEmptyDocuments(deliverableDocContext);
+  // const deliverableDocContext: DocumentOwnership = {
+  //   kind: 'DeliverableOfCardContent',
+  //   ownerId: cardContent.id!,
+  // };
+
   const hasNoSubCard = !subCards || subCards.length < 1;
-=======
+
   //const { empty: hasNoDeliverableDoc } = useAndLoadIfOnlyEmptyDocuments(deliverableDocContext);
   const hasNoDeliverableDoc = false; // TODO : get info from lexical
->>>>>>> 6f011adb
 
   const [splitterPlace, setSplitterPlace] = React.useState<'TOP' | 'MIDDLE' | 'BOTTOM' | undefined>(
     undefined,
   );
 
-<<<<<<< HEAD
   React.useEffect(() => {
     if (hasNoSubCard) {
       setSplitterPlace('BOTTOM');
@@ -116,12 +72,6 @@
   const sideBarItems: Item[] = [
     {
       key: 'resources',
-=======
-  const { nb } = useAndLoadNbActiveResources(resourceOwnership);
-
-  const sideBarItems: Record<string, Item> = {
-    resources: {
->>>>>>> 6f011adb
       icon: 'menu_book',
       title: i18n.modules.resource.documentation,
       header: (
@@ -181,200 +131,9 @@
     return <i>{i18n.modules.card.error.withoutId}</i>;
   } else {
     return (
-<<<<<<< HEAD
-      <Flex direction="column" grow={1} align="stretch">
-        <CardEditorHeader card={card} cardContent={cardContent} readOnly={readOnly} />
-
-        <Flex direction="row" grow={1} align="stretch" className={css({ overflow: 'auto' })}>
-          <SideCollapsibleCtx.Provider
-            value={{
-              items: sideBarItems,
-              openKey,
-              setOpenKey,
-            }}
-          >
-            <ReflexContainer orientation={'vertical'}>
-              <ReflexElement
-                className={'left-panel ' + css({ display: 'flex' })}
-                resizeHeight={false}
-                minSize={20}
-              >
-                <ReflexContainer orientation={'horizontal'}>
-                  <ReflexElement
-                    className={'top-panel ' + css({ display: 'flex' })}
-                    resizeWidth={false}
-                    minSize={65}
-                    flex={splitterPlace === 'BOTTOM' ? 1 : splitterPlace === 'TOP' ? 0 : 0.5}
-                  >
-                    {/* ******************************** DELIVERABLE ******************************** */}
-                    <CardEditorDeliverable
-                      card={card}
-                      cardContent={cardContent}
-                      readOnly={readOnly}
-                    />
-                    {/* ***************************************************************************** */}
-                  </ReflexElement>
-                  <ReflexSplitter
-                    className={css({
-                      zIndex: 0,
-                      margin: space_md + ' 0',
-                    })}
-                  >
-                    <Icon
-                      icon="swap_vert"
-                      opsz="xs"
-=======
       <Flex direction="column" align="stretch" className={css({ height: '100%' })}>
         <Dndwrapper cards={subCards}>
-          <Flex
-            direction="column"
-            align="stretch"
-            className={css({
-              backgroundColor: `${card.color || cardColors.white}`,
-            })}
-          >
-            <ProjectBreadcrumbs card={card} cardContent={variant} />
-            <Flex
-              justify="space-between"
-              className={css({
-                alignItems: 'center',
-                padding: '0 ' + space_sm,
-                borderBottom: '1px solid var(--divider-main)',
-              })}
-            >
-              <Flex align="center">
-                <DiscreetInput
-                  value={card.title || ''}
-                  placeholder={i18n.modules.card.untitled}
-                  readOnly={readOnly}
-                  onChange={newValue => dispatch(API.updateCard({ ...card, title: newValue }))}
-                  inputDisplayClassName={heading_sm}
-                  autoWidth={true}
-                />
-                {hasVariants && (
-                  <>
-                    <span>&#xFE58;</span>
-                    <DiscreetInput
-                      value={
-                        variant.title && variant.title.length > 0
-                          ? variant.title
-                          : i18n.modules.card.variant + `${variantNumber}`
-                      }
-                      placeholder={i18n.modules.content.untitled}
-                      readOnly={readOnly}
-                      onChange={newValue =>
-                        dispatch(API.updateCardContent({ ...variant, title: newValue }))
-                      }
-                    />
-                    <VariantPager allowCreation={!readOnly} card={card} current={variant} />
-                  </>
-                )}
-                <IconButton
-                  icon={variant.frozen ? 'lock' : 'lock_open'}
-                  title={i18n.modules.card.infos.cardLocked}
-                  color={'var(--gray-400)'}
-                  onClick={() =>
-                    dispatch(API.updateCardContent({ ...variant, frozen: !variant.frozen }))
-                  }
-                  kind="ghost"
-                  className={css({ padding: space_sm, background: 'none' })}
-                />
-                <StatusDropDown
-                  value={variant.status}
-                  readOnly={readOnly}
-                  onChange={status => dispatch(API.updateCardContent({ ...variant, status }))}
-                  kind="outlined"
-                />
-              </Flex>
-              {tipsConfig.DEBUG.value && (
-                <Flex className={css({ boxShadow: '0 0 20px 2px fuchsia' })}>
-                  <ConversionStatusDisplay status={variant.lexicalConversion} />
-                </Flex>
-              )}
-              <Flex align="center">
-                {/* handle modal routes*/}
-                <Routes>
-                  <Route
-                    path="settings"
-                    element={
-                      <Modal
-                        title={i18n.modules.card.settings.title}
-                        onClose={() => closeRouteCb('settings')}
-                        showCloseButton
-                        modalBodyClassName={css({ overflowY: 'visible' })}
-                      >
-                        {closeModal => (
-                          <CardSettings onClose={closeModal} card={card} variant={variant} />
-                        )}
-                      </Modal>
-                    }
-                  />
-                </Routes>
-                <DropDownMenu
-                  icon={'more_vert'}
-                  valueComp={{ value: '', label: '' }}
-                  buttonClassName={lightIconButtonStyle}
-                  entries={[
-                    ...(currentUser?.admin && card.cardTypeId == null
-                      ? [
-                          {
-                            value: 'createType',
-                            label: (
-                              <>
-                                <Icon icon={'account_tree'} />
-                                {i18n.modules.card.action.createAType}
-                              </>
-                            ),
-                            action: () => {
-                              dispatch(API.createCardCardType(cardId));
-                            },
-                          },
-                        ]
-                      : []),
-                    ...(currentUser?.admin && card.cardTypeId != null
-                      ? [
-                          {
-                            value: 'removeType',
-                            label: (
-                              <>
-                                <Icon icon={'eco'} /> {i18n.modules.card.action.removeTheType}
-                              </>
-                            ),
-                            action: () => {
-                              dispatch(API.removeCardCardType(cardId));
-                            },
-                          },
-                        ]
-                      : []),
-                    {
-                      value: 'createVariant',
-                      label: (
-                        <>
-                          <Icon icon={'library_add'} /> {i18n.modules.card.createVariant}
-                        </>
-                      ),
-                      action: () => {
-                        dispatch(API.createCardContentVariantWithBlockDoc(cardId)).then(payload => {
-                          if (payload.meta.requestStatus === 'fulfilled') {
-                            if (entityIs(payload.payload, 'CardContent')) {
-                              goto(card, payload.payload);
-                            }
-                          }
-                        });
-                      },
-                    },
-                  ]}
-                />
-              </Flex>
-            </Flex>
-          </Flex>
-          <Flex direction="column" align="stretch">
-            {readOnly ? (
-              <ProgressBar card={card} variant={variant} tall />
-            ) : (
-              <ProgressBarEditor card={card} variant={variant} />
-            )}
-          </Flex>
+          <CardEditorHeader card={card} cardContent={cardContent} readOnly={readOnly} />
           <Flex direction="row" grow={1} align="stretch" className={css({ overflow: 'auto' })}>
             <SideCollapsibleCtx.Provider
               value={{
@@ -394,209 +153,21 @@
                       className={'top-panel ' + css({ display: 'flex' })}
                       resizeWidth={false}
                       minSize={65}
-                      flex={hasNoSubCard ? 1 : hasNoDeliverableDoc ? 0 : 0.5}
+                      flex={splitterPlace === 'BOTTOM' ? 1 : splitterPlace === 'TOP' ? 0 : 0.5}
                     >
-                      <Flex
-                        grow={1}
-                        direction="column"
-                        align="stretch"
-                        className={cx(css({ overflow: 'auto' }))}
-                      >
-                        <Flex grow={1} align="stretch" className={css({ overflow: 'hidden' })}>
-                          <DocEditorCtx.Provider
-                            value={{
-                              selectedDocId,
-                              setSelectedDocId,
-                              lastCreatedId: lastCreatedDocId,
-                              setLastCreatedId: setLastCreatedDocId,
-                              editMode,
-                              setEditMode,
-                              editToolbar,
-                              setEditToolbar,
-                              TXToptions,
-                            }}
-                          >
-                            <Flex direction="column" grow={1} align="stretch">
-                              <Flex
-                                direction="column"
-                                grow={1}
-                                className={css({
-                                  overflow: 'auto',
-                                })}
-                                align="stretch"
-                              >
-                                {!tipsConfig.WIP.value ? (
-                                  <Flex
-                                    direction="column"
-                                    grow={1}
-                                    align="stretch"
-                                    className={css({ overflow: 'auto' })}
-                                  >
-                                    {variant.id && (
-                                      <TextEditorWrapper
-                                        editable={true}
-                                        docOwnership={{
-                                          kind: 'DeliverableOfCardContent',
-                                          ownerId: variant.id,
-                                        }}
-                                      />
-                                    )}
-                                  </Flex>
-                                ) : (
-                                  <ReflexContainer orientation={'vertical'}>
-                                    <ReflexElement
-                                      className={css({ display: 'flex' })}
-                                      resizeHeight={false}
-                                      minSize={20}
-                                    >
-                                      <Flex
-                                        direction="column"
-                                        grow={1}
-                                        align="stretch"
-                                        className={css({ overflow: 'auto' })}
-                                      >
-                                        {variant.id && (
-                                          <TextEditorWrapper
-                                            editable={true}
-                                            docOwnership={{
-                                              kind: 'DeliverableOfCardContent',
-                                              ownerId: variant.id,
-                                            }}
-                                          />
-                                        )}
-                                      </Flex>
-                                    </ReflexElement>
-                                    <ReflexSplitter
-                                      className={css({
-                                        zIndex: 0,
-                                      })}
-                                    >
-                                      <Icon
-                                        icon="swap_horiz"
-                                        opsz="xs"
-                                        className={css({
-                                          position: 'relative',
-                                          top: '50%',
-                                          left: '-9px',
-                                        })}
-                                      />
-                                    </ReflexSplitter>
-                                    {/* <WIPContainer> */}
-                                    <ReflexElement
-                                      className={css({ display: 'flex' })}
-                                      resizeHeight={false}
-                                      minSize={20}
-                                      flex={0.1}
-                                    >
-                                      <Flex
-                                        direction="column"
-                                        align="stretch"
-                                        grow="1"
-                                        className={css({
-                                          backgroundColor: 'var(--blackAlpha-200)',
-                                        })}
-                                      >
-                                        <Flex direction="column" align="stretch">
-                                          <div>
-                                            {!readOnly && variant.id && (
-                                              <DocEditorToolbox
-                                                open={true}
-                                                docOwnership={deliverableDocContext}
-                                              />
-                                            )}
-                                          </div>
-                                        </Flex>
-                                        <Flex
-                                          direction="column"
-                                          grow={1}
-                                          align="stretch"
-                                          className={css({
-                                            overflow: 'auto',
-                                            backgroundColor: 'var(--blackAlpha-200)',
-                                          })}
-                                        >
-                                          {canRead != undefined &&
-                                            (canRead ? (
-                                              variant.id ? (
-                                                <DocumentList
-                                                  docOwnership={deliverableDocContext}
-                                                  readOnly={readOnly}
-                                                />
-                                              ) : (
-                                                <span>{i18n.modules.card.infos.noDeliverable}</span>
-                                              )
-                                            ) : (
-                                              <span>{i18n.httpErrorMessage.ACCESS_DENIED}</span>
-                                            ))}
-                                        </Flex>
-                                      </Flex>
-                                    </ReflexElement>
-                                  </ReflexContainer>
-                                )}
-                              </Flex>
-                            </Flex>
-                          </DocEditorCtx.Provider>
-                        </Flex>
-                      </Flex>
+                      {/* ******************************** DELIVERABLE ******************************** */}
+                      <CardEditorDeliverable
+                        card={card}
+                        cardContent={cardContent}
+                        readOnly={readOnly}
+                      />
+                      {/* ***************************************************************************** */}
                     </ReflexElement>
                     <ReflexSplitter
->>>>>>> 6f011adb
                       className={css({
                         zIndex: 0,
                         margin: space_md + ' 0',
                       })}
-<<<<<<< HEAD
-                    />
-                  </ReflexSplitter>
-                  <ReflexElement
-                    className={'bottom-panel ' + css({ display: 'flex' })}
-                    resizeWidth={false}
-                    minSize={42}
-                  >
-                    {/* ******************************** SUB CARDS ******************************** */}
-                    <CardEditorSubCards
-                      card={card}
-                      cardContent={cardContent} /* readOnly={readOnly} */
-                    />
-                    {/* *************************************************************************** */}
-                  </ReflexElement>
-                </ReflexContainer>
-              </ReflexElement>
-              {openKey && (
-                <ReflexSplitter className={css({ zIndex: 0, margin: '0 ' + space_md })}>
-                  <Icon
-                    icon="swap_horiz"
-                    opsz="xs"
-                    className={css({
-                      position: 'relative',
-                      top: '50%',
-                      left: '-9px',
-                    })}
-                  />
-                </ReflexSplitter>
-              )}
-              <ReflexElement
-                className={'right-pane ' + css({ display: 'flex' })}
-                resizeHeight={false}
-                maxSize={openKey ? undefined : 0.1}
-                minSize={20}
-                flex={0.2}
-              >
-                {/* ******************************** SIDE PANEL ******************************** */}
-                <CardEditorSidePanel
-                  card={card}
-                  cardContent={cardContent} /* readOnly={readOnly} */
-                />
-                {/* **************************************************************************** */}
-              </ReflexElement>
-            </ReflexContainer>
-
-            {/* ******************************** SIDE MENU ******************************** */}
-            <CardEditorSideMenu card={card} cardContent={cardContent} /* readOnly={readOnly} */ />
-            {/* *************************************************************************** */}
-          </SideCollapsibleCtx.Provider>
-        </Flex>
-=======
                     >
                       <Icon
                         icon="swap_vert"
@@ -613,20 +184,12 @@
                       resizeWidth={false}
                       minSize={42}
                     >
-                      <Flex className={css({ width: '100%', overflow: 'auto', flexGrow: 1 })}>
-                        <CardThumb
-                          card={card}
-                          variant={variant}
-                          variants={variants}
-                          showSubcards={true}
-                          depth={2}
-                          mayOrganize={true}
-                          showPreview={false}
-                          withoutHeader={true}
-                          coveringColor={false}
-                          showAllSubCards
-                        />
-                      </Flex>
+                      {/* ******************************** SUB CARDS ******************************** */}
+                      <CardEditorSubCards
+                        card={card}
+                        cardContent={cardContent} /* readOnly={readOnly} */
+                      />
+                      {/* *************************************************************************** */}
                     </ReflexElement>
                   </ReflexContainer>
                 </ReflexElement>
@@ -650,61 +213,21 @@
                   minSize={20}
                   flex={0.2}
                 >
-                  <ResourcesCtx.Provider
-                    value={{
-                      resourceOwnership,
-                      selectedResource,
-                      selectResource,
-                      lastCreatedId: lastCreatedResourceId,
-                      setLastCreatedId: setLastCreatedResourceId,
-                    }}
-                  >
-                    <SideCollapsiblePanelBody className={css({ overflow: 'hidden' })} />
-                  </ResourcesCtx.Provider>
+                  {/* ******************************** SIDE PANEL ******************************** */}
+                  <CardEditorSidePanel
+                    card={card}
+                    cardContent={cardContent} /* readOnly={readOnly} */
+                  />
+                  {/* **************************************************************************** */}
                 </ReflexElement>
               </ReflexContainer>
-              <Flex
-                direction="column"
-                justify="space-between"
-                className={css({
-                  borderLeft: '1px solid var(--divider-main)',
-                })}
-              >
-                <SideCollapsibleMenu defaultOpenKey={(nb || 0) > 0 ? 'resources' : undefined} />
-
-                <ConfirmDeleteOpenCloseModal
-                  buttonLabel={
-                    <IconButton
-                      icon={'delete'}
-                      title={i18n.modules.content.deleteBlock}
-                      onClick={() => {}}
-                      className={cx(css({ color: 'var(--error-main)' }))}
-                    />
-                  }
-                  confirmButtonLabel={i18n.modules.card.deleteCardVariant(hasVariants)}
-                  message={<p>{i18n.modules.card.confirmDeleteCardVariant(hasVariants)}</p>}
-                  onConfirm={() => {
-                    startLoading();
-                    if (hasVariants) {
-                      dispatch(API.deleteCardContent(variant)).then(() => {
-                        navigate(`../card/${card.id}/v/${variantPager?.next.id}`);
-                        stopLoading();
-                      });
-                    } else {
-                      dispatch(API.deleteCard(card)).then(() => {
-                        navigate('../');
-                        stopLoading();
-                      });
-                    }
-                  }}
-                  title={i18n.modules.card.deleteCardVariant(hasVariants)}
-                  isConfirmButtonLoading={isLoading}
-                />
-              </Flex>
+
+              {/* ******************************** SIDE MENU ******************************** */}
+              <CardEditorSideMenu card={card} cardContent={cardContent} /* readOnly={readOnly} */ />
+              {/* *************************************************************************** */}
             </SideCollapsibleCtx.Provider>
           </Flex>
         </Dndwrapper>
->>>>>>> 6f011adb
       </Flex>
     );
   }
