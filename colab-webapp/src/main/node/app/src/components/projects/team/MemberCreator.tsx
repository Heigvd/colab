/*
 * The coLAB project
 * Copyright (C) 2021-2023 AlbaSim, MEI, HEIG-VD, HES-SO
 *
 * Licensed under the MIT License
 */

import { css, cx } from '@emotion/css';
import React from 'react';
import * as API from '../../../API/api';
import { emailFormat } from '../../../helper';
import useTranslations from '../../../i18n/I18nContext';
import { useCurrentProjectId } from '../../../selectors/projectSelector';
import { useTeamMembersForCurrentProject } from '../../../selectors/teamMemberSelector';
import { useAppDispatch } from '../../../store/hooks';
import { addNotification } from '../../../store/slice/notificationSlice';
import Button from '../../common/element/Button';
import IconButton from '../../common/element/IconButton';
import { inputStyle } from '../../common/element/Input';
import Flex from '../../common/layout/Flex';
import OpenCloseModal from '../../common/layout/OpenCloseModal';
import { space_lg, text_sm } from '../../styling/style';

export default function MemberCreator(): JSX.Element {
  const i18n = useTranslations();
  const dispatch = useAppDispatch();

  const projectId = useCurrentProjectId();

  const { status: statusMembers, members } = useTeamMembersForCurrentProject();

  const [invite, setInvite] = React.useState('');
  const [error, setError] = React.useState<string | null>(null);

  const isNewMember = (newMail: string) => {
    let isNew = true;
    members?.forEach(m => {
      if (m.displayName === newMail) {
        isNew = false;
      }
    });
    return isNew;
  };

  const isValidNewMember =
    invite.length > 0 && invite.match(emailFormat) != null && isNewMember(invite);

  return (
    <OpenCloseModal
      title={i18n.team.inviteNewMember}
      collapsedChildren={
        <Button variant="outline" icon="add" size="sm">
          {i18n.team.inviteNewMember}
        </Button>
      }
      modalBodyClassName={css({ padding: space_lg })}
      showCloseButton
    >
      {() => (
        <>
<<<<<<< HEAD
          <input
            placeholder={i18n.authentication.field.emailAddress}
            type="text"
            onChange={e => {
              setInvite(e.target.value);
              setError(null);
            }}
            value={invite}
            className={inputStyle}
          />
          <IconButton
            className={linkStyle}
            icon={'send'}
            title={i18n.common.send}
            disabled={statusMembers !== 'READY' || members == null}
            isLoading={isValidNewMember}
            withLoader
            onClick={() => {
              if (isValidNewMember) {
                setError(null);
                dispatch(
                  API.sendInvitation({
                    projectId: projectId!,
                    recipient: invite,
                  }),
                ).then(() => {
                  setInvite('');
=======
          <Flex align="center" grow={1}>
            <input
              placeholder={i18n.authentication.field.emailAddress}
              type="text"
              onChange={e => setInvite(e.target.value)}
              value={invite}
              className={inputStyle}
            />
            <IconButton
              icon={'send'}
              title={i18n.common.send}
              disabled={statusMembers !== 'READY' || members == null}
              isLoading={isValidNewMember}
              withLoader
              onClick={() => {
                if (isValidNewMember) {
                  setError(false);
>>>>>>> 7590a63a
                  dispatch(
                    API.sendInvitation({
                      projectId: projectId!,
                      recipient: invite,
                    }),
                  ).then(() => {
                    setInvite('');
                    dispatch(
                      addNotification({
                        status: 'OPEN',
                        type: 'INFO',
                        message: `${invite} ${i18n.team.mailInvited}`,
                      }),
                    );
                  });
                } else if (!isNewMember(invite)) {
                  setError(i18n.team.memberAlreadyExist);
                } else {
                  setError(i18n.authentication.error.emailAddressNotValid);
                }
              }}
            />
          </Flex>
          {error && (
            <div className={cx(css({ color: 'var(--warning-main)' }), text_sm)}>{error}</div>
          )}
        </>
      )}
    </OpenCloseModal>
  );
}<|MERGE_RESOLUTION|>--- conflicted
+++ resolved
@@ -58,40 +58,14 @@
     >
       {() => (
         <>
-<<<<<<< HEAD
-          <input
-            placeholder={i18n.authentication.field.emailAddress}
-            type="text"
-            onChange={e => {
-              setInvite(e.target.value);
-              setError(null);
-            }}
-            value={invite}
-            className={inputStyle}
-          />
-          <IconButton
-            className={linkStyle}
-            icon={'send'}
-            title={i18n.common.send}
-            disabled={statusMembers !== 'READY' || members == null}
-            isLoading={isValidNewMember}
-            withLoader
-            onClick={() => {
-              if (isValidNewMember) {
-                setError(null);
-                dispatch(
-                  API.sendInvitation({
-                    projectId: projectId!,
-                    recipient: invite,
-                  }),
-                ).then(() => {
-                  setInvite('');
-=======
           <Flex align="center" grow={1}>
             <input
               placeholder={i18n.authentication.field.emailAddress}
               type="text"
-              onChange={e => setInvite(e.target.value)}
+              onChange={e => {
+                setInvite(e.target.value);
+                setError(null);
+              }}
               value={invite}
               className={inputStyle}
             />
@@ -103,8 +77,7 @@
               withLoader
               onClick={() => {
                 if (isValidNewMember) {
-                  setError(false);
->>>>>>> 7590a63a
+                  setError(null);
                   dispatch(
                     API.sendInvitation({
                       projectId: projectId!,
