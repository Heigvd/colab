--- conflicted
+++ resolved
@@ -10,16 +10,9 @@
 import React from 'react';
 import * as API from '../../../API/api';
 import useTranslations from '../../../i18n/I18nContext';
-<<<<<<< HEAD
 import { useTeamMembersForCurrentProject } from '../../../selectors/teamMemberSelector';
 import { useLoadUsersForCurrentProject } from '../../../selectors/userSelector';
 import { useAppDispatch } from '../../../store/hooks';
-=======
-
-import { useAndLoadProjectTeam } from '../../../selectors/teamSelector';
-import { useCurrentUser } from '../../../selectors/userSelector';
-import { useAppDispatch, useAppSelector } from '../../../store/hooks';
->>>>>>> 49e5feeb
 import { addNotification } from '../../../store/slice/notificationSlice';
 import AvailabilityStatusIndicator from '../../common/element/AvailabilityStatusIndicator';
 import Tips from '../../common/element/Tips';
@@ -36,23 +29,8 @@
 } from '../../styling/style';
 import UserName from './UserName';
 
-<<<<<<< HEAD
 ////////////////////////////////////////////////////////////////////////////////////////////////////
 
-const options: HierarchicalPosition[] = ['GUEST', 'INTERNAL', 'OWNER'];
-
-export function PositionColumns(): JSX.Element {
-  const i18n = useTranslations();
-  function prettyPrint(position: HierarchicalPosition) {
-    switch (position) {
-      case 'OWNER':
-        return i18n.team.rolesNames.owner;
-      case 'INTERNAL':
-        return i18n.team.rolesNames.member;
-      case 'GUEST':
-        return i18n.team.rolesNames.guest;
-    }
-=======
 function PrettyPrint({ position }: { position: HierarchicalPosition }): JSX.Element {
   const i18n = useTranslations();
   switch (position) {
@@ -64,7 +42,6 @@
       return <>{i18n.team.rolesNames.guest}</>;
     default:
       return <>{i18n.team.rolesNames.member}</>;
->>>>>>> 49e5feeb
   }
 }
 
@@ -107,27 +84,11 @@
 }: MemberWithProjectRightsProps) => {
   const dispatch = useAppDispatch();
   const i18n = useTranslations();
-<<<<<<< HEAD
-
-  const [showTooltip, setShowTooltip] = React.useState(false);
-  function prettyPrint(position: HierarchicalPosition) {
-    switch (position) {
-      case 'OWNER':
-        return i18n.team.rolesNames.owner;
-      case 'INTERNAL':
-        return i18n.team.rolesNames.member;
-      case 'GUEST':
-        return i18n.team.rolesNames.guest;
-    }
-  }
-
-=======
-  const { currentUser, status: currentUserStatus } = useCurrentUser();
+
   const [currentInternalValue, setCurrentInternalValue] = React.useState<HierarchicalPosition>(
     member.position,
   );
-  //const { memberRight, setMemberRight} = React.useState<HierarchicalPosition | undefined>(member.position)
->>>>>>> 49e5feeb
+
   const changeRights = React.useCallback(
     (newPosition: HierarchicalPosition | undefined) => {
       if (newPosition) {
@@ -169,92 +130,11 @@
       member.id,
     ],
   );
-<<<<<<< HEAD
-
-  return (
-    <>
-      <div className={cx(gridNewLine, text_sm, css({ gridColumn: '1 / 3', maxWidth: '300px' }))}>
-        <UserName member={member} />
-      </div>
-      <Slider
-        id="slider"
-        defaultValue={options.indexOf(member.position)}
-        value={options.indexOf(member.position)}
-        style={{ display: 'none' }}
-        min={0}
-        max={options.length - 1}
-        step={1}
-        onChange={newPosition => changeRights(options[newPosition])}
-        onMouseEnter={() => setShowTooltip(true)}
-        onMouseLeave={() => setShowTooltip(false)}
-        cursor="pointer"
-        className={css({ width: '100%', height: '17px', gridColumn: '4 / 10' })}
-      >
-        <SliderTrack height={'17px'} bg="#bbb">
-          <SliderFilledTrack
-            className={css({ backgroundColor: 'var(--primary-main)', height: '100%' })}
-          />
-        </SliderTrack>
-        <Tooltip
-          hasArrow
-          placement="top"
-          color="white"
-          bg={'var(--primary-main)'}
-          isOpen={showTooltip}
-          label={`${prettyPrint(member.position)}`}
-          className={css({ padding: space_sm })}
-        >
-          <SliderThumb
-            height="17px"
-            width="17px"
-            borderRadius={'50%'}
-            className={css({
-              backgroundColor: 'var(--bg-primary)',
-              border: '1px solid var(--divider-main)',
-              marginTop: '-1px',
-              '&:focus-visible': { outline: 'none' },
-            })}
-          />
-        </Tooltip>
-      </Slider>
-      {/* {options.map(option => (
-        <Checkbox
-          onChange={newPosition => changeRights(newPosition, option)}
-          value={member.position === option}
-          key={username + option}
-        />
-      ))} */}
-    </>
-=======
-
-  React.useEffect(() => {
-    if (currentUserStatus == 'NOT_INITIALIZED') {
-      // user is not known. Reload state from API
-      dispatch(API.reloadCurrentUser());
-    }
-  }, [currentUserStatus, dispatch]);
-
-  const user = useAppSelector(state => {
-    if (member.userId != null) {
-      return state.users.users[member.userId];
-    } else {
-      // no user id looks like a pending invitation
-      return null;
-    }
-  });
-
-  React.useEffect(() => {
-    if (member.userId != null && user === undefined) {
-      // member is linked to a user. This user is not yet known
-      // load it
-      dispatch(API.getUser(member.userId));
-    }
-  }, [member.userId, user, dispatch]);
 
   return (
     <tr>
       <td className={cx(text_sm, css({ maxWidth: '170px', overflow: 'hidden' }))}>
-        <UserName user={user} member={member} currentUser={currentUser} />
+        <UserName member={member} />
       </td>
       {options.map(right => {
         const isChecked =
@@ -281,7 +161,6 @@
         );
       })}
     </tr>
->>>>>>> 49e5feeb
   );
 };
 
@@ -305,55 +184,6 @@
   const projectOwners = members.filter(m => m.position === 'OWNER');
 
   return (
-<<<<<<< HEAD
-    <div
-      className={css({
-        display: 'grid',
-        gridTemplateColumns: `repeat(${options.length * 2 + 2}, 1fr)`,
-        justifyItems: 'center',
-        alignItems: 'flex-end',
-        '& > div': {
-          marginLeft: '5px',
-          marginRight: '5px',
-        },
-        marginBottom: space_xl,
-        paddingBottom: space_lg,
-        borderBottom: '1px solid var(--divider-main)',
-        gap: space_sm,
-      })}
-    >
-      {/* titles row */}
-      <div className={cx(th_sm, css({ gridColumnStart: 1, gridColumnEnd: 3 }))}>
-        {i18n.team.members}
-      </div>
-      <div className={cx(th_sm, css({ gridColumnStart: 3, gridColumnEnd: 'end' }))}>
-        {i18n.team.rights}
-        <Tips
-          iconClassName={cx(text_sm, lightTextStyle)}
-          className={cx(text_sm, css({ fontWeight: 'normal' }))}
-        >
-          {i18n.team.rightsHelper}
-        </Tips>
-      </div>
-
-      {/* rights name row */}
-      <div />
-      <div />
-      <PositionColumns />
-
-      {/* data rows : member -> right */}
-      {members.map(member => {
-        return (
-          <MemberWithProjectRights
-            key={member.id}
-            member={member}
-            isCurrentUserAnOwner={projectOwners.includes(member)}
-            isTheOnlyOwner={projectOwners.length < 2 && projectOwners.includes(member)}
-          />
-        );
-      })}
-    </div>
-=======
     <>
       <table
         className={css({
@@ -362,6 +192,7 @@
           borderBottom: '1px solid var(--divider-main)',
         })}
       >
+        {/* titles row */}{' '}
         <thead>
           <tr>
             <th className={cx(th_sm)}>{i18n.team.members}</th>
@@ -375,18 +206,20 @@
               </Tips>
             </th>
           </tr>
-        </thead>
+        </thead>{' '}
         <tbody>
+          {/* rights name row */}{' '}
           <tr>
             <td />
             <PositionColumns />
           </tr>
-
+          {/* data rows : member -> right */}
           {members.map(member => {
             return (
               <MemberWithProjectRights
                 key={member.id}
                 member={member}
+                isCurrentUserAnOwner={projectOwners.includes(member)}
                 isTheOnlyOwner={projectOwners.length < 2 && projectOwners.includes(member)}
               />
             );
@@ -394,6 +227,5 @@
         </tbody>
       </table>
     </>
->>>>>>> 49e5feeb
   );
 }