/*
 * The coLAB project
 * Copyright (C) 2021-2023 AlbaSim, MEI, HEIG-VD, HES-SO
 *
 * Licensed under the MIT License
 */

import * as React from 'react';
import * as API from '../../../API/api';
import useTranslations from '../../../i18n/I18nContext';
<<<<<<< HEAD
import {useAppDispatch} from '../../../store/hooks';
import {useAndLoadCopyParam, useProject} from '../../../store/selectors/projectSelector';
import {space_sm} from '../../../styling/style';
=======
import { useAppDispatch } from '../../../store/hooks';
import { useAndLoadCopyParam, useProject } from '../../../store/selectors/projectSelector';
import { space_xl } from '../../../styling/style';
>>>>>>> 931460da
import AvailabilityStatusIndicator from '../../common/element/AvailabilityStatusIndicator';
import Checkbox from '../../common/element/Checkbox';
import Flex from '../../common/layout/Flex';
import MassMemberCreator from '../../team/MassMemberCreator';
<<<<<<< HEAD
import InstanceMakersPanel from "../../team/InstanceMakersList";
=======
>>>>>>> 931460da

export interface ProjectSettingsModelSharingProps {
    projectId: number;
}

<<<<<<< HEAD
export default function ProjectSettingsModelSharing({projectId,}: ProjectSettingsModelSharingProps): JSX.Element {

    const {project, status} = useProject(projectId);
=======
export default function ProjectSettingsModelSharing({
  projectId,
}: ProjectSettingsModelSharingProps): JSX.Element {
  const { project, status } = useProject(projectId);
>>>>>>> 931460da

    if (status !== 'READY' || project == null) {
        return <AvailabilityStatusIndicator status={status}/>;
    }

<<<<<<< HEAD
    return (
        <>
            <Flex
                direction="column"
                align="stretch"
                justify="flex-end"
                gap={space_sm}
            >
                <MassMemberCreator projectType='MODEL'/>
                <SharingParams projectId={projectId}/>
            </Flex>
            <InstanceMakersPanel/>
        </>
    );
=======
  return (
    <Flex direction="column" className={css({ alignSelf: 'stretch' })}>
      <Flex className={css({ alignSelf: 'stretch' })}>
        <Flex
          direction="column"
          align="stretch"
          className={css({ width: '45%', minWidth: '45%', marginRight: space_xl })}
        >
          <MassMemberCreator mode="SHARE" />
        </Flex>
        <Flex
          direction="column"
          align="stretch"
          justify="flex-end"
          className={css({ width: '55%' })}
        >
          <SharingParams projectId={projectId} />
        </Flex>
      </Flex>
    </Flex>
  );
>>>>>>> 931460da
}

interface SharingParamsProps {
    projectId: number;
}

function SharingParams({projectId}: SharingParamsProps): JSX.Element {
    const dispatch = useAppDispatch();
    const i18n = useTranslations();

    const {copyParam, status} = useAndLoadCopyParam(projectId);

    if (status !== 'READY' || copyParam == null) {
        return <AvailabilityStatusIndicator status={status}/>;
    }

    return (
        <>
            <h2>{i18n.modules.project.labels.sharingParams}</h2>
            <Flex direction="column">
                <h3>{i18n.modules.project.labels.include}</h3>
                <Checkbox
                    value={copyParam.withRoles || undefined}
                    label={i18n.modules.project.labels.roles}
                    onChange={(newValue: boolean) => {
                        dispatch(API.updateCopyParam({...copyParam, withRoles: newValue}));
                    }}
                />
                <Checkbox
                    value={copyParam.withDeliverables || undefined}
                    label={i18n.modules.project.labels.cardContents}
                    onChange={(newValue: boolean) => {
                        dispatch(API.updateCopyParam({...copyParam, withDeliverables: newValue}));
                    }}
                />
                <Checkbox
                    value={copyParam.withResources || undefined}
                    label={i18n.modules.project.labels.documentation}
                    onChange={(newValue: boolean) => {
                        dispatch(API.updateCopyParam({...copyParam, withResources: newValue}));
                    }}
                />
            </Flex>
        </>
    );
}<|MERGE_RESOLUTION|>--- conflicted
+++ resolved
@@ -8,44 +8,27 @@
 import * as React from 'react';
 import * as API from '../../../API/api';
 import useTranslations from '../../../i18n/I18nContext';
-<<<<<<< HEAD
 import {useAppDispatch} from '../../../store/hooks';
 import {useAndLoadCopyParam, useProject} from '../../../store/selectors/projectSelector';
 import {space_sm} from '../../../styling/style';
-=======
-import { useAppDispatch } from '../../../store/hooks';
-import { useAndLoadCopyParam, useProject } from '../../../store/selectors/projectSelector';
-import { space_xl } from '../../../styling/style';
->>>>>>> 931460da
 import AvailabilityStatusIndicator from '../../common/element/AvailabilityStatusIndicator';
 import Checkbox from '../../common/element/Checkbox';
 import Flex from '../../common/layout/Flex';
 import MassMemberCreator from '../../team/MassMemberCreator';
-<<<<<<< HEAD
 import InstanceMakersPanel from "../../team/InstanceMakersList";
-=======
->>>>>>> 931460da
 
 export interface ProjectSettingsModelSharingProps {
     projectId: number;
 }
 
-<<<<<<< HEAD
 export default function ProjectSettingsModelSharing({projectId,}: ProjectSettingsModelSharingProps): JSX.Element {
 
     const {project, status} = useProject(projectId);
-=======
-export default function ProjectSettingsModelSharing({
-  projectId,
-}: ProjectSettingsModelSharingProps): JSX.Element {
-  const { project, status } = useProject(projectId);
->>>>>>> 931460da
 
     if (status !== 'READY' || project == null) {
         return <AvailabilityStatusIndicator status={status}/>;
     }
 
-<<<<<<< HEAD
     return (
         <>
             <Flex
@@ -54,35 +37,12 @@
                 justify="flex-end"
                 gap={space_sm}
             >
-                <MassMemberCreator projectType='MODEL'/>
+                <MassMemberCreator mode='SHARE'/>
                 <SharingParams projectId={projectId}/>
             </Flex>
             <InstanceMakersPanel/>
         </>
     );
-=======
-  return (
-    <Flex direction="column" className={css({ alignSelf: 'stretch' })}>
-      <Flex className={css({ alignSelf: 'stretch' })}>
-        <Flex
-          direction="column"
-          align="stretch"
-          className={css({ width: '45%', minWidth: '45%', marginRight: space_xl })}
-        >
-          <MassMemberCreator mode="SHARE" />
-        </Flex>
-        <Flex
-          direction="column"
-          align="stretch"
-          justify="flex-end"
-          className={css({ width: '55%' })}
-        >
-          <SharingParams projectId={projectId} />
-        </Flex>
-      </Flex>
-    </Flex>
-  );
->>>>>>> 931460da
 }
 
 interface SharingParamsProps {
