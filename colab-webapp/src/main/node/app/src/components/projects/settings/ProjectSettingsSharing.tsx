--- conflicted
+++ resolved
@@ -15,12 +15,7 @@
 import AvailabilityStatusIndicator from '../../common/element/AvailabilityStatusIndicator';
 import Checkbox from '../../common/element/Checkbox';
 import Flex from '../../common/layout/Flex';
-<<<<<<< HEAD
-import OpenModalOnClick from '../../common/layout/OpenModalOnClick';
-import ProjectModelSharing from '../models/ProjectModelSharing';
-=======
 import MassMemberCreator from '../../team/MassMemberCreator';
->>>>>>> 2aff68c3
 
 export interface ProjectSettingsModelSharingProps {
   projectId: number;
@@ -38,34 +33,6 @@
 
   return (
     <Flex direction="column" className={css({ alignSelf: 'stretch' })}>
-<<<<<<< HEAD
-      <Flex className={css({ alignSelf: 'stretch' })}>
-        <Flex
-          direction="column"
-          align="stretch"
-          className={css({ width: '45%', minWidth: '45%', marginRight: space_xl })}
-        >
-          <div>
-            <OpenModalOnClick
-              title={i18n.modules.project.labels.shareTheProject}
-              collapsedChildren={<Button>+ {i18n.modules.project.labels.shareTheProject}</Button>}
-              modalBodyClassName={css({ padding: space_lg })}
-              showCloseButton
-            >
-              {close => (
-                <>{project.id && <ProjectModelSharing projectId={project.id} onClose={close} />}</>
-              )}
-            </OpenModalOnClick>
-          </div>
-        </Flex>
-        <Flex
-          direction="column"
-          align="stretch"
-          justify="flex-end"
-          className={css({ width: '55%' })}
-        >
-          <SharingParams projectId={projectId} />
-=======
         <Flex className={css({ alignSelf: 'stretch' })}>
             <Flex
                 direction="column"
@@ -82,7 +49,6 @@
             >
                 <SharingParams projectId={projectId} />
             </Flex>
->>>>>>> 2aff68c3
         </Flex>
     </Flex>
   );
