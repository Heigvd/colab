--- conflicted
+++ resolved
@@ -7,11 +7,7 @@
 import { css } from '@emotion/css';
 import * as React from 'react';
 import { ReflexContainer, ReflexElement, ReflexSplitter } from 'react-reflex';
-<<<<<<< HEAD
 import 'react-reflex/styles.css';
-import { useNavigate } from 'react-router-dom';
-=======
->>>>>>> 0da780bd
 import { space_md, space_sm } from '../../styling/style';
 import { Link } from '../common/element/Link';
 import Flex from '../common/layout/Flex';
