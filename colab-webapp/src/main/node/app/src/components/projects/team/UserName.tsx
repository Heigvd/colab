/*
 * The coLAB project
 * Copyright (C) 2021-2023 AlbaSim, MEI, HEIG-VD, HES-SO
 *
 * Licensed under the MIT License
 */

import { css, cx } from '@emotion/css';
import { TeamMember, User } from 'colab-rest-client';
import * as React from 'react';
import { getDisplayName } from '../../../helper';
import useTranslations from '../../../i18n/I18nContext';
import { useUserByTeamMember } from '../../../selectors/teamMemberSelector';
import { selectUsers, useCurrentUserId } from '../../../selectors/userSelector';
import { ColabState } from '../../../store/store';
import Flex from '../../common/layout/Flex';
import Icon from '../../common/layout/Icon';
<<<<<<< HEAD
import {
  ellipsisStyle,
  lightTextStyle,
  text_semibold,
  text_xs,
} from '../../styling/style';
=======
import { ellipsisStyle, lightTextStyle, text_semibold, text_xs } from '../../styling/style';
>>>>>>> 3174fbfc

export interface UserNameProps {
  member: TeamMember;
  withTitle?: boolean;
  className?: string;
}

export function PendingUserName({ member, withTitle, className }: UserNameProps) {
  const i18n = useTranslations();

  const name = member?.displayName || i18n.user.anonymous;

  return (
    <Flex
      align="center"
      className={cx(text_xs, lightTextStyle, className)}
      title={withTitle ? name : undefined}
    >
      <Icon icon={'hourglass_top'} opsz="xs" title={i18n.authentication.info.pendingInvitation} />
      <p className={css({ overflow: 'hidden', textOverflow: 'ellipsis' })}>{name}</p>
    </Flex>
  );
}

interface VerifiedUserNameProps {
  user: User;
  withTitle?: boolean;
  className?: string;
}

function VerifiedUserName({ user, withTitle = false, className }: VerifiedUserNameProps) {
  const i18n = useTranslations();

  const currentUserId = useCurrentUserId();
  const isCurrentUser: boolean = (currentUserId && currentUserId === user.id!) || false;

  const name = getDisplayName(user) || i18n.user.anonymous;

  return (
    <Flex
      className={cx(text_xs, { [text_semibold]: isCurrentUser }, className)}
      title={withTitle ? name : undefined}
    >
      <p className={ellipsisStyle}>{name}</p>
    </Flex>
  );
}

export default function UserName({
  member,
  withTitle = false,
  className,
}: UserNameProps): JSX.Element {
  const { user } = useUserByTeamMember(member);

  if (user == null) {
    return <PendingUserName member={member} withTitle={withTitle} className={className} />;
  } else {
    return <VerifiedUserName user={user} withTitle={withTitle} className={className} />;
  }
}

export function getUserName(state: ColabState, member: TeamMember): string | null | undefined {
  const userId = member.userId;

  if (userId == null) {
    return member?.displayName;
  } else {
    const user = selectUsers(state)[userId || 0];
    if (user != null && typeof user === 'object') {
      return getDisplayName(user);
    }
  }
  return null;
}<|MERGE_RESOLUTION|>--- conflicted
+++ resolved
@@ -15,16 +15,12 @@
 import { ColabState } from '../../../store/store';
 import Flex from '../../common/layout/Flex';
 import Icon from '../../common/layout/Icon';
-<<<<<<< HEAD
 import {
   ellipsisStyle,
   lightTextStyle,
   text_semibold,
   text_xs,
 } from '../../styling/style';
-=======
-import { ellipsisStyle, lightTextStyle, text_semibold, text_xs } from '../../styling/style';
->>>>>>> 3174fbfc
 
 export interface UserNameProps {
   member: TeamMember;
