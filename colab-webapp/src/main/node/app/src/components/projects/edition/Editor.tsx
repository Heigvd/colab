--- conflicted
+++ resolved
@@ -9,7 +9,6 @@
 import {
   faBookOpen,
   faChevronRight,
-  faCog,
   faGrip,
   faHouse,
   faNetworkWired,
@@ -73,12 +72,8 @@
 import { PresenceContext, usePresenceContext } from '../presence/PresenceContext';
 import { defaultProjectIllustration } from '../ProjectCommon';
 import { ProjectSettings } from '../ProjectSettings';
-<<<<<<< HEAD
 import ProjectSharing from '../ProjectSharing';
-import Team from '../Team';
-=======
 import Team from '../team/Team';
->>>>>>> 82be0e21
 import ActivityFlowChart from './ActivityFlowChart';
 import Hierarchy from './Hierarchy';
 
@@ -383,74 +378,73 @@
           )}
         /> */}
           </MainMenuLink>
-          <Flex
-            className={css({
-              borderLeft: '1px solid var(--lightGray)',
-              padding: '0 ' + space_S,
-            })}
-            wrap="nowrap"
+        <Flex
+          className={css({
+            borderLeft: '1px solid var(--lightGray)',
+            padding: '0 ' + space_S,
+          })}
+          wrap="nowrap"
+        >
+          <MainMenuLink
+            end
+            to={`/editor/${project.id}`}
+            className={active =>
+              active.isActive || location.pathname.match(/^\/editor\/\d+\/(edit|card)/)
+                ? mainLinkActiveClass
+                : mainMenuLink
+            }
           >
-            <MainMenuLink
-              end
-              to={`/editor/${project.id}`}
-              className={active =>
-                active.isActive || location.pathname.match(/^\/editor\/\d+\/(edit|card)/)
-                  ? mainLinkActiveClass
-                  : mainMenuLink
-              }
-            >
-              <FontAwesomeIcon
-                icon={faGrip}
-                title={i18n.common.views.view + ' ' + i18n.common.views.board}
-              />
-            </MainMenuLink>
-            <MainMenuLink to="./hierarchy">
-              <FontAwesomeIcon
-                icon={faNetworkWired}
-                title={i18n.common.views.view + ' ' + i18n.common.views.hierarchy}
-              />
-            </MainMenuLink>
-            <MainMenuLink to="./flow">
-              <FontAwesomeIcon
-                icon={faProjectDiagram}
-                title={i18n.common.views.view + ' ' + i18n.common.views.activityFlow}
-              />
-            </MainMenuLink>
-          </Flex>
-<<<<<<< HEAD
-          <Flex
-            className={css({
-              borderLeft: '1px solid var(--lightGray)',
-              padding: '0 ' + space_S,
-            })}
-            wrap="nowrap"
+            <FontAwesomeIcon
+              icon={faGrip}
+              title={i18n.common.views.view + ' ' + i18n.common.views.board}
+            />
+          </MainMenuLink>
+          <MainMenuLink to="./hierarchy">
+            <FontAwesomeIcon
+              icon={faNetworkWired}
+              title={i18n.common.views.view + ' ' + i18n.common.views.hierarchy}
+            />
+          </MainMenuLink>
+          <MainMenuLink to="./flow">
+            <FontAwesomeIcon
+              icon={faProjectDiagram}
+              title={i18n.common.views.view + ' ' + i18n.common.views.activityFlow}
+            />
+          </MainMenuLink>
+        </Flex>
+        <Flex
+          className={css({
+            borderLeft: '1px solid var(--lightGray)',
+            padding: '0 ' + space_S,
+          })}
+          wrap="nowrap"
+        >
+          <MainMenuLink to="./docs">
+            <FontAwesomeIcon
+              icon={faBookOpen}
+              title={i18n.modules.project.settings.resources.label}
+            />
+          </MainMenuLink>
+        </Flex>
+        <Flex
+          className={css({
+            borderLeft: '1px solid var(--lightGray)',
+            padding: '0 ' + space_S,
+          })}
+          wrap="nowrap"
+        >
+          <MainMenuLink
+            to="./team"
+            className={active =>
+              active.isActive || location.pathname.match(/^\/editor\/\d+\/team/)
+                ? mainLinkActiveClass
+                : mainMenuLink
+            }
           >
-            <MainMenuLink to="./docs">
-              <FontAwesomeIcon
-                icon={faBookOpen}
-                title={i18n.modules.project.settings.resources.label}
-              />
-            </MainMenuLink>
-          </Flex>
-          <Flex
-            className={css({
-              borderLeft: '1px solid var(--lightGray)',
-              padding: '0 ' + space_S,
-            })}
-            wrap="nowrap"
-          >
-            <MainMenuLink
-              to="./team"
-              className={active =>
-                active.isActive || location.pathname.match(/^\/editor\/\d+\/team/)
-                  ? mainLinkActiveClass
-                  : mainMenuLink
-              }
-            >
-              <FontAwesomeIcon icon={faUserGroup} title={i18n.team.teamManagement} />
-            </MainMenuLink>
-          </Flex>
-          {/* {project.type === 'MODEL' && (
+            <FontAwesomeIcon icon={faUserGroup} title={i18n.team.teamManagement} />
+          </MainMenuLink>
+        </Flex>
+        {/* {project.type === 'MODEL' && (
             <WIPContainer>
               <Flex
                 className={css({
@@ -468,44 +462,7 @@
               </Flex>
             </WIPContainer>
           )} */}
-          <Flex
-            className={css({
-              borderLeft: '1px solid var(--lightGray)',
-              padding: '0 ' + space_S,
-            })}
-            wrap="nowrap"
-          >
-            <MainMenuLink to="./project-settings">
-              <FontAwesomeIcon title={i18n.modules.project.labels.projectSettings} icon={faCog} />
-            </MainMenuLink>
-=======
-          <MainMenuLink to="./project-documentation">
-            <FontAwesomeIcon
-              icon={faBookOpen}
-              title={i18n.modules.project.settings.resources.label}
-            />
-          </MainMenuLink>
-          <Flex
-            className={css({
-              borderLeft: '1px solid var(--lightGray)',
-              margin: `0 ${space_S}`,
-              padding: `0 ${space_S}`,
-            })}
-            wrap="nowrap"
-          >
-          <MainMenuLink to="./team/roles" className={active =>
-                active.isActive || location.pathname.match(/^\/editor\/\d+\/team/)
-                  ? mainLinkActiveClass
-                  : mainMenuLink
-              }>
-            <FontAwesomeIcon
-              icon={faUserGroup}
-              title={i18n.modules.project.settings.resources.label}
-            />
-          </MainMenuLink>
->>>>>>> 82be0e21
           </Flex>
-        </Flex>
         <div
           className={css({
             gridColumn: '2/3',
