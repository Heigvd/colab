--- conflicted
+++ resolved
@@ -7,12 +7,9 @@
 
 import { css, cx } from '@emotion/css';
 import {
-<<<<<<< HEAD
   faArrowLeft,
+  faBoxesStacked,
   faChevronRight,
-=======
-  faBoxesStacked,
->>>>>>> ff0c2c75
   faClone,
   faCog,
   faEllipsisV,
