/*
 * The coLAB project
 * Copyright (C) 2021 AlbaSim, MEI, HEIG-VD, HES-SO
 *
 * Licensed under the MIT License
 */

import { css, cx } from '@emotion/css';
import {
  faArrowLeft,
  faChevronRight,
  faClone,
  faCog,
  faEye,
  faGrip,
  faInfoCircle,
  faNetworkWired,
  faProjectDiagram,
  faTimes,
} from '@fortawesome/free-solid-svg-icons';
import { FontAwesomeIcon } from '@fortawesome/react-fontawesome';
import { Card, CardContent, entityIs } from 'colab-rest-client';
import * as React from 'react';
import { Navigate, Route, Routes, useLocation, useNavigate, useParams } from 'react-router-dom';
import * as API from '../../../API/api';
import { sortCardContents } from '../../../helper';
import useTranslations from '../../../i18n/I18nContext';
import {
  Ancestor,
  useAncestors,
  useCard,
  useCardContent,
  useProjectRootCard,
  useVariantsOrLoad,
} from '../../../selectors/cardSelector';
import { useProjectBeingEdited } from '../../../selectors/projectSelector';
import { useAppDispatch, useAppSelector } from '../../../store/hooks';
import CardEditor from '../../cards/CardEditor';
import CardThumbWithSelector from '../../cards/CardThumbWithSelector';
import ProjectCardTypeList from '../../cards/cardtypes/ProjectCardTypeList';
import ContentSubs from '../../cards/ContentSubs';
import Clickable from '../../common/Clickable';
import DropDownMenu from '../../common/DropDownMenu';
import Flex from '../../common/Flex';
import IconButton from '../../common/IconButton';
import InlineLoading from '../../common/InlineLoading';
import {
  fullPageStyle,
  invertedThemeMode,
  linkStyle,
  space_L,
  space_M,
  space_S,
} from '../../styling/style';
import { ProjectSettings } from '../ProjectSettings';
import Team from '../Team';
import ActivityFlowChart from './ActivityFlowChart';
import Hierarchy from './Hierarchy';

export const depthMax = 2;
const descriptionStyle = {
  backgroundColor: 'var(--fgColor)',
  color: 'var(--bgColor)',
  gap: space_L,
  transition: 'all 1s ease',
  overflow: 'hidden',
  fontSize: '0.9em',
  flexGrow: 0,
};
const openDetails = css({
  ...descriptionStyle,
  maxHeight: '300px',
  padding: space_L,
});
const closeDetails = css({
  ...descriptionStyle,
  maxHeight: '0px',
  padding: '0 ' + space_L,
});

const breadCrumbsStyle = css({
  fontSize: '.8em',
  color: 'var(--darkGray)',
  margin: '0 ' + space_S,
  alignSelf: 'center',
});
const Ancestor = ({ card, content }: Ancestor): JSX.Element => {
  const i18n = useTranslations();
  const navigate = useNavigate();
  const location = useLocation();
  const dispatch = useAppDispatch();

  React.useEffect(() => {
    if (typeof card === 'number') {
      dispatch(API.getCard(card));
    }

    if (typeof content === 'number') {
      dispatch(API.getCardContent(content));
    }
  }, [card, content, dispatch]);

  if (entityIs(card, 'Card') && card.rootCardProjectId != null) {
    return (
      <>
        <Clickable
          onClick={() => {
            navigate('..');
          }}
          clickableClassName={cx(linkStyle, breadCrumbsStyle)}
        >
          project
        </Clickable>
        <FontAwesomeIcon icon={faChevronRight} size="xs" className={breadCrumbsStyle} />
      </>
    );
  } else if (entityIs(card, 'Card') && entityIs(content, 'CardContent')) {
    const match = location.pathname.match(/(edit|card)\/\d+\/v\/\d+/);
    const t = match ? match[1] || 'card' : 'card';

    return (
      <>
        <Clickable
          onClick={() => {
            navigate(`../${t}/${content.cardId}/v/${content.id}`);
          }}
          clickableClassName={cx(linkStyle, breadCrumbsStyle)}
        >
          {card.title ? card.title : i18n.card.untitled + ' ' + content.title ? content.title : ''}
        </Clickable>
        <FontAwesomeIcon icon={faChevronRight} size="xs" className={breadCrumbsStyle} />
      </>
    );
  } else {
    return <InlineLoading />;
  }
};

/**
 * use default cardContent
 */
export function useDefaultVariant(cardId: number): 'LOADING' | CardContent {
  const dispatch = useAppDispatch();
  const card = useCard(cardId);

  const variants = useVariantsOrLoad(card !== 'LOADING' ? card : undefined);

  React.useEffect(() => {
    if (card === undefined && cardId) {
      dispatch(API.getCard(cardId));
    }
  }, [card, cardId, dispatch]);

  if (card === 'LOADING' || card == null || variants == null) {
    return 'LOADING';
  } else if (variants.length === 0) {
    return 'LOADING';
  } else {
    return sortCardContents(variants)[0]!;
  }
}

/**
 * Fetch card id from route and redirect to default variant
 */
const DefaultVariantDetector = (): JSX.Element => {
  const { id } = useParams<'id'>();
  const cardId = +id!;

  const variant = useDefaultVariant(cardId);

  if (entityIs(variant, 'CardContent')) {
    return <Navigate to={`v/${variant.id}`} />;
  } else {
    return <InlineLoading />;
  }
};

interface CardWrapperProps {
  children: (card: Card, variant: CardContent) => JSX.Element;
  grow?: number;
  align?: 'center' | 'normal';
}

const CardWrapper = ({ children, grow = 1, align = 'normal' }: CardWrapperProps): JSX.Element => {
  const { id, vId } = useParams<'id' | 'vId'>();
  const cardId = +id!;
  const cardContentId = +vId!;

  const dispatch = useAppDispatch();

  const card = useCard(cardId);
  const content = useCardContent(cardContentId);

  const parentId = card != null && card != 'LOADING' ? card.parentId : undefined;

  const { project } = useProjectBeingEdited();

  const ancestors = useAncestors(parentId);
  const navigate = useNavigate();

  React.useEffect(() => {
    if (card === undefined && cardId) {
      dispatch(API.getCard(cardId));
    }
  }, [card, cardId, dispatch]);

  if (
    card == null ||
    card === 'LOADING' ||
    project == null ||
    content == null ||
    content === 'LOADING'
  ) {
    return <InlineLoading />;
  } else {
    return (
      <>
        <Flex className={css({ paddingBottom: space_M })}>
          <IconButton
            icon={faArrowLeft}
            title={'Back to project root'}
            iconColor="var(--darkGray)"
            onClick={() => navigate('../')}
            className={css({ marginRight: space_M })}
          />
          {ancestors.map((ancestor, x) => (
            <Ancestor key={x} card={ancestor.card} content={ancestor.content} />
          ))}
        </Flex>
        <Flex
          direction="column"
          grow={grow}
          align={align}
          className={css({ width: '100%', alignItems: 'stretch' })}
        >
          {children(card, content)}
        </Flex>
      </>
    );
  }
};

interface EditorNavProps {
  projectName: string;
  setShowProjectDetails: (value: React.SetStateAction<boolean>) => void;
}

function EditorNav({ projectName, setShowProjectDetails }: EditorNavProps): JSX.Element {
  const navigate = useNavigate();
  const dispatch = useAppDispatch();
  return (
    <>
      <div
        className={cx(
          invertedThemeMode,
          css({
            display: 'inline-grid',
            gridTemplateColumns: '1fr 3fr 1fr',
            flexGrow: 0,
            padding: `${space_S} ${space_M}`,
            backgroundColor: 'var(--hoverBgColor)',
          }),
        )}
      >
        <IconButton
          icon={faGrip}
          title="Back to projects"
          onClick={events => {
            events.preventDefault();
            navigate('../../');
            dispatch(API.closeCurrentProject());
          }}
        />
        <div className={css({ gridColumn: '2/3', placeSelf: 'center', display: 'flex' })}>
          <IconButton
            icon={faInfoCircle}
            title="Show project details"
            onClick={() => setShowProjectDetails(showProjectDetails => !showProjectDetails)}
          />
          <div className={css({ marginRight: space_M })}>{projectName}</div>
          <DropDownMenu
            icon={faEye}
            valueComp={{ value: '', label: '' }}
            entries={[
              {
                value: 'board',
                label: (
                  <>
                    <FontAwesomeIcon icon={faClone} /> Board
                  </>
                ),
                action: () => navigate('./'),
              },
              {
                value: 'hierarchy',
                label: (
                  <>
                    <FontAwesomeIcon icon={faNetworkWired} /> Hierarchy
                  </>
                ),
                action: () => navigate('./hierarchy'),
              },
              {
                value: 'flow',
                label: (
                  <>
                    <FontAwesomeIcon icon={faProjectDiagram} /> Activity Flow
                  </>
                ),
                action: () => navigate('./flow'),
              },
            ]}
            buttonClassName={css({ textAlign: 'right', alignSelf: 'center', marginLeft: 'auto' })}
            menuIcon="CARET"
          />
        </div>
        <IconButton
          onClick={() => navigate('./project-settings')}
          title="Settings"
          icon={faCog}
          className={css({ textAlign: 'right', alignSelf: 'center', marginLeft: 'auto' })}
        />
      </div>
    </>
  );
}

export default function Editor(): JSX.Element {
  const dispatch = useAppDispatch();
  const i18n = useTranslations();

  const { project, status } = useProjectBeingEdited();

  const root = useProjectRootCard(project);
  const [showProjectDetails, setShowProjectDetails] = React.useState(false);

  const rootContent = useAppSelector(state => {
    if (entityIs(root, 'Card') && root.id != null) {
      const card = state.cards.cards[root.id];
      if (card != null) {
        if (card.contents === undefined) {
          return undefined;
        } else if (card.contents === null) {
          return null;
        } else {
          const contents = Object.values(card.contents);
          if (contents.length === 0) {
            return null;
          } else {
            return state.cards.contents[contents[0]!]!.content;
          }
        }
      }
    }
  });

  React.useEffect(() => {
    if (window && window.top && window.top.document) {
      if (project) {
        if (project.name) {
          window.top.document.title = 'co.LAB - ' + project?.name;
        }
      } else {
        window.top.document.title = 'co.LAB';
      }
    }
  }, [project, project?.name]);

  React.useEffect(() => {
    if (entityIs(root, 'Card') && root.id != null && rootContent === undefined) {
      dispatch(API.getCardContents(root.id));
    }
  }, [dispatch, root, rootContent]);

  if (status == 'LOADING') {
    return <InlineLoading />;
  } else if (project == null || project.id == null) {
    return (
      <div>
        <i>Error: no project selected</i>
      </div>
    );
  } else if (status != 'READY' || typeof root === 'string' || root.id == null) {
    return <InlineLoading />;
  } else {
    return (
      <Flex direction="column" align="stretch" grow={1} className={fullPageStyle}>
        <EditorNav
          projectName={project.name || 'New project'}
          setShowProjectDetails={setShowProjectDetails}
        />
        <Flex className={showProjectDetails ? openDetails : closeDetails} justify="space-between">
          <div>
            <div>
              <h3>{project.name}</h3>
              {project.description}
            </div>
            <div>
              <p>Created by: {project.trackingData?.createdBy}</p>
              <p>Created date: {i18n.common.datetime(project.trackingData?.creationDate)}</p>
              {/* more infos? Add project team names */}
            </div>
          </div>
          <IconButton icon={faTimes} title="Close" onClick={() => setShowProjectDetails(false)} />
        </Flex>
        <Flex
          direction="column"
          grow={1}
          align="stretch"
          className={css({
            padding: space_L,
            overflow: 'auto',
          })}
        >
<<<<<<< HEAD
          <Routes>
            <Route path="settings" element={<ProjectSettings project={project} />} />
            <Route path="project-settings" element={<ProjectSettings project={project} />} />
            <Route path="team" element={<Team project={project} />} />
            <Route path="hierarchy" element={<Hierarchy rootId={root.id} />} />
            <Route path="flow" element={<ActivityFlowChart />} />
            <Route path="types/*" element={<ProjectCardTypeList />} />
            <Route path="card/:id" element={<DefaultVariantDetector />} />
            {/* Zooom on a card */}
            <Route
              path="card/:id/v/:vId/*"
              element={
                <CardWrapper grow={0} align="center">
                  {card => <CardThumbWithSelector depth={2} card={card} />}
                </CardWrapper>
              }
            />
            {/* Edit cart, send to default variant */}
            <Route path="edit/:id" element={<DefaultVariantDetector />} />
            {/* Edit card */}
            <Route
              path="edit/:id/v/:vId/*"
              element={
                <CardWrapper>
                  {(card, variant) => <CardEditor card={card} variant={variant} showSubcards />}
                </CardWrapper>
              }
            />
            {/* All cards. Root route */}
            <Route
              path="*"
              element={
                <div>
                  {rootContent != null ? (
                    <ContentSubs showEmptiness={true} depth={depthMax} cardContent={rootContent} />
                  ) : (
                    <InlineLoading />
                  )}
                </div>
              }
            />
          </Routes>
=======
          <Flex direction="column" grow={1} align="stretch">
            <Routes>
              <Route path="settings" element={<ProjectSettings project={project} />} />
              <Route path="team" element={<Team project={project} />} />
              <Route path="hierarchy" element={<Hierarchy rootId={root.id} />} />
              <Route path="flow" element={<ActivityFlowChart />} />
              <Route path="types/*" element={<ProjectCardTypeList />} />
              <Route path="card/:id" element={<DefaultVariantDetector />} />
              {/* Zooom on a card */}
              <Route
                path="card/:id/v/:vId/*"
                element={
                  <CardWrapper grow={0} align="center">
                    {card => <CardThumbWithSelector depth={2} card={card} />}
                  </CardWrapper>
                }
              />
              {/* Edit cart, send to default variant */}
              <Route path="edit/:id" element={<DefaultVariantDetector />} />
              {/* Edit card */}
              <Route
                path="edit/:id/v/:vId/*"
                element={
                  <CardWrapper>
                    {(card, variant) => <CardEditor card={card} variant={variant} showSubcards />}
                  </CardWrapper>
                }
              />
              {/* All cards. Root route */}
              <Route
                path="*"
                element={
                  <div>
                    {rootContent != null ? (
                      <ContentSubs
                        showEmptiness={true}
                        depth={depthMax}
                        cardContent={rootContent}
                      />
                    ) : (
                      <InlineLoading />
                    )}
                  </div>
                }
              />
            </Routes>
          </Flex>
>>>>>>> fa3c8336
        </Flex>
      </Flex>
    );
  }
}<|MERGE_RESOLUTION|>--- conflicted
+++ resolved
@@ -413,7 +413,6 @@
             overflow: 'auto',
           })}
         >
-<<<<<<< HEAD
           <Routes>
             <Route path="settings" element={<ProjectSettings project={project} />} />
             <Route path="project-settings" element={<ProjectSettings project={project} />} />
@@ -456,55 +455,6 @@
               }
             />
           </Routes>
-=======
-          <Flex direction="column" grow={1} align="stretch">
-            <Routes>
-              <Route path="settings" element={<ProjectSettings project={project} />} />
-              <Route path="team" element={<Team project={project} />} />
-              <Route path="hierarchy" element={<Hierarchy rootId={root.id} />} />
-              <Route path="flow" element={<ActivityFlowChart />} />
-              <Route path="types/*" element={<ProjectCardTypeList />} />
-              <Route path="card/:id" element={<DefaultVariantDetector />} />
-              {/* Zooom on a card */}
-              <Route
-                path="card/:id/v/:vId/*"
-                element={
-                  <CardWrapper grow={0} align="center">
-                    {card => <CardThumbWithSelector depth={2} card={card} />}
-                  </CardWrapper>
-                }
-              />
-              {/* Edit cart, send to default variant */}
-              <Route path="edit/:id" element={<DefaultVariantDetector />} />
-              {/* Edit card */}
-              <Route
-                path="edit/:id/v/:vId/*"
-                element={
-                  <CardWrapper>
-                    {(card, variant) => <CardEditor card={card} variant={variant} showSubcards />}
-                  </CardWrapper>
-                }
-              />
-              {/* All cards. Root route */}
-              <Route
-                path="*"
-                element={
-                  <div>
-                    {rootContent != null ? (
-                      <ContentSubs
-                        showEmptiness={true}
-                        depth={depthMax}
-                        cardContent={rootContent}
-                      />
-                    ) : (
-                      <InlineLoading />
-                    )}
-                  </div>
-                }
-              />
-            </Routes>
-          </Flex>
->>>>>>> fa3c8336
         </Flex>
       </Flex>
     );
