/*
 * The coLAB project
 * Copyright (C) 2021-2023 AlbaSim, MEI, HEIG-VD, HES-SO
 *
 * Licensed under the MIT License
 */

import { css } from '@emotion/css';
import { entityIs } from 'colab-rest-client';
import * as React from 'react';
import { Navigate, Route, Routes, useParams } from 'react-router-dom';
import * as API from '../../../API/api';
import useTranslations from '../../../i18n/I18nContext';
import { useAppDispatch, useAppSelector } from '../../../store/hooks';
import { useDefaultVariant, useProjectRootCard } from '../../../store/selectors/cardSelector';
import { selectCurrentProject } from '../../../store/selectors/projectSelector';
import Admin from '../../admin/Admin';
import CardEditor from '../../cards/CardEditor';
<<<<<<< HEAD
import ContentSubs from '../../cards/ContentSubs';
import Badge from '../../common/element/Badge';
import IconButton from '../../common/element/IconButton';
import { IllustrationIconDisplay } from '../../common/element/IllustrationDisplay';
=======
import RootView from '../../cards/CardRootView';
import CardThumbWithSelector from '../../cards/CardThumbWithSelector';
import CardWrapper from '../../cards/CardWrapper';
>>>>>>> 2f34cd9b
import InlineLoading from '../../common/element/InlineLoading';
import Flex from '../../common/layout/Flex';
import { PresenceContext, usePresenceContext } from '../../presence/PresenceContext';
import Settings from '../../settings/Settings';
import ProjectTasksPanel from '../../team/ProjectTasksList';
import TeamTabs from '../../team/TeamTabs';
import ActivityFlowChart from '../activityFlow/ActivityFlowChart';
import DocumentationTab from '../DocumentationTab';
import Hierarchy from '../hierarchy/Hierarchy';
import { ProjectNav } from '../ProjectNav';
import { ProjectSettingsTabs } from '../settings/ProjectSettingsTabs';
import ProjectSidePanelWrapper from '../SidePanelWrapper';

export default function Editor(): JSX.Element {
  const dispatch = useAppDispatch();
  const i18n = useTranslations();

  const { project, status } = useAppSelector(selectCurrentProject);

  const root = useProjectRootCard(project?.id);

  const presenceContext = usePresenceContext();

  const rootContent = useAppSelector(state => {
    if (entityIs(root, 'Card') && root.id != null) {
      const card = state.cards.cards[root.id];
      if (card != null) {
        if (card.contents === undefined) {
          return undefined;
        } else if (card.contents === null) {
          return null;
        } else {
          const contents = Object.values(card.contents);
          if (contents.length === 0) {
            return null;
          } else {
            return state.cards.contents[contents[0]!]!.content;
          }
        }
      }
    }
  });

  React.useEffect(() => {
    if (window && window.top && window.top.document) {
      if (project) {
        if (project.name) {
          window.top.document.title = 'co.LAB - ' + project?.name;
        }
      } else {
        window.top.document.title = 'co.LAB';
      }
    }
  }, [project, project?.name]);

  React.useEffect(() => {
    if (entityIs(root, 'Card') && root.id != null && rootContent === undefined) {
      dispatch(API.getCardContents(root.id));
    }
  }, [dispatch, root, rootContent]);

  if (status == 'LOADING') {
    return <InlineLoading />;
  } else if (project == null || project.id == null) {
    return (
      <div>
        <i>{i18n.modules.project.info.noProjectSelected}</i>
      </div>
    );
  } else if (status != 'READY' || typeof root === 'string' || root.id == null) {
    return <InlineLoading />;
  } else {
    return (
      <PresenceContext.Provider value={presenceContext}>
        <Flex direction="column" align="stretch" grow={1} className={css({ height: '100vh' })}>
          <ProjectNav project={project} />
          <Flex
            direction="column"
            grow={1}
            align="stretch"
            className={css({
              overflow: 'auto',
              position: 'relative',
              userSelect: 'none',
            })}
          >
            <Routes>
              <Route
                path="team/*"
                element={
                  <ProjectSidePanelWrapper title={i18n.team.team}>
                    <TeamTabs />
                  </ProjectSidePanelWrapper>
                }
              />
              <Route
                path="project-settings/*"
                element={
                  <ProjectSidePanelWrapper title={i18n.modules.project.labels.projectSettings}>
                    <ProjectSettingsTabs projectId={project.id} />
                  </ProjectSidePanelWrapper>
                }
              />
              <Route
                path="docs/*"
                element={
                  <ProjectSidePanelWrapper title={i18n.modules.project.settings.resources.label}>
                    <DocumentationTab project={project} />
                  </ProjectSidePanelWrapper>
                }
              />
              <Route
                path="tasks/*"
                element={
                  <ProjectSidePanelWrapper title={i18n.team.myTasks}>
                    <ProjectTasksPanel />
                  </ProjectSidePanelWrapper>
                }
              />
            </Routes>
            <Routes>
              <Route path="admin/*" element={<Admin />} />
              <Route path="settings/*" element={<Settings />} />
              <Route path="hierarchy" element={<Hierarchy rootId={root.id} />} />
              <Route path="flow" element={<ActivityFlowChart />} />

              <Route path="card/:id" element={<DefaultVariantDetector />} />
              {/* Zooom on a card */}
              <Route
                path="card/:id/v/:vId/*"
                element={
<<<<<<< HEAD
                  <CardWrapper grow={1} touchMode="zoom" backButtonPath={'../.'}>
                    {(card, variant) => <CardEditor card={card} variant={variant} showSubcards />}
=======
                  <CardWrapper kind="zoom" grow={1} touchMode="zoom" backButtonPath={'../.'}>
                    {card => <CardThumbWithSelector depth={2} card={card} mayOrganize />}
>>>>>>> 2f34cd9b
                  </CardWrapper>
                }
              />

              {/* Edit cart, send to default variant */}
              <Route path="edit/:id" element={<DefaultVariantDetector />} />
              {/* Edit card */}
              <Route
                path={`/edit/:id/v/:vId/*`}
                element={
                  <CardWrapper kind="edit" touchMode="edit" backButtonPath={'../.'}>
                    {(card, variant) => <CardEditor card={card} variant={variant} showSubcards />}
                  </CardWrapper>
                }
              />

              <Route
                path="hierarchy/card/:id/v/:vId/*"
                element={
<<<<<<< HEAD
                  <CardWrapper grow={1} touchMode="zoom" backButtonPath={'../.'}>
                    {(card, variant) => <CardEditor card={card} variant={variant} showSubcards />}
=======
                  <CardWrapper kind="zoom" grow={1} touchMode="zoom" backButtonPath={'../.'}>
                    {card => <CardThumbWithSelector depth={2} card={card} mayOrganize />}
>>>>>>> 2f34cd9b
                  </CardWrapper>
                }
              />

              <Route path="hierarchy/edit/:id" element={<DefaultVariantDetector />} />
              <Route
                path="hierarchy/edit/:id/v/:vId/*"
                element={
                  <CardWrapper kind="edit" touchMode="edit" backButtonPath={'../.'}>
                    {(card, variant) => <CardEditor card={card} variant={variant} showSubcards />}
                  </CardWrapper>
                }
              />

              {/* All cards. Root route */}
              <Route path="*" element={<RootView rootContent={rootContent} />} />
            </Routes>
          </Flex>
        </Flex>
      </PresenceContext.Provider>
    );
  }
}

const DefaultVariantDetector = (): JSX.Element => {
  const { id } = useParams<'id'>();
  const cardId = +id!;

  const variant = useDefaultVariant(cardId);

  if (entityIs(variant, 'CardContent')) {
    return <Navigate to={`v/${variant.id}`} />;
  } else {
    return <InlineLoading />;
  }
};<|MERGE_RESOLUTION|>--- conflicted
+++ resolved
@@ -16,16 +16,8 @@
 import { selectCurrentProject } from '../../../store/selectors/projectSelector';
 import Admin from '../../admin/Admin';
 import CardEditor from '../../cards/CardEditor';
-<<<<<<< HEAD
-import ContentSubs from '../../cards/ContentSubs';
-import Badge from '../../common/element/Badge';
-import IconButton from '../../common/element/IconButton';
-import { IllustrationIconDisplay } from '../../common/element/IllustrationDisplay';
-=======
 import RootView from '../../cards/CardRootView';
-import CardThumbWithSelector from '../../cards/CardThumbWithSelector';
 import CardWrapper from '../../cards/CardWrapper';
->>>>>>> 2f34cd9b
 import InlineLoading from '../../common/element/InlineLoading';
 import Flex from '../../common/layout/Flex';
 import { PresenceContext, usePresenceContext } from '../../presence/PresenceContext';
@@ -157,13 +149,8 @@
               <Route
                 path="card/:id/v/:vId/*"
                 element={
-<<<<<<< HEAD
-                  <CardWrapper grow={1} touchMode="zoom" backButtonPath={'../.'}>
-                    {(card, variant) => <CardEditor card={card} variant={variant} showSubcards />}
-=======
                   <CardWrapper kind="zoom" grow={1} touchMode="zoom" backButtonPath={'../.'}>
-                    {card => <CardThumbWithSelector depth={2} card={card} mayOrganize />}
->>>>>>> 2f34cd9b
+                    {(card, variant) => <CardEditor card={card} variant={variant} showSubcards />}
                   </CardWrapper>
                 }
               />
@@ -183,13 +170,8 @@
               <Route
                 path="hierarchy/card/:id/v/:vId/*"
                 element={
-<<<<<<< HEAD
-                  <CardWrapper grow={1} touchMode="zoom" backButtonPath={'../.'}>
-                    {(card, variant) => <CardEditor card={card} variant={variant} showSubcards />}
-=======
                   <CardWrapper kind="zoom" grow={1} touchMode="zoom" backButtonPath={'../.'}>
-                    {card => <CardThumbWithSelector depth={2} card={card} mayOrganize />}
->>>>>>> 2f34cd9b
+                    {(card, variant) => <CardEditor card={card} variant={variant} showSubcards />}
                   </CardWrapper>
                 }
               />
