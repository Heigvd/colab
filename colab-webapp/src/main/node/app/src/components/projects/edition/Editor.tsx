/*
 * The coLAB project
 * Copyright (C) 2021 AlbaSim, MEI, HEIG-VD, HES-SO
 *
 * Licensed under the MIT License
 */

import { css, cx } from '@emotion/css';
import {
  faArrowLeft,
  faChevronRight,
  faClone,
  faCog,
  faEye,
  faGrip,
  faNetworkWired,
  faProjectDiagram,
  faTimes,
} from '@fortawesome/free-solid-svg-icons';
import { FontAwesomeIcon } from '@fortawesome/react-fontawesome';
import { Card, CardContent, entityIs, Project } from 'colab-rest-client';
import * as React from 'react';
import { Navigate, Route, Routes, useLocation, useNavigate, useParams } from 'react-router-dom';
import * as API from '../../../API/api';
import { sortCardContents } from '../../../helper';
import useTranslations from '../../../i18n/I18nContext';
import {
  Ancestor,
  useAncestors,
  useCard,
  useCardContent,
  useProjectRootCard,
  useVariantsOrLoad,
} from '../../../selectors/cardSelector';
import { useProjectBeingEdited } from '../../../selectors/projectSelector';
import { useAppDispatch, useAppSelector } from '../../../store/hooks';
import CardEditor from '../../cards/CardEditor';
import CardThumbWithSelector from '../../cards/CardThumbWithSelector';
import ProjectCardTypeList from '../../cards/cardtypes/ProjectCardTypeList';
import ContentSubs from '../../cards/ContentSubs';
import Button from '../../common/element/Button';
import IconButton from '../../common/element/IconButton';
import IllustrationDisplay, {
  IllustrationIconDisplay,
} from '../../common/element/IllustrationDisplay';
import InlineLoading from '../../common/element/InlineLoading';
import Clickable from '../../common/layout/Clickable';
import DropDownMenu from '../../common/layout/DropDownMenu';
import Flex from '../../common/layout/Flex';
import { UserDropDown } from '../../MainNav';
import {
  fullPageStyle,
  invertedThemeMode,
  linkStyle,
  space_L,
  space_M,
  space_S,
} from '../../styling/style';
import { defaultProjectIllustration } from '../ProjectCommon';
import { ProjectSettings } from '../ProjectSettings';
import Team from '../Team';
import ActivityFlowChart from './ActivityFlowChart';
import Hierarchy from './Hierarchy';

export const depthMax = 2;
const descriptionStyle = {
  backgroundColor: 'var(--fgColor)',
  color: 'var(--bgColor)',
  gap: space_L,
  transition: 'all 1s ease',
  overflow: 'visible',
  fontSize: '0.9em',
  flexGrow: 0,
};
const openDetails = css({
  ...descriptionStyle,
  maxHeight: '1000px',
  padding: space_L,
});
const closeDetails = css({
  ...descriptionStyle,
  maxHeight: '0px',
  padding: '0 ' + space_L,
  overflow: 'hidden',
});

const breadCrumbsStyle = css({
  fontSize: '.8em',
  color: 'var(--darkGray)',
  margin: '0 ' + space_S,
  alignSelf: 'center',
});
<<<<<<< HEAD
const Ancestor = ({ card, content, last }: Ancestor): JSX.Element => {
=======

function parentPathFn() {
  return '../';
}

function cardThumbFactory(card: Card) {
return <CardThumbWithSelector depth={2} card={card} />
}
const Ancestor = ({ card, content }: Ancestor): JSX.Element => {
>>>>>>> c6e69af5
  const i18n = useTranslations();
  const navigate = useNavigate();
  const location = useLocation();
  const dispatch = useAppDispatch();

  React.useEffect(() => {
    if (typeof card === 'number') {
      dispatch(API.getCard(card));
    }

    if (typeof content === 'number') {
      dispatch(API.getCardContent(content));
    }
  }, [card, content, dispatch]);

  if (entityIs(card, 'Card') && card.rootCardProjectId != null) {
    return (
      <>
        <Clickable
          onClick={() => {
            navigate('..');
          }}
          clickableClassName={cx(linkStyle, breadCrumbsStyle)}
        >
          Project
        </Clickable>
        <FontAwesomeIcon icon={faChevronRight} size="xs" className={breadCrumbsStyle} />
      </>
    );
  } else if (entityIs(card, 'Card') && entityIs(content, 'CardContent')) {
    const match = location.pathname.match(/(edit|card)\/\d+\/v\/\d+/);
    const t = match ? match[1] || 'card' : 'card';

    return (
      <>
        <Clickable
          onClick={() => {
            navigate(`../${t}/${content.cardId}/v/${content.id}`);
          }}
          clickableClassName={cx(linkStyle, breadCrumbsStyle)}
        >
          {card.title ? card.title : i18n.modules.card.untitled}
        </Clickable>
        {!last && <FontAwesomeIcon icon={faChevronRight} size="xs" className={breadCrumbsStyle} />}
      </>
    );
  } else {
    return <InlineLoading />;
  }
};

/**
 * use default cardContent
 */
export function useDefaultVariant(cardId: number): 'LOADING' | CardContent {
  const dispatch = useAppDispatch();
  const card = useCard(cardId);

  const variants = useVariantsOrLoad(card !== 'LOADING' ? card : undefined);

  React.useEffect(() => {
    if (card === undefined && cardId) {
      dispatch(API.getCard(cardId));
    }
  }, [card, cardId, dispatch]);

  if (card === 'LOADING' || card == null || variants == null) {
    return 'LOADING';
  } else if (variants.length === 0) {
    return 'LOADING';
  } else {
    return sortCardContents(variants)[0]!;
  }
}

/**
 * Fetch card id from route and redirect to default variant
 */
const DefaultVariantDetector = (): JSX.Element => {
  const { id } = useParams<'id'>();
  const cardId = +id!;

  const variant = useDefaultVariant(cardId);

  if (entityIs(variant, 'CardContent')) {
    return <Navigate to={`v/${variant.id}`} />;
  } else {
    return <InlineLoading />;
  }
};

interface CardWrapperProps {
  children: (card: Card, variant: CardContent) => JSX.Element;
  backButtonPath: (card: Card, variant: CardContent) => string;
  backButtonTitle: string;
  grow?: number;
  align?: 'center' | 'normal';
}

const CardWrapper = ({
  children,
  grow = 1,
  align = 'normal',
  backButtonPath,
  backButtonTitle,
}: CardWrapperProps): JSX.Element => {
  const { id, vId } = useParams<'id' | 'vId'>();
  const cardId = +id!;
  const cardContentId = +vId!;

  const dispatch = useAppDispatch();

  const card = useCard(cardId);
  const content = useCardContent(cardContentId);

  const parentId = card != null && card != 'LOADING' ? card.parentId : undefined;

  const { project } = useProjectBeingEdited();

  const ancestors = useAncestors(parentId);
  const navigate = useNavigate();

  React.useEffect(() => {
    if (card === undefined && cardId) {
      dispatch(API.getCard(cardId));
    }
  }, [card, cardId, dispatch]);

  if (
    card == null ||
    card === 'LOADING' ||
    project == null ||
    content == null ||
    content === 'LOADING'
  ) {
    return <InlineLoading />;
  } else {
    return (
      <>
        <Flex className={css({ paddingBottom: space_M })}>
          <IconButton
            icon={faArrowLeft}
            title={backButtonTitle}
            iconColor="var(--darkGray)"
            onClick={() => navigate(backButtonPath(card, content))}
            className={css({ marginRight: space_M })}
          />
          {ancestors.map((ancestor, x) => (
            <Ancestor key={x} card={ancestor.card} content={ancestor.content} />
          ))}
          <Ancestor card={card} content={content} last />
          {/* TODO bouton navigation carte*/}
        </Flex>
        <Flex
          direction="column"
          grow={grow}
          align={align}
          className={css({ width: '100%', alignItems: 'stretch' })}
        >
          {children(card, content)}
        </Flex>
      </>
    );
  }
};

interface EditorNavProps {
  project: Project;
  setShowProjectDetails: (value: React.SetStateAction<boolean>) => void;
}

function EditorNav({ project, setShowProjectDetails }: EditorNavProps): JSX.Element {
  const navigate = useNavigate();
  const dispatch = useAppDispatch();
  return (
    <>
      <div
        className={cx(
          invertedThemeMode,
          css({
            display: 'inline-grid',
            gridTemplateColumns: '1fr 3fr 1fr',
            flexGrow: 0,
            padding: `${space_S} ${space_M}`,
            //backgroundColor: 'var(--hoverBgColor)',
          }),
        )}
      >
        <IconButton
          icon={faGrip}
          title="Back to projects"
          onClick={events => {
            events.preventDefault();
            navigate('../../');
            dispatch(API.closeCurrentProject());
          }}
          className={css({ display: 'flex', alignItems: 'center' })}
        />
        <div
          className={css({
            gridColumn: '2/3',
            placeSelf: 'center',
            display: 'flex',
            alignItems: 'center',
          })}
        >
          <Button
            onClick={() => setShowProjectDetails(showProjectDetails => !showProjectDetails)}
            title="Show project details"
            className={css({ padding: '2px' })}
          >
            <Flex align="stretch">
              <Flex
                align="center"
                className={css({
                  backgroundColor: project.illustration?.iconBkgdColor,
                  padding: '3px 5px',
                  borderRadius: '3px',
                })}
              >
                <IllustrationIconDisplay
                  illustration={
                    project.illustration ? project.illustration : defaultProjectIllustration
                  }
                  iconColor="#fff"
                />
              </Flex>
              <div className={css({ padding: '0 ' + space_S })}>
                {project.name || 'New project'}
              </div>
            </Flex>
          </Button>
          <DropDownMenu
            icon={faEye}
            valueComp={{ value: '', label: '' }}
            entries={[
              {
                value: 'board',
                label: (
                  <>
                    <FontAwesomeIcon icon={faClone} /> Board
                  </>
                ),
                action: () => navigate('./'),
              },
              {
                value: 'hierarchy',
                label: (
                  <>
                    <FontAwesomeIcon icon={faNetworkWired} /> Hierarchy
                  </>
                ),
                action: () => navigate('./hierarchy'),
              },
              {
                value: 'flow',
                label: (
                  <>
                    <FontAwesomeIcon icon={faProjectDiagram} /> Activity Flow
                  </>
                ),
                action: () => navigate('./flow'),
              },
            ]}
            buttonClassName={css({ textAlign: 'right', alignSelf: 'center', marginLeft: 'auto' })}
            menuIcon="CARET"
          />
        </div>
        <Flex align="center">
          <IconButton
            onClick={() => navigate('./project-settings')}
            title="Settings"
            icon={faCog}
            className={css({ textAlign: 'right', alignSelf: 'center', marginLeft: 'auto' })}
          />{' '}
          <UserDropDown onlyLogout />{' '}
        </Flex>
      </div>
    </>
  );
}

export default function Editor(): JSX.Element {
  const dispatch = useAppDispatch();
  const i18n = useTranslations();

  const { project, status } = useProjectBeingEdited();

  const root = useProjectRootCard(project);
  const [showProjectDetails, setShowProjectDetails] = React.useState(false);

  const rootContent = useAppSelector(state => {
    if (entityIs(root, 'Card') && root.id != null) {
      const card = state.cards.cards[root.id];
      if (card != null) {
        if (card.contents === undefined) {
          return undefined;
        } else if (card.contents === null) {
          return null;
        } else {
          const contents = Object.values(card.contents);
          if (contents.length === 0) {
            return null;
          } else {
            return state.cards.contents[contents[0]!]!.content;
          }
        }
      }
    }
  });

  React.useEffect(() => {
    if (window && window.top && window.top.document) {
      if (project) {
        if (project.name) {
          window.top.document.title = 'co.LAB - ' + project?.name;
        }
      } else {
        window.top.document.title = 'co.LAB';
      }
    }
  }, [project, project?.name]);

  React.useEffect(() => {
    if (entityIs(root, 'Card') && root.id != null && rootContent === undefined) {
      dispatch(API.getCardContents(root.id));
    }
  }, [dispatch, root, rootContent]);

  if (status == 'LOADING') {
    return <InlineLoading />;
  } else if (project == null || project.id == null) {
    return (
      <div>
        <i>Error: no project selected</i>
      </div>
    );
  } else if (status != 'READY' || typeof root === 'string' || root.id == null) {
    return <InlineLoading />;
  } else {
    return (
      <Flex direction="column" align="stretch" grow={1} className={fullPageStyle}>
        <EditorNav project={project} setShowProjectDetails={setShowProjectDetails} />
        <Flex className={showProjectDetails ? openDetails : closeDetails}>
          <Flex justify="space-between" grow={1}>
            <Flex gap={space_M}>
              <IllustrationDisplay
                illustration={
                  project.illustration ? project.illustration : defaultProjectIllustration
                }
                className={css({ width: 'auto', padding: space_L, borderRadius: '50%' })}
              />
              <div>
                <div>
                  <h3>{project.name}</h3>
                  {project.description}
                </div>
                <div>
                  <p>Created by: {project.trackingData?.createdBy}</p>
                  <p>Created date: {i18n.common.datetime(project.trackingData?.creationDate)}</p>
                  {/* more infos? Add project team names */}
                </div>
              </div>
            </Flex>
            <IconButton
              icon={faTimes}
              title={i18n.common.close}
              onClick={() => setShowProjectDetails(false)}
            />
          </Flex>
        </Flex>
        <Flex
          direction="column"
          grow={1}
          align="stretch"
          className={css({
            padding: space_L,
            overflow: 'auto',
          })}
        >
          <Routes>
            <Route path="settings" element={<ProjectSettings project={project} />} />
            <Route path="project-settings/*" element={<ProjectSettings project={project} />} />
            <Route path="team" element={<Team project={project} />} />
            <Route path="hierarchy" element={<Hierarchy rootId={root.id} />} />
            <Route path="flow" element={<ActivityFlowChart />} />
            <Route path="types/*" element={<ProjectCardTypeList />} />
            <Route path="card/:id" element={<DefaultVariantDetector />} />
            {/* Zooom on a card */}
            <Route
              path="card/:id/v/:vId/*"
              element={
                <CardWrapper
                  grow={0}
                  align="center"
                  backButtonPath={parentPathFn}
                  backButtonTitle="Back to root project"
                >
                  {cardThumbFactory}
                </CardWrapper>
              }
            />
            {/* Edit cart, send to default variant */}
            <Route path="edit/:id" element={<DefaultVariantDetector />} />
            {/* Edit card */}
            <Route
              path="edit/:id/v/:vId/*"
              element={
                <CardWrapper
                  backButtonPath={(card, variant) => `../card/${card.id}/v/${variant.id}`}
                  backButtonTitle="Back to card view"
                >
                  {(card, variant) => <CardEditor card={card} variant={variant} showSubcards />}
                </CardWrapper>
              }
            />
            {/* All cards. Root route */}
            <Route
              path="*"
              element={
                <div>
                  {rootContent != null ? (
                    <ContentSubs showEmptiness={true} depth={depthMax} cardContent={rootContent} />
                  ) : (
                    <InlineLoading />
                  )}
                </div>
              }
            />
          </Routes>
        </Flex>
      </Flex>
    );
  }
}<|MERGE_RESOLUTION|>--- conflicted
+++ resolved
@@ -90,19 +90,15 @@
   margin: '0 ' + space_S,
   alignSelf: 'center',
 });
-<<<<<<< HEAD
-const Ancestor = ({ card, content, last }: Ancestor): JSX.Element => {
-=======
 
 function parentPathFn() {
   return '../';
 }
 
 function cardThumbFactory(card: Card) {
-return <CardThumbWithSelector depth={2} card={card} />
+  return <CardThumbWithSelector depth={2} card={card} />;
 }
-const Ancestor = ({ card, content }: Ancestor): JSX.Element => {
->>>>>>> c6e69af5
+const Ancestor = ({ card, content, last }: Ancestor): JSX.Element => {
   const i18n = useTranslations();
   const navigate = useNavigate();
   const location = useLocation();
