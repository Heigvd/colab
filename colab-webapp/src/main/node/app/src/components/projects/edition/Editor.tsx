/*
 * The coLAB project
 * Copyright (C) 2021 AlbaSim, MEI, HEIG-VD, HES-SO
 *
 * Licensed under the MIT License
 */

import { css, cx } from '@emotion/css';
import {
  faClone,
  faCog,
  faEllipsisV,
  faEye,
<<<<<<< HEAD
  faMicrochip,
=======
  faInfoCircle,
>>>>>>> 40f9e46f
  faNetworkWired,
  faProjectDiagram,
  faUsers,
} from '@fortawesome/free-solid-svg-icons';
import { FontAwesomeIcon } from '@fortawesome/react-fontawesome';
import { Card, CardContent, entityIs } from 'colab-rest-client';
import * as React from 'react';
import { Navigate, Route, Routes, useLocation, useNavigate, useParams } from 'react-router-dom';
import * as API from '../../../API/api';
import { sortCardContents } from '../../../helper';
import useTranslations from '../../../i18n/I18nContext';
import {
  Ancestor,
  useAncestors,
  useCard,
  useCardContent,
  useProjectRootCard,
  useVariantsOrLoad,
} from '../../../selectors/cardSelector';
import { useProjectBeingEdited } from '../../../selectors/projectSelector';
import { useAppDispatch, useAppSelector } from '../../../store/hooks';
import CardEditor from '../../cards/CardEditor';
import CardThumbWithSelector from '../../cards/CardThumbWithSelector';
import ProjectCardTypeList from '../../cards/cardtypes/ProjectCardTypeList';
import ContentSubs from '../../cards/ContentSubs';
import Clickable from '../../common/Clickable';
import DropDownMenu from '../../common/DropDownMenu';
import Flex from '../../common/Flex';
import IconButton from '../../common/IconButton';
import InlineLoading from '../../common/InlineLoading';
import { invertedThemeMode, space_L, space_M, space_S } from '../../styling/style';
import { ProjectSettings } from '../ProjectSettings';
import Team from '../Team';
import ActivityFlowChart from './ActivityFlowChart';
import Hierarchy from './Hierarchy';

export const depthMax = 2;
const descriptionStyle = {
  backgroundColor: 'var(--fgColor)',
  color: 'var(--bgColor)',
  gap: space_L,
  transition: 'all 1s ease',
  overflow: 'hidden',
  fontSize: '0.9em',
  flexGrow: 0,
};
const openDetails = css({
  ...descriptionStyle,
  maxHeight: '300px',
  padding: space_L,
});
const closeDetails = css({
  ...descriptionStyle,
  maxHeight: '0px',
  padding: '0 ' + space_L,
});
const Ancestor = ({ card, content }: Ancestor): JSX.Element => {
  const i18n = useTranslations();
  const navigate = useNavigate();
  const location = useLocation();
  const dispatch = useAppDispatch();

  React.useEffect(() => {
    if (typeof card === 'number') {
      dispatch(API.getCard(card));
    }

    if (typeof content === 'number') {
      dispatch(API.getCardContent(content));
    }
  }, [card, content, dispatch]);

  if (entityIs(card, 'Card') && card.rootCardProjectId != null) {
    return (
      <>
        <Clickable
          onClick={() => {
            navigate('..');
          }}
        >
          project
        </Clickable>
        &nbsp;&gt;&nbsp;
      </>
    );
  } else if (entityIs(card, 'Card') && entityIs(content, 'CardContent')) {
    const match = location.pathname.match(/(edit|card)\/\d+\/v\/\d+/);
    const t = match ? match[1] || 'card' : 'card';

    return (
      <>
        <Clickable
          onClick={() => {
            navigate(`../${t}/${content.cardId}/v/${content.id}`);
          }}
        >
          {card.title ? card.title : i18n.card.untitled + ' ' + content.title ? content.title : ''}
        </Clickable>
        &nbsp;&gt;&nbsp;
      </>
    );
  } else {
    return <InlineLoading />;
  }
};

/**
 * use default cardContent
 */
export function useDefaultVariant(cardId: number): 'LOADING' | CardContent {
  const dispatch = useAppDispatch();
  const card = useCard(cardId);

  const variants = useVariantsOrLoad(card !== 'LOADING' ? card : undefined);

  React.useEffect(() => {
    if (card === undefined && cardId) {
      dispatch(API.getCard(cardId));
    }
  }, [card, cardId, dispatch]);

  if (card === 'LOADING' || card == null || variants == null) {
    return 'LOADING';
  } else if (variants.length === 0) {
    return 'LOADING';
  } else {
    return sortCardContents(variants)[0]!;
  }
}

/**
 * Fetch card id from route and redirect to default variant
 */
const DefaultVariantDetector = (): JSX.Element => {
  const { id } = useParams<'id'>();
  const cardId = +id!;

  const variant = useDefaultVariant(cardId);

  if (entityIs(variant, 'CardContent')) {
    return <Navigate to={`v/${variant.id}`} />;
  } else {
    return <InlineLoading />;
  }
};

interface CardWrapperProps {
  children: (card: Card, variant: CardContent) => JSX.Element;
  grow?: number;
  align?: 'center' | 'normal';
}

const CardWrapper = ({ children, grow = 1, align = 'normal' }: CardWrapperProps): JSX.Element => {
  const { id, vId } = useParams<'id' | 'vId'>();
  const cardId = +id!;
  const cardContentId = +vId!;

  const dispatch = useAppDispatch();

  const card = useCard(cardId);
  const content = useCardContent(cardContentId);

  const parentId = card != null && card != 'LOADING' ? card.parentId : undefined;

  const { project } = useProjectBeingEdited();

  const ancestors = useAncestors(parentId);

  React.useEffect(() => {
    if (card === undefined && cardId) {
      dispatch(API.getCard(cardId));
    }
  }, [card, cardId, dispatch]);

  if (
    card == null ||
    card === 'LOADING' ||
    project == null ||
    content == null ||
    content === 'LOADING'
  ) {
    return <InlineLoading />;
  } else {
    return (
      <>
        <div className={css({ paddingBottom: space_M })}>
          {ancestors.map((ancestor, x) => (
            <Ancestor key={x} card={ancestor.card} content={ancestor.content} />
          ))}
        </div>
        <Flex direction="column" grow={grow} align={align} className={css({ width: '100%' })}>
          {children(card, content)}
        </Flex>
      </>
    );
  }
};

export default function Editor(): JSX.Element {
  const dispatch = useAppDispatch();

  const { project, status } = useProjectBeingEdited();
  const navigate = useNavigate();

  const root = useProjectRootCard(project);
  const [showProjectDetails, setShowProjectDetails] = React.useState(false);

  const rootContent = useAppSelector(state => {
    if (entityIs(root, 'Card') && root.id != null) {
      const card = state.cards.cards[root.id];
      if (card != null) {
        if (card.contents === undefined) {
          return undefined;
        } else if (card.contents === null) {
          return null;
        } else {
          const contents = Object.values(card.contents);
          if (contents.length === 0) {
            return null;
          } else {
            return state.cards.contents[contents[0]!]!.content;
          }
        }
      }
    }
  });

  React.useEffect(() => {
    if (entityIs(root, 'Card') && root.id != null && rootContent === undefined) {
      dispatch(API.getCardContents(root.id));
    }
  }, [dispatch, root, rootContent]);

  if (status == 'LOADING') {
    return <InlineLoading />;
  } else if (project == null || project.id == null) {
    return (
      <div>
        <i>Error: no project selected</i>
      </div>
    );
  } else if (status != 'READY' || typeof root === 'string' || root.id == null) {
    return <InlineLoading />;
  } else {
    return (
      <>
        <div
          className={cx(
            invertedThemeMode,
            css({
              display: 'inline-grid',
              gridTemplateColumns: '1fr 3fr 1fr',
              flexGrow: 0,
              padding: `${space_S} ${space_M}`,
              backgroundColor: 'var(--hoverBgColor)',
            }),
          )}
        >
          <IconButton
            icon={faInfoCircle}
            title="Show project details"
            onClick={() => setShowProjectDetails(showProjectDetails => !showProjectDetails)}
          />
          <div className={css({ gridColumn: '2/3', placeSelf: 'center', display: 'flex' })}>
            <div className={css({ marginRight: space_M })}>{project.name || 'New project'}</div>
            <DropDownMenu
              icon={faEye}
              valueComp={{ value: '', label: '' }}
              entries={[
                {
                  value: './',
                  label: (
                    <>
                      <FontAwesomeIcon icon={faClone} /> Board
                    </>
                  ),
                },
                {
                  value: './hierarchy',
                  label: (
                    <>
                      <FontAwesomeIcon icon={faNetworkWired} /> Hierarchy
                    </>
                  ),
                },
                {
                  value: './flow',
                  label: (
                    <>
                      <FontAwesomeIcon icon={faProjectDiagram} /> Activity Flow
                    </>
                  ),
                },
              ]}
              onSelect={val => {
                val.action != null ? val.action() : navigate(val.value);
              }}
              buttonClassName={css({ textAlign: 'right', alignSelf: 'center', marginLeft: 'auto' })}
              menuIcon="CARET"
            />
          </div>
          <DropDownMenu
            icon={faEllipsisV}
            valueComp={{ value: '', label: '' }}
            entries={[
<<<<<<< HEAD
              {
                value: './types',
                label: (
                  <>
                    <FontAwesomeIcon icon={faMicrochip} /> Card types
                  </>
                ),
              },
              {
                value: './team',
                label: (
                  <>
                    <FontAwesomeIcon icon={faUsers} /> Team
                  </>
                ),
              },
              {
                value: './settings',
                label: (
                  <>
                    <FontAwesomeIcon icon={faCog} /> Settings
                  </>
                ),
              },
=======
              { value: './types', label: 'Card types' },
              { value: './team', label: 'Team' },
              { value: './settings', label: 'Project settings' },
>>>>>>> 40f9e46f
            ]}
            onSelect={val => {
              val.action != null ? val.action() : navigate(val.value);
            }}
            buttonClassName={css({ textAlign: 'right', alignSelf: 'center', marginLeft: 'auto' })}
          />
        </div>
        <Flex className={showProjectDetails ? openDetails : closeDetails}>
          <div>
            <h3>{project.name}</h3>
            {project.description}
          </div>
          <div>
            <p>Created by: {project.trackingData?.createdBy}</p>
            <p>Created date: {project.trackingData?.creationDate}</p>
            {/* more infos? Add project team names */}
          </div>
        </Flex>
        <div
          className={css({
            display: 'flex',
            flexDirection: 'column',
            padding: space_L,
            overflow: 'auto',
          })}
        >
          <Flex direction="column" grow={1}>
            <Routes>
              <Route path="settings" element={<ProjectSettings project={project} />} />
              <Route path="team" element={<Team project={project} />} />
              <Route path="hierarchy" element={<Hierarchy rootId={root.id} />} />
              <Route path="flow" element={<ActivityFlowChart />} />
              <Route path="types/*" element={<ProjectCardTypeList />} />
              <Route path="card/:id" element={<DefaultVariantDetector />} />
              {/* Zooom on a card */}
              <Route
                path="card/:id/v/:vId/*"
                element={
                  <CardWrapper grow={0} align="center">
                    {card => <CardThumbWithSelector depth={2} card={card} />}
                  </CardWrapper>
                }
              />
              {/* Edit cart, send to default variant */}
              <Route path="edit/:id" element={<DefaultVariantDetector />} />
              {/* Edit card */}
              <Route
                path="edit/:id/v/:vId/*"
                element={
                  <CardWrapper>
                    {(card, variant) => <CardEditor card={card} variant={variant} showSubcards />}
                  </CardWrapper>
                }
              />
              {/* All cards. Root route */}
              <Route
                path="*"
                element={
                  <div>
                    {rootContent != null ? (
                      <ContentSubs
                        showEmptiness={true}
                        depth={depthMax}
                        cardContent={rootContent}
                      />
                    ) : (
                      <InlineLoading />
                    )}
                  </div>
                }
              />
            </Routes>
          </Flex>
        </div>
      </>
    );
  }
}<|MERGE_RESOLUTION|>--- conflicted
+++ resolved
@@ -11,11 +11,8 @@
   faCog,
   faEllipsisV,
   faEye,
-<<<<<<< HEAD
+  faInfoCircle,
   faMicrochip,
-=======
-  faInfoCircle,
->>>>>>> 40f9e46f
   faNetworkWired,
   faProjectDiagram,
   faUsers,
@@ -321,7 +318,6 @@
             icon={faEllipsisV}
             valueComp={{ value: '', label: '' }}
             entries={[
-<<<<<<< HEAD
               {
                 value: './types',
                 label: (
@@ -346,11 +342,6 @@
                   </>
                 ),
               },
-=======
-              { value: './types', label: 'Card types' },
-              { value: './team', label: 'Team' },
-              { value: './settings', label: 'Project settings' },
->>>>>>> 40f9e46f
             ]}
             onSelect={val => {
               val.action != null ? val.action() : navigate(val.value);
