--- conflicted
+++ resolved
@@ -32,7 +32,6 @@
 export default function Team(): JSX.Element {
   const i18n = useTranslations();
 
-<<<<<<< HEAD
   const projectId = useCurrentProjectId();
 
   const status = useLoadCurrentProjectTeam();
@@ -40,39 +39,6 @@
 
   if (status !== 'READY' || projectId == null) {
     return <AvailabilityStatusIndicator status={status} />;
-=======
-  if (status === 'READY' && project.id != null) {
-    return (
-      <>
-        <Flex justify="flex-end" className={css({ paddingRight: space_md })}>
-          <MemberCreator members={members} project={project} />
-        </Flex>
-        <Tabs routed>
-          <Tab name="members" label={i18n.team.members}>
-            <MembersList project={project} />
-          </Tab>
-          <Tab name="rights" label={i18n.team.rights}>
-            <TeamRights project={project} />
-          </Tab>
-          <Tab name="roles" label={i18n.team.roles}>
-            <TeamRoles project={project} />
-          </Tab>
-          <Tab name="assignations" label={i18n.team.raci.raci}>
-            <TeamRACI project={project} />
-          </Tab>
-          <Tab name="projectACL" label={i18n.modules.project.settings.involvements.label} invisible>
-            {entityIs(root, 'Card') ? <CardInvolvement card={root} /> : <InlineLoading />}
-          </Tab>
-        </Tabs>
-      </>
-    );
-  } else {
-    return (
-      <div>
-        <InlineLoading />
-      </div>
-    );
->>>>>>> b64bb9ad
   }
 
   return (
@@ -93,7 +59,7 @@
         <Tab name="assignations" label={i18n.team.raci.raci}>
           <TeamRACI />
         </Tab>
-        <Tab name="projectACL" label={i18n.modules.project.settings.involvements.label}>
+        <Tab name="projectACL" label={i18n.modules.project.settings.involvements.label} invisible>
           {entityIs(rootCard, 'Card') ? <CardInvolvement card={rootCard} /> : <InlineLoading />}
         </Tab>
       </Tabs>
