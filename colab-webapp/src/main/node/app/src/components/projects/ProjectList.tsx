/*
 * The coLAB project
 * Copyright (C) 2021 AlbaSim, MEI, HEIG-VD, HES-SO
 *
 * Licensed under the MIT License
 */

import { css, cx } from '@emotion/css';
<<<<<<< HEAD
import {
  faCog,
  faCopy,
  faEdit,
  faEllipsisV,
  faGraduationCap,
  faTrash,
} from '@fortawesome/free-solid-svg-icons';
=======
import { faCog, faCopy, faEdit, faEllipsisV, faGlobe, faStar, faTrash } from '@fortawesome/free-solid-svg-icons';
>>>>>>> 722ada66
import { FontAwesomeIcon } from '@fortawesome/react-fontawesome';
import { AsyncThunk } from '@reduxjs/toolkit';
import { entityIs, Project } from 'colab-rest-client';
import * as React from 'react';
import { Route, Routes, useNavigate, useParams } from 'react-router-dom';
import * as API from '../../API/api';
import useTranslations from '../../i18n/I18nContext';
import { useAndLoadProject } from '../../selectors/projectSelector';
import { shallowEqual, useAppDispatch, useAppSelector, useLoadingState } from '../../store/hooks';
import { StateStatus } from '../../store/slice/projectSlice';
import ItemThumbnailsSelection from '../common/collection/ItemThumbnailsSelection';
import IllustrationDisplay from '../common/element/IllustrationDisplay';
import InlineLoading from '../common/element/InlineLoading';
import Tips, { TipsCtx, WIPContainer } from '../common/element/Tips';
import { ConfirmDeleteModal } from '../common/layout/ConfirmDeleteModal';
import DropDownMenu from '../common/layout/DropDownMenu';
import Flex from '../common/layout/Flex';
import Modal from '../common/layout/Modal';
import {
  ellipsis,
  errorColor,
  fixedButtonStyle,
  lightIconButtonStyle,
  multiLineEllipsis,
  space_M,
  space_S,
  textSmall,
  voidStyle,
} from '../styling/style';
import { defaultProjectIllustration } from './ProjectCommon';
import ProjectCreator from './ProjectCreator';
import { ProjectDisplaySettings } from './ProjectDisplaySettings';
import { ProjectModelExtractor } from './ProjectModelExtractor';

const modelChipStyle = css({
 position: 'absolute', 
 top: 0, 
 right: 0,
 padding: '10px 10px 12px 12px',
 borderRadius: '0 0 0 50%',
 backgroundColor: 'var(--primaryColor)'
});
function ProjectSettingWrapper(): JSX.Element {
  const { projectId } = useParams<'projectId'>();
  const i18n = useTranslations();
  const project = useAndLoadProject(projectId ? +projectId : undefined);
  const navigate = useNavigate();

  return (
    <Modal
      title={i18n.modules.project.labels.projectDisplaySettings}
      showCloseButton
      onClose={() => {
        navigate('/');
      }}
      className={css({
        '&:hover': { textDecoration: 'none' },
        display: 'flex',
        width: '800px',
        height: '580px',
      })}
    >
      {() => {
        if (project.project != null) {
          return <ProjectDisplaySettings project={project.project} key={projectId} />;
        } else {
          return <InlineLoading />;
        }
      }}
    </Modal>
  );
}

function ExtractModelWrapper(): JSX.Element {
  const { projectId } = useParams<'projectId'>();

  const i18n = useTranslations();
  const navigate = useNavigate();

  return (
    <WIPContainer>
      <Modal
        title={i18n.modules.project.actions.extractAModel}
        showCloseButton
        onClose={() => {
          navigate('/');
        }}
        className={css({
          '&:hover': { textDecoration: 'none' },
          display: 'flex',
          width: '800px',
          height: '580px',
        })}
        modalBodyClassName={css({
          alignItems: 'stretch'
        })}
      >
        {() => {
          return (
            <ProjectModelExtractor projectId={projectId ? +projectId : undefined} key={projectId} />
          );
        }}
      </Modal>
    </WIPContainer>
  );
}

function DeleteProjectWrapper(): JSX.Element {
  const dispatch = useAppDispatch();
  const navigate = useNavigate();

  const { projectId } = useParams<'projectId'>();
  const i18n = useTranslations();
  const { project } = useAndLoadProject(projectId ? +projectId : undefined);

  const { isLoading, startLoading, stopLoading } = useLoadingState();

  const onCancelCb = React.useCallback(() => {
    navigate('/');
  }, [navigate]);

  const onConfirmCb = React.useCallback(() => {
    if (project) {
      startLoading();
      dispatch(API.deleteProject(project)).then(() => {
        stopLoading();
        navigate('/');
      });
    }
  }, [dispatch, navigate, project, startLoading, stopLoading]);

  return (
    <ConfirmDeleteModal
      title={i18n.modules.project.actions.deleteProject}
      message={<p>{i18n.modules.project.info.deleteConfirmation}</p>}
      onCancel={onCancelCb}
      onConfirm={onConfirmCb}
      confirmButtonLabel={i18n.modules.project.actions.deleteProject}
      isConfirmButtonLoading={isLoading}
    />
  );
}

const projectListStyle = css({
  margin: 'auto',
  width: '100%',
  display: 'inline-grid',
  gridTemplateColumns: 'repeat(auto-fill, minmax(300px, 1fr))',
  gridColumnGap: '40px',
  gridRowGap: '40px',
});

interface ProjectDisplayProps {
  project: Project;
  className?: string;
  isModel?: boolean;
  isAdminModel?: boolean;
}

// Display one project and allow to edit it
export const ProjectDisplay = ({ project, className, isModel, isAdminModel }: ProjectDisplayProps) => {
  const dispatch = useAppDispatch();
  const i18n = useTranslations();
  const navigate = useNavigate();

  const tipsConfig = React.useContext(TipsCtx);

  return (
    <Flex
      onMouseDown={e => {
        // ultimate hack to open a project in the very same tab: use middle mouse button
        if (e.button === 1) {
          navigate(`/editor/${project.id}`);
        }
      }}
      direction="column"
      align="stretch"
      className={className}
    >
      <Flex
        className={css({
          height: '80px',
          position: 'relative',
        })}
      >
        {isModel && <Flex align='center' justify='center' className={modelChipStyle} title={i18n.modules.project.info.isAModel}>
          {isAdminModel ? <FontAwesomeIcon icon={faGlobe} color='white' size='sm'/> : <FontAwesomeIcon icon={faStar} color='white' size='sm'/>
          }
        </Flex>}
        <IllustrationDisplay illustration={project.illustration || defaultProjectIllustration} />
      </Flex>
      <div
        className={cx(
          css({
            display: 'flex',
            flexDirection: 'column',
            height: '100px',
          }),
        )}
      >
        <div
          className={css({
            display: 'flex',
            flexDirection: 'row',
            justifyContent: 'space-between',
            paddingLeft: space_M,
            paddingRight: space_M,
            paddingTop: space_M,
            paddingBottom: space_S,
          })}
        >
          <h3 className={ellipsis} title={project.name ? project.name : 'Project name'}>
            {project.name}
          </h3>
          <DropDownMenu
            icon={faEllipsisV}
            valueComp={{ value: '', label: '' }}
            buttonClassName={cx(css({ marginLeft: '40px' }), lightIconButtonStyle)}
            entries={[
              {
                value: 'open',
                label: (
                  <>
                    <FontAwesomeIcon icon={faEdit} /> {i18n.common.open}
                  </>
                ),
                action: () => window.open(`#/editor/${project.id}`, '_blank'),
              },
              {
                value: 'settings',
                label: (
                  <>
                    <FontAwesomeIcon icon={faCog} /> {i18n.common.settings}
                  </>
                ),
                action: () => navigate(`projectsettings/${project.id}`),
              },
              {
                value: 'duplicate',
                label: (
                  <>
                    <FontAwesomeIcon icon={faCopy} /> {i18n.common.duplicate}
                  </>
                ),
                action: () => dispatch(API.duplicateProject(project)),
              },
              ...(tipsConfig.WIP.value
                ? [
                    {
                      value: 'extractModel',
                      label: (
                        <>
                          <WIPContainer>
                            <FontAwesomeIcon icon={faGraduationCap} />{' '}
                            {i18n.modules.project.actions.extractModel}
                            <Tips tipsType="TODO">
                              voir si cette action doit être disponible à l'édition du projet
                            </Tips>
                          </WIPContainer>
                        </>
                      ),
                      action: () => navigate(`extractModel/${project.id}`),
                    },
                  ]
                : []),
              {
                value: 'delete',
                label: (
                  <>
                    <FontAwesomeIcon icon={faTrash} color={errorColor} /> {i18n.common.delete}
                  </>
                ),
                action: () => navigate(`deleteproject/${project.id}`),
              },
            ]}
          />
        </div>
        <div
          className={css({
            padding: space_M,
            paddingTop: 0,
            display: 'flex',
            flexDirection: 'column',
            flexGrow: 1,
          })}
        >
          <div title={project.description || ''} className={cx(multiLineEllipsis, textSmall)}>
            {project.description}
          </div>
          {/* 
        //FUTURE block of infos on the project
        <div
          className={css({
            fontSize: '0.8em',
            opacity: 0.4,
            display: 'grid',
            gridTemplateColumns: '1fr 1fr',
            marginTop: space_M,
          })}
        >
          <p className={cardInfoStyle}>Number of Cards?</p>
          <p className={cardInfoStyle}>Created by: {project.trackingData?.createdBy} </p>
          <p className={cardInfoStyle}>Number of people involved?</p>
          <p className={cardInfoStyle}>Last update: {project.trackingData?.modificationDate}</p>
        </div> */}
        </div>
      </div>
    </Flex>
  );
};

interface ProjectListProps {
  projects: Project[];
  status: StateStatus;
  // eslint-disable-next-line @typescript-eslint/ban-types
  reload: AsyncThunk<Project[], void, {}>;
}

function ProjectList({ projects, status, reload }: ProjectListProps) {
  const i18n = useTranslations();
  const dispatch = useAppDispatch();

  React.useEffect(() => {
    if (status === 'NOT_INITIALIZED') {
      dispatch(reload());
    }
  }, [status, reload, dispatch]);

  if (status === 'NOT_INITIALIZED') {
    return <InlineLoading />;
  } else if (status === 'LOADING') {
    return <InlineLoading />;
  } else {
    return (
      <div className={css({ padding: '4vw' })}>
        {(!projects || projects.length === 0) && (
          <div className={voidStyle}>
            <h2>{i18n.common.welcome}</h2>
            <h3>{i18n.modules.project.info.noProjectYet}</h3>
          </div>
        )}
        {/* {projects
            .sort((a, b) => (a.id || 0) - (b.id || 0))
            .map(project => {
              if (project != null) {
                return <ProjectDisplay key={project.id} project={project} />;
              } else {
                return <InlineLoading />;
              }
            })} */}
        <ItemThumbnailsSelection<Project>
          items={projects.sort((a, b) => (a.id || 0) - (b.id || 0))}
          className={projectListStyle}
          thumbnailClassName={css({
            padding: 0,
            margin: '4px',
            display: 'block',
            backgroundColor: 'var(--bgColor)',
          })}
          onItemDblClick={item => {
            if (item) {
              window.open(`#/editor/${item.id}`, '_blank');
            }
          }}
          fillThumbnail={item => {
            if (item === null) return <></>;
            else return <ProjectDisplay project={item} />;
          }}
          disableOnEnter
        />
        {/* Note : any authenticated user can create a project */}
        <ProjectCreator collapsedButtonClassName={fixedButtonStyle} />
        <Routes>
          <Route path="projectsettings/:projectId" element={<ProjectSettingWrapper />} />
          <Route path="deleteproject/:projectId" element={<DeleteProjectWrapper />} />
          <Route path="extractModel/:projectId" element={<ExtractModelWrapper />} />
        </Routes>
      </div>
    );
  }
}

export const UserProjects = (): JSX.Element => {
  const projects = useAppSelector(
    state =>
      state.projects.mine.flatMap(projectId => {
        const p = state.projects.projects[projectId];
        if (entityIs(p, 'Project')) {
          return [p];
        } else {
          return [];
        }
      }),
    shallowEqual,
  );

  const status = useAppSelector(state => state.projects.status);

  React.useEffect(() => {
    if (window && window.top && window.top.document) {
      window.top.document.title = 'co.LAB';
    }
  }, []);

  return <ProjectList projects={projects} status={status} reload={API.getUserProjects} />;
};

export const AllProjects = (): JSX.Element => {
  const projects = useAppSelector(
    state =>
      Object.values(state.projects.projects).flatMap(p => {
        if (entityIs(p, 'Project')) {
          return [p];
        } else {
          return [];
        }
      }),
    shallowEqual,
  );
  const status = useAppSelector(state => state.projects.allStatus);

  return <ProjectList projects={projects} status={status} reload={API.getAllProjects} />;
};

export const UserModels = (): JSX.Element => {
  const status = useAppSelector(state => state.projects.status);

  React.useEffect(() => {
    if (window && window.top && window.top.document) {
      window.top.document.title = 'co.LAB';
    }
  }, []);

  return <ModelsList status={status} reload={API.getUserProjects} />;
};

interface ModelListProps {
  status: StateStatus;
  // eslint-disable-next-line @typescript-eslint/ban-types
  reload: AsyncThunk<Project[], void, {}>;
}
 function ModelsList({ status, reload }: ModelListProps) {
  const i18n = useTranslations();
  const dispatch = useAppDispatch();
  const models = useAppSelector(
    state =>
      Object.values(state.projects.projects).flatMap(p => {
        // ADD TEST IF p == model
        if (entityIs(p, 'Project')) {
          return [p];
        } else {
          return [];
        }
      }),
    shallowEqual,
  );
  React.useEffect(() => {
    if (status === 'NOT_INITIALIZED') {
      dispatch(reload());
    }
  }, [status, reload, dispatch]);

  if (status === 'NOT_INITIALIZED') {
    return <InlineLoading />;
  } else if (status === 'LOADING') {
    return <InlineLoading />;
  } else {
    return (
      <div className={css({ padding: '4vw' })}>
        {(!models || models.length === 0) && (
          <div className={voidStyle}>
            <h2>{i18n.common.welcome}</h2>
            <h3>{i18n.modules.project.info.noProjectYet}</h3>
          </div>
        )}
        <ItemThumbnailsSelection<Project>
          items={models.sort((a, b) => (a.id || 0) - (b.id || 0))}
          className={projectListStyle}
          thumbnailClassName={css({
            padding: 0,
            margin: '4px',
            display: 'block',
            backgroundColor: 'var(--bgColor)',
          })}
          onItemDblClick={item => {
            if (item) {
              window.open(`#/editor/${item.id}`, '_blank');
            }
          }}
          fillThumbnail={item => {
            if (item === null) return <></>;
            else return <ProjectDisplay project={item} isModel className={css({boxShadow: ` 0px -5px 0px 0px ${item.illustration?.iconBkgdColor} inset`,})} />;
          }}
          disableOnEnter
        />
        {/* Note : any authenticated user can create a project */}
        {/* <ProjectCreator collapsedButtonClassName={fixedButtonStyle} /> */}
        <Routes>
          <Route path="projectsettings/:projectId" element={<ProjectSettingWrapper />} />
          <Route path="deleteproject/:projectId" element={<DeleteProjectWrapper />} />
        </Routes>
      </div>
    );
  }
}<|MERGE_RESOLUTION|>--- conflicted
+++ resolved
@@ -6,18 +6,16 @@
  */
 
 import { css, cx } from '@emotion/css';
-<<<<<<< HEAD
 import {
   faCog,
   faCopy,
   faEdit,
   faEllipsisV,
+  faGlobe,
   faGraduationCap,
+  faStar,
   faTrash,
 } from '@fortawesome/free-solid-svg-icons';
-=======
-import { faCog, faCopy, faEdit, faEllipsisV, faGlobe, faStar, faTrash } from '@fortawesome/free-solid-svg-icons';
->>>>>>> 722ada66
 import { FontAwesomeIcon } from '@fortawesome/react-fontawesome';
 import { AsyncThunk } from '@reduxjs/toolkit';
 import { entityIs, Project } from 'colab-rest-client';
@@ -53,12 +51,12 @@
 import { ProjectModelExtractor } from './ProjectModelExtractor';
 
 const modelChipStyle = css({
- position: 'absolute', 
- top: 0, 
- right: 0,
- padding: '10px 10px 12px 12px',
- borderRadius: '0 0 0 50%',
- backgroundColor: 'var(--primaryColor)'
+  position: 'absolute',
+  top: 0,
+  right: 0,
+  padding: '10px 10px 12px 12px',
+  borderRadius: '0 0 0 50%',
+  backgroundColor: 'var(--primaryColor)',
 });
 function ProjectSettingWrapper(): JSX.Element {
   const { projectId } = useParams<'projectId'>();
@@ -112,7 +110,7 @@
           height: '580px',
         })}
         modalBodyClassName={css({
-          alignItems: 'stretch'
+          alignItems: 'stretch',
         })}
       >
         {() => {
@@ -178,7 +176,12 @@
 }
 
 // Display one project and allow to edit it
-export const ProjectDisplay = ({ project, className, isModel, isAdminModel }: ProjectDisplayProps) => {
+export const ProjectDisplay = ({
+  project,
+  className,
+  isModel,
+  isAdminModel,
+}: ProjectDisplayProps) => {
   const dispatch = useAppDispatch();
   const i18n = useTranslations();
   const navigate = useNavigate();
@@ -203,10 +206,20 @@
           position: 'relative',
         })}
       >
-        {isModel && <Flex align='center' justify='center' className={modelChipStyle} title={i18n.modules.project.info.isAModel}>
-          {isAdminModel ? <FontAwesomeIcon icon={faGlobe} color='white' size='sm'/> : <FontAwesomeIcon icon={faStar} color='white' size='sm'/>
-          }
-        </Flex>}
+        {isModel && (
+          <Flex
+            align="center"
+            justify="center"
+            className={modelChipStyle}
+            title={i18n.modules.project.info.isAModel}
+          >
+            {isAdminModel ? (
+              <FontAwesomeIcon icon={faGlobe} color="white" size="sm" />
+            ) : (
+              <FontAwesomeIcon icon={faStar} color="white" size="sm" />
+            )}
+          </Flex>
+        )}
         <IllustrationDisplay illustration={project.illustration || defaultProjectIllustration} />
       </Flex>
       <div
@@ -459,7 +472,7 @@
   // eslint-disable-next-line @typescript-eslint/ban-types
   reload: AsyncThunk<Project[], void, {}>;
 }
- function ModelsList({ status, reload }: ModelListProps) {
+function ModelsList({ status, reload }: ModelListProps) {
   const i18n = useTranslations();
   const dispatch = useAppDispatch();
   const models = useAppSelector(
@@ -509,7 +522,16 @@
           }}
           fillThumbnail={item => {
             if (item === null) return <></>;
-            else return <ProjectDisplay project={item} isModel className={css({boxShadow: ` 0px -5px 0px 0px ${item.illustration?.iconBkgdColor} inset`,})} />;
+            else
+              return (
+                <ProjectDisplay
+                  project={item}
+                  isModel
+                  className={css({
+                    boxShadow: ` 0px -5px 0px 0px ${item.illustration?.iconBkgdColor} inset`,
+                  })}
+                />
+              );
           }}
           disableOnEnter
         />
