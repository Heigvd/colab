--- conflicted
+++ resolved
@@ -29,12 +29,7 @@
 import ItemThumbnailsSelection from '../common/ItemThumbnailsSelection';
 import OpenCloseModal from '../common/OpenCloseModal';
 import {
-<<<<<<< HEAD
   ellipsis,
-=======
-  cardStyle,
-  errorColor,
->>>>>>> fa3c8336
   fixedButtonStyle,
   lightIconButtonStyle,
   multiLineEllipsis,
@@ -72,67 +67,8 @@
           height: '80px',
         })}
       >
-<<<<<<< HEAD
         <FontAwesomeIcon size="3x" icon={faGamepad} color={'#fff'} />
       </Flex>
-=======
-        <InlineInputNew
-          value={project.name || ''}
-          placeholder="New project"
-          onChange={newValue => dispatch(API.updateProject({ ...project, name: newValue }))}
-          className={localTitleStyle}
-          maxWidth="80%"
-        />
-        <DropDownMenu
-          icon={faEllipsisV}
-          valueComp={{ value: '', label: '' }}
-          buttonClassName={css({ marginLeft: '40px' })}
-          entries={[
-            {
-              value: 'edit',
-              label: (
-                <>
-                  {' '}
-                  <FontAwesomeIcon icon={faEdit} /> Edit
-                </>
-              ),
-              //action: () => navigate(`/editor/${project.id}`),
-              action: () => window.open(`#/editor/${project.id}`, '_blank'),
-            },
-            {
-              value: 'Duplicate project',
-              label: (
-                <>
-                  {' '}
-                  <FontAwesomeIcon icon={faUmbrella} /> Duplicate
-                </>
-              ),
-              action: () => dispatch(API.duplicateProject(project)),
-            },
-            {
-              value: 'Delete project',
-              label: (
-                <ConfirmDeleteModal
-                  buttonLabel={
-                    <div className={css({color: errorColor })}>
-                      <FontAwesomeIcon icon={faTrash}/> Delete
-                    </div>
-                  }
-                  message={
-                    <p>
-                      Are you <strong>sure</strong> you want to delete the whole project? This will
-                      delete all cards inside.
-                    </p>
-                  }
-                  onConfirm={() => dispatch(API.deleteProject(project))}
-                  confirmButtonLabel="Delete project"
-                />
-              ),
-            },
-          ]}
-        />
-      </div>
->>>>>>> fa3c8336
       <div
         className={cx(
           css({
@@ -289,12 +225,11 @@
           items={projects.sort((a, b) => (a.id || 0) - (b.id || 0))}
           className={projectListStyle}
           thumbnailClassName={css({
-              padding: 0,
-              margin: '4px',
-              display: 'block',
-              backgroundColor: 'var(--bgColor)',
-            })}
-
+            padding: 0,
+            margin: '4px',
+            display: 'block',
+            backgroundColor: 'var(--bgColor)',
+          })}
           onItemDblClick={item => {
             if (item) {
               window.open(`#/editor/${item.id}`, '_blank');
