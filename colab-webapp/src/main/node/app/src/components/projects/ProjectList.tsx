--- conflicted
+++ resolved
@@ -125,14 +125,13 @@
                 return <InlineLoading />;
               }
             })} */}
-<<<<<<< HEAD
             <ItemThumbnailsSelection<Project>
               items={projects.sort((a, b) => compareById(a, b))}
               className={projectListStyle}
               thumbnailClassName={projectCardStyle}
-              onItemClick={item => {
-                if (item) {
-                  window.open(`#/editor/${item.id}`, '_blank');
+              onItemClick={project => {
+                if (project) {
+                  window.open(`#/editor/${project.id}`, '_blank');
                 }
               }}
               fillThumbnail={item => {
@@ -150,30 +149,6 @@
         </Flex>
       )}
     </>
-=======
-      <ItemThumbnailsSelection<Project>
-        items={projects.sort((a, b) => compareById(a, b))}
-        className={projectListStyle}
-        thumbnailClassName={projectCardStyle}
-        onItemClick={project => {
-          if (project) {
-            window.open(`#/editor/${project.id}`, '_blank');
-          }
-        }}
-        fillThumbnail={item => {
-          if (item === null) return <></>;
-          else return <ProjectThumb project={item} />;
-        }}
-        disableOnEnter
-      />
-
-      <Routes>
-        <Route path="projectsettings/:projectId" element={<ProjectSettingsWrapper />} />
-        <Route path="deleteproject/:projectId" element={<DeleteProjectWrapper />} />
-        <Route path="extractModel/:projectId" element={<ExtractModelWrapper />} />
-      </Routes>
-    </Flex>
->>>>>>> c102f255
   );
 }
 
