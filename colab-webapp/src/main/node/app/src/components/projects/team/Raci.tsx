/*
 * The coLAB project
 * Copyright (C) 2021-2023 AlbaSim, MEI, HEIG-VD, HES-SO
 *
 * Licensed under the MIT License
 */

import { css, cx } from '@emotion/css';
import { Card, CardContent, entityIs, TeamMember } from 'colab-rest-client';
import React from 'react';
import useTranslations from '../../../i18n/I18nContext';
import {
  useAndLoadCardACL,
  useAndLoadSubCards,
  useProjectRootCard,
} from '../../../selectors/cardSelector';
<<<<<<< HEAD
import { useCurrentProjectId } from '../../../selectors/projectSelector';
=======
>>>>>>> b64bb9ad
import { useAndLoadProjectTeam } from '../../../selectors/teamSelector';
import { useCurrentUser } from '../../../selectors/userSelector';
import { useAppSelector } from '../../../store/hooks';
import InlineLoading from '../../common/element/InlineLoading';
import Flex from '../../common/layout/Flex';
import Icon from '../../common/layout/Icon';
import {
  ellipsisStyle,
  p_sm,
  p_xs,
  space_xl,
  space_xs,
  text_semibold,
  text_xs,
  th_sm,
} from '../../styling/style';
import MemberACLDropDown from './MemberRACIDropDown';

export default function TeamRACI(): JSX.Element {
  const i18n = useTranslations();

  const projectId = useCurrentProjectId();
  const { members } = useAndLoadProjectTeam(projectId);
  const root = useProjectRootCard(projectId);
  const rootContent = useAppSelector(state => {
    if (entityIs(root, 'Card') && root.id != null) {
      const card = state.cards.cards[root.id];
      if (card != null) {
        if (card.contents === undefined) {
          return undefined;
        } else if (card.contents === null) {
          return null;
        } else {
          const contents = Object.values(card.contents);
          if (contents.length === 0) {
            return null;
          } else {
            return state.cards.contents[contents[0]!]!.content;
          }
        }
      }
    }
  });
  return (
    <>
      <table
        className={css({
          borderCollapse: 'collapse',
          td: {
            border: '1px solid var(--divider-main)',
          },
        })}
      >
        <thead>
          <tr>
            <th className={cx(th_sm)}>{i18n.modules.card.card}</th>
<<<<<<< HEAD
            <th className={cx(th_sm)}>{i18n.team.members}</th>
=======
            <th colSpan={members.length} className={cx(th_sm)}>
              {i18n.team.members}
            </th>
>>>>>>> b64bb9ad
          </tr>
        </thead>
        <tbody>
          <MembersRow members={members} />
          {rootContent && <CardsWithRACI members={members} rootContent={rootContent} depth={0} />}
        </tbody>
      </table>
    </>
  );
}

function MembersRow({ members }: { members: TeamMember[] }): JSX.Element {
  return (
    <tr>
      <td />
      {members.map(member => (
        <td
          key={member.id}
          className={cx(text_xs, p_xs, css({ maxWidth: '70px', textAlign: 'center' }))}
          title={member.displayName || undefined}
        >
          <Member member={member} />
        </td>
      ))}
    </tr>
  );
}
function Member({ member }: { member: TeamMember }): JSX.Element {
  const { currentUser } = useCurrentUser();
  const user = useAppSelector(state => {
    if (member.userId != null) {
      return state.users.users[member.userId];
    } else {
      // no user id looks like a pending invitation
      return null;
    }
  });
  return (
    <p className={cx({ [text_semibold]: member.userId === currentUser?.id }, ellipsisStyle)}>
      <>
        {member.displayName && member.userId == null ? (
          member.displayName
        ) : (
          <>
            {user === 'LOADING' || user == null || user === 'ERROR' ? (
              <InlineLoading />
            ) : (
              <>{user.commonname ? user.commonname : user.username}</>
            )}
          </>
        )}
      </>
    </p>
  );
}

interface RACIRowProps {
  subCard: Card;
  member: TeamMember;
}
function RACIRow({ subCard, member }: RACIRowProps): JSX.Element {
  const acl = useAndLoadCardACL(subCard.id);
  return (
<<<<<<< HEAD
    <td key={member.id}>
      {' '}
      <MemberACL acl={acl} member={member} />
=======
    <td key={member.id} className={css({ width: '70px', padding: '0 ' + space_xs, })}>
      <MemberACLDropDown acl={acl} member={member} />
>>>>>>> b64bb9ad
    </td>
  );
}

interface SubCardsWithRACIProps {
  members: TeamMember[];
  subCard: Card;
  depth?: number;
}
function SubCardsWithRACI({ members, subCard, depth }: SubCardsWithRACIProps): JSX.Element {
  const subCardContent = useAppSelector(state => {
    if (subCard.id != null) {
      const card = state.cards.cards[subCard.id];
      if (card != null) {
        if (card.contents === undefined) {
          return undefined;
        } else if (card.contents === null) {
          return null;
        } else {
          const contents = Object.values(card.contents);
          if (contents.length === 0) {
            return null;
          } else {
            return state.cards.contents[contents[0]!]!.content;
          }
        }
      }
    }
  });
  if (subCardContent) {
    return <CardsWithRACI members={members} rootContent={subCardContent} depth={depth} />;
  } else {
    return <InlineLoading />;
  }
}

interface CardsWithRACIProps {
  members: TeamMember[];
  rootContent: CardContent;
  depth?: number;
}
function CardsWithRACI({ members, rootContent, depth = 0 }: CardsWithRACIProps): JSX.Element {
  const i18n = useTranslations();
  const subCards = useAndLoadSubCards(rootContent.id);
  if (subCards == null) {
    return <InlineLoading />;
  } else {
    if (depth === 0 && subCards.length === 0) {
      return <>{i18n.modules.card.infos.noCardYetPleaseCreate}</>;
    } else if (subCards.length === 0) {
      return <></>;
    } else {
      return (
        <>
          {subCards.map(subCard => (
<<<<<<< HEAD
            <tr key={subCard.id} className={css({ height: space_xl })}>
              <td key={subCard.id}>{subCard.title || i18n.modules.card.untitled}</td>
              {members.map(member => (
                <RACIRow subCard={subCard} member={member} key={subCard.id + '-' + member.id} />
              ))}
            </tr>
=======
            <>
              <tr key={subCard.id} className={css({ height: space_xl })}>
                <td key={subCard.id} className={cx(text_xs, p_sm, css({color: 'var(--text-secondary)'}), { [css({color: 'var(--text-primary)'})]: depth === 0 })}>
                  <Flex align='center'>
                    {(() => {
                      const arr = [];
                      for (let i = 0; i < depth; i++) {
                        arr.push(<Icon icon="remove" color="var(--text-disabled)" opsz={'xs'} />);
                      }
                      return arr;
                    })()}
                  {subCard.title || i18n.modules.card.untitled}
                  </Flex>
                </td>
                {members.map(member => (
                  <RACIRow subCard={subCard} member={member} key={subCard.id + '-' + member.id} />
                ))}
              </tr>
              <SubCardsWithRACI
                subCard={subCard}
                members={members}
                key={subCard.id}
                depth={depth + 1}
              />
            </>
>>>>>>> b64bb9ad
          ))}
        </>
      );
    }
  }
}<|MERGE_RESOLUTION|>--- conflicted
+++ resolved
@@ -14,10 +14,7 @@
   useAndLoadSubCards,
   useProjectRootCard,
 } from '../../../selectors/cardSelector';
-<<<<<<< HEAD
 import { useCurrentProjectId } from '../../../selectors/projectSelector';
-=======
->>>>>>> b64bb9ad
 import { useAndLoadProjectTeam } from '../../../selectors/teamSelector';
 import { useCurrentUser } from '../../../selectors/userSelector';
 import { useAppSelector } from '../../../store/hooks';
@@ -74,13 +71,9 @@
         <thead>
           <tr>
             <th className={cx(th_sm)}>{i18n.modules.card.card}</th>
-<<<<<<< HEAD
-            <th className={cx(th_sm)}>{i18n.team.members}</th>
-=======
             <th colSpan={members.length} className={cx(th_sm)}>
               {i18n.team.members}
             </th>
->>>>>>> b64bb9ad
           </tr>
         </thead>
         <tbody>
@@ -144,14 +137,8 @@
 function RACIRow({ subCard, member }: RACIRowProps): JSX.Element {
   const acl = useAndLoadCardACL(subCard.id);
   return (
-<<<<<<< HEAD
-    <td key={member.id}>
-      {' '}
-      <MemberACL acl={acl} member={member} />
-=======
-    <td key={member.id} className={css({ width: '70px', padding: '0 ' + space_xs, })}>
+    <td key={member.id} className={css({ width: '70px', padding: '0 ' + space_xs })}>
       <MemberACLDropDown acl={acl} member={member} />
->>>>>>> b64bb9ad
     </td>
   );
 }
@@ -207,18 +194,15 @@
       return (
         <>
           {subCards.map(subCard => (
-<<<<<<< HEAD
-            <tr key={subCard.id} className={css({ height: space_xl })}>
-              <td key={subCard.id}>{subCard.title || i18n.modules.card.untitled}</td>
-              {members.map(member => (
-                <RACIRow subCard={subCard} member={member} key={subCard.id + '-' + member.id} />
-              ))}
-            </tr>
-=======
             <>
               <tr key={subCard.id} className={css({ height: space_xl })}>
-                <td key={subCard.id} className={cx(text_xs, p_sm, css({color: 'var(--text-secondary)'}), { [css({color: 'var(--text-primary)'})]: depth === 0 })}>
-                  <Flex align='center'>
+                <td
+                  key={subCard.id}
+                  className={cx(text_xs, p_sm, css({ color: 'var(--text-secondary)' }), {
+                    [css({ color: 'var(--text-primary)' })]: depth === 0,
+                  })}
+                >
+                  <Flex align="center">
                     {(() => {
                       const arr = [];
                       for (let i = 0; i < depth; i++) {
@@ -226,7 +210,7 @@
                       }
                       return arr;
                     })()}
-                  {subCard.title || i18n.modules.card.untitled}
+                    {subCard.title || i18n.modules.card.untitled}
                   </Flex>
                 </td>
                 {members.map(member => (
@@ -240,7 +224,6 @@
                 depth={depth + 1}
               />
             </>
->>>>>>> b64bb9ad
           ))}
         </>
       );
