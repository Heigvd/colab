--- conflicted
+++ resolved
@@ -6,18 +6,15 @@
  */
 
 import { css, cx } from '@emotion/css';
-<<<<<<< HEAD
-import { CardContent, entityIs, TeamMember } from 'colab-rest-client';
+import { Card, CardContent, entityIs, TeamMember } from 'colab-rest-client';
 import React from 'react';
 import useTranslations from '../../../i18n/I18nContext';
-import { useAndLoadSubCards, useProjectRootCard } from '../../../selectors/cardSelector';
+import {
+  useAndLoadCardACL,
+  useAndLoadSubCards,
+  useProjectRootCard,
+} from '../../../selectors/cardSelector';
 import { useCurrentProjectId } from '../../../selectors/projectSelector';
-=======
-import { Card, CardContent, entityIs, Project, TeamMember } from 'colab-rest-client';
-import React from 'react';
-import useTranslations from '../../../i18n/I18nContext';
-import { useAndLoadCardACL, useAndLoadSubCards, useProjectRootCard } from '../../../selectors/cardSelector';
->>>>>>> 45590857
 import { useAndLoadProjectTeam } from '../../../selectors/teamSelector';
 import { useAppSelector } from '../../../store/hooks';
 import { MemberACL } from '../../cards/CardACL';
@@ -60,14 +57,14 @@
         })}
       >
         <thead>
-        <tr>
-          <th className={cx(th_sm)}>{i18n.modules.card.card}</th>
-          <th className={cx(th_sm)}>{i18n.team.members}</th>
-        </tr>
+          <tr>
+            <th className={cx(th_sm)}>{i18n.modules.card.card}</th>
+            <th className={cx(th_sm)}>{i18n.team.members}</th>
+          </tr>
         </thead>
         <tbody>
-        <MembersRow members={members} />
-        {rootContent && <CardsWithRACI members={members} rootContent={rootContent} depth={0} />}
+          <MembersRow members={members} />
+          {rootContent && <CardsWithRACI members={members} rootContent={rootContent} depth={0} />}
         </tbody>
       </table>
     </>
@@ -96,10 +93,13 @@
   subCard: Card;
   member: TeamMember;
 }
-function RACIRow({ subCard, member}: RACIRowProps): JSX.Element {
+function RACIRow({ subCard, member }: RACIRowProps): JSX.Element {
   const acl = useAndLoadCardACL(subCard.id);
   return (
-    <td key={member.id}> <MemberACL acl={acl} member={member} /></td>
+    <td key={member.id}>
+      {' '}
+      <MemberACL acl={acl} member={member} />
+    </td>
   );
 }
 
@@ -125,12 +125,10 @@
         <>
           {/* ONLY PARENT CARDS FOR NOW */}
           {subCards.map(subCard => (
-            <tr key={subCard.id} className={css({height: space_xl})}>
-              <td key={subCard.id}>
-                  {subCard.title || i18n.modules.card.untitled}
-              </td>
+            <tr key={subCard.id} className={css({ height: space_xl })}>
+              <td key={subCard.id}>{subCard.title || i18n.modules.card.untitled}</td>
               {members.map(member => (
-                <RACIRow subCard={subCard} member={member} key={subCard.id + '-' + member.id}/>
+                <RACIRow subCard={subCard} member={member} key={subCard.id + '-' + member.id} />
               ))}
             </tr>
           ))}
