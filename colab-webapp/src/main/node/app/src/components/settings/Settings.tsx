--- conflicted
+++ resolved
@@ -9,13 +9,9 @@
 import { Account, entityIs } from 'colab-rest-client';
 import * as React from 'react';
 import { Route, Routes, useParams } from 'react-router-dom';
-<<<<<<< HEAD
 import { useCurrentUser, useCurrentUserAccounts } from '../../selectors/userSelector';
-=======
-import { useCurrentUser } from '../../selectors/userSelector';
 import { shallowEqual, useAppSelector } from '../../store/hooks';
 import Flex from '../common/Flex';
->>>>>>> 5ae8a5b0
 import { SecondLevelLink } from '../common/Link';
 import Tips from '../common/Tips';
 import { space_L } from '../styling/style';
