/*
 * The coLAB project
 * Copyright (C) 2021 AlbaSim, MEI, HEIG-VD, HES-SO
 *
 * Licensed under the MIT License
 */
import { faPlus } from '@fortawesome/free-solid-svg-icons';
import { FontAwesomeIcon } from '@fortawesome/react-fontawesome';
import * as React from 'react';
import { useNavigate } from 'react-router-dom';
import { signInWithLocalAccount } from '../../API/api';
import { buildLinkWithQueryParam } from '../../helper';
import useTranslations from '../../i18n/I18nContext';
import { useAccountConfig } from '../../selectors/configSelector';
import { useAppDispatch } from '../../store/hooks';
import Form, { Field, PasswordScore } from '../common/Form/Form';
import FormContainer from '../common/FormContainer';
import { InlineLink } from '../common/Link';
import { marginAroundStyle, space_M } from '../styling/style';

interface Props {
  redirectTo: string | null;
}

interface Credentials {
  identifier: string;
  password: string;
  passwordScore: PasswordScore;
}

const defCred: Credentials = {
  identifier: '',
  password: '',
  passwordScore: {
    score: 0,
    feedback: {
      warning: '',
      suggestions: [],
    },
  },
};

export default function SignInForm({ redirectTo }: Props): JSX.Element {
  const dispatch = useAppDispatch();
  const i18n = useTranslations();

  const navigate = useNavigate();

  const accountConfig = useAccountConfig();

  const formFields: Field<Credentials>[] = [
    {
      key: 'identifier',
      placeholder: i18n.emailOrUsername,
      isErroneous: data => data.identifier.length === 0,
      errorMessage: i18n.pleaseEnterId,
      type: 'text',
      isMandatory: false,
      //readonly: signWithUsernameOnly,
    },
    {
      key: 'password',
      placeholder: i18n.model.user.password,
      type: 'password',
      isMandatory: false,
      strengthProp: 'passwordScore',
      showStrenghBar: false,
    },
  ];

  const onSubmitCb = React.useCallback(
    (credentials: Credentials) => {
      dispatch(
        signInWithLocalAccount({
          identifier: credentials.identifier,
          password: credentials.password,
          passwordScore: credentials.passwordScore,
        }),
      ).then(action => {
        // is that a hack or not ???
        if (redirectTo && action.meta.requestStatus === 'fulfilled') {
          navigate(redirectTo);
        }
      });
    },
    [dispatch, redirectTo, navigate],
  );

  return (
    <FormContainer>
      <Form
        value={{ ...defCred, identifier: '' }}
        onSubmit={onSubmitCb}
        fields={formFields}
        submitLabel={i18n.login}
        buttonClassName={marginAroundStyle([1,3], space_M)}
      >
<<<<<<< HEAD
        <InlineLink
          to={buildLinkWithQueryParam('/ForgotPassword', { redirectTo: redirectTo })}
        >
          {i18n.forgottenPassword}
        </InlineLink>
        <InlineLink
          to={buildLinkWithQueryParam('/SignUp', { redirectTo: redirectTo })}
        >
          <FontAwesomeIcon icon={faPlus} /> {i18n.createAnAccount}{' '}
        </InlineLink>
=======
        {accountConfig.showCreateAccountButton ? (
          <InlineLink
            className={css({ alignSelf: 'center' })}
            to={buildLinkWithQueryParam('/SignUp', { redirectTo: redirectTo })}
          >
            <FontAwesomeIcon icon={faPlusCircle} /> {i18n.createAnAccount}{' '}
          </InlineLink>
        ) : null}
>>>>>>> 508f2281
      </Form>
    </FormContainer>
  );
}<|MERGE_RESOLUTION|>--- conflicted
+++ resolved
@@ -4,7 +4,8 @@
  *
  * Licensed under the MIT License
  */
-import { faPlus } from '@fortawesome/free-solid-svg-icons';
+import { css } from '@emotion/css';
+import { faPlus, faPlusCircle } from '@fortawesome/free-solid-svg-icons';
 import { FontAwesomeIcon } from '@fortawesome/react-fontawesome';
 import * as React from 'react';
 import { useNavigate } from 'react-router-dom';
@@ -95,7 +96,6 @@
         submitLabel={i18n.login}
         buttonClassName={marginAroundStyle([1,3], space_M)}
       >
-<<<<<<< HEAD
         <InlineLink
           to={buildLinkWithQueryParam('/ForgotPassword', { redirectTo: redirectTo })}
         >
@@ -106,7 +106,6 @@
         >
           <FontAwesomeIcon icon={faPlus} /> {i18n.createAnAccount}{' '}
         </InlineLink>
-=======
         {accountConfig.showCreateAccountButton ? (
           <InlineLink
             className={css({ alignSelf: 'center' })}
@@ -115,7 +114,6 @@
             <FontAwesomeIcon icon={faPlusCircle} /> {i18n.createAnAccount}{' '}
           </InlineLink>
         ) : null}
->>>>>>> 508f2281
       </Form>
     </FormContainer>
   );
