--- conflicted
+++ resolved
@@ -14,11 +14,7 @@
 import useTranslations from '../../i18n/I18nContext';
 import { useAccountConfig } from '../../selectors/configSelector';
 import { useAppDispatch } from '../../store/hooks';
-<<<<<<< HEAD
-import Form, { Field } from '../common/Form/Form';
-=======
 import Form, { Field, PasswordScore } from '../common/Form/Form';
->>>>>>> 7c321011
 import FormContainer from '../common/FormContainer';
 import { InlineLink } from '../common/Link';
 
