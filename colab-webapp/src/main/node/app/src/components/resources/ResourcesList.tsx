--- conflicted
+++ resolved
@@ -11,17 +11,11 @@
 import { useAndLoadTextOfDocument } from '../../selectors/documentSelector';
 import Tips from '../common/element/Tips';
 import Flex from '../common/layout/Flex';
-<<<<<<< HEAD
-import { lightIconButtonStyle, marginAroundStyle, oneLineEllipsis, space_M, space_S } from '../styling/style';
-import { getKey, ResourceAndRef, ResourceCallContext } from './ResourceCommonType';
-import ResourceCreator from './ResourceCreator';
-=======
-import { marginAroundStyle, space_M, space_S } from '../styling/style';
+import { marginAroundStyle, oneLineEllipsis, space_M, space_S } from '../styling/style';
 import { getKey, getTheDirectResource, ResourceAndRef } from './resourcesCommonType';
 
 // TODO UI : allow to have more thant 150px for the texts
 // => solution à l'arrache de mettre 300. mais pas pas satisfaisant
->>>>>>> be5f6327
 
 /**
  * List of ResourceAndRef grouped by category
@@ -144,21 +138,6 @@
   const { text: teaser } = useAndLoadTextOfDocument(resource.targetResource.teaserId);
 
   return (
-<<<<<<< HEAD
-    <Flex
-      title={teaser || ''}
-      className={tocEntryStyle}
-      onClick={() => selectResource(resourceAndRef)}
-    >
-      <div
-        className={cx(css({
-          minWidth: '50px',
-          flexGrow: 1,
-        }), oneLineEllipsis)}
-      >
-        {resourceAndRef.targetResource.title || i18n.modules.resource.untitled}
-      </div>
-=======
     <Flex className={tocEntryStyle} justify="space-between">
       {displayResource != null ? (
         displayResource(resource)
@@ -175,13 +154,13 @@
             className={css({ padding: space_S + ' ' + space_M })}
           >
             <div
-              className={css({
-                maxWidth: '300px',
-                whiteSpace: 'nowrap',
-                overflow: 'hidden',
-                textOverflow: 'ellipsis',
-                flexGrow: 1,
-              })}
+              className={cx(
+                css({
+                  minWidth: '50px',
+                  flexGrow: 1,
+                }),
+                oneLineEllipsis,
+              )}
             >
               {resource.targetResource.title || i18n.modules.resource.untitled}
             </div>
@@ -227,7 +206,6 @@
           </Tips>
         </>
       )}
->>>>>>> be5f6327
     </Flex>
   );
 }
