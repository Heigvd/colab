--- conflicted
+++ resolved
@@ -11,7 +11,7 @@
 import { useAppDispatch } from '../../store/hooks';
 import InlineLoading from '../common/element/InlineLoading';
 import { ResourceDisplay } from './ResourceDisplay';
-import { isReadOnly, ResourceAndRef, ResourceCallContext } from './resourcesCommonType';
+import { isReadOnly, ResourceAndRef, ResourceCallContext } from './ResourcesCommonType';
 
 /**
  * In this component, we load the resources if necessary and call the ResourceList
@@ -41,18 +41,7 @@
   const showTOC = React.useCallback(() => selectResource(null), []);
 
   if (contextInfo.accessLevel === 'DENIED') {
-<<<<<<< HEAD
     return <div>no right, no resource</div>;
-=======
-    // IS THAT RIGHT?!
-    return (
-      <ResourcesList
-        resourcesAndRefs={resourcesAndRefs}
-        contextInfo={contextInfo}
-        selectResource={selectResource}
-      />
-    );
->>>>>>> c6e69af5
   } else if (status === 'NOT_INITIALIZED') {
     return <InlineLoading />;
   } else if (status === 'LOADING') {
