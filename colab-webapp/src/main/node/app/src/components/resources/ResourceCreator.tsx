--- conflicted
+++ resolved
@@ -9,15 +9,10 @@
 import { faUndo } from '@fortawesome/free-solid-svg-icons';
 import { FontAwesomeIcon } from '@fortawesome/react-fontawesome';
 import * as React from 'react';
-<<<<<<< HEAD
 //import * as API from '../../API/api';
 //import { useAppDispatch } from '../../store/hooks';
-=======
-import * as API from '../../API/api';
-import { useAppDispatch } from '../../store/hooks';
 import Button from '../common/Button';
 import Flex from '../common/Flex';
->>>>>>> 2085a09b
 import Form, { createSelectField, Field } from '../common/Form/Form';
 import IconButton from '../common/IconButton';
 import OpenCloseModal from '../common/OpenCloseModal';
@@ -133,60 +128,6 @@
       className={css({ display: 'block', width: '100%', textAlign: 'center' })}
     >
       {collapse => (
-<<<<<<< HEAD
-        <div className={css({ padding: modalPadding })}>
-          <Form fields={fields} value={state} autoSubmit={true} onSubmit={setState} />
-          <div>
-            <IconButton
-              icon={createIcon}
-              title="create"
-              onClick={() => {
-                // let cardTypeId: number | null = null;
-                // let cardId: number | null = null;
-                // let cardContentId: number | null = null;
-                // if (contextInfo.kind == ResourceContextScope.CardType) {
-                //   cardTypeId = contextInfo.cardTypeId;
-                // } else {
-                //   if (state.atCardContentLevel) {
-                //     cardContentId = contextInfo.cardContentId || null;
-                //   } else {
-                //     cardId = contextInfo.cardId || null;
-                //   }
-                // }
-                // dispatch(
-                //   API.createResource({
-                //     abstractCardTypeId: cardTypeId,
-                //     cardId: cardId,
-                //     cardContentId: cardContentId,
-                //     documents:
-                //       state.docType === 'DocumentFile'
-                //         ? [{
-                //             '@class': state.docType,
-                //             fileSize: 0,
-                //             mimeType: 'application/octet-stream',
-                //           }]
-                //         : [{
-                //             '@class': state.docType,
-                //           }],
-                //     title: state.title,
-                //     teaser: {
-                //       '@class': 'TextDataBlock',
-                //       mimeType: 'text/markdown',
-                //       textData: state.teaser,
-                //       revision: '0',
-                //     },
-                //     category: state.category,
-                //   }),
-                // ).then(() => {
-                //   resetInputs();
-                //   collapse();
-                // });
-              }}
-            />
-            <IconButton icon={reinitIcon} title="reinit" onClick={() => resetInputs()} />
-            <IconButton
-              icon={cancelIcon}
-=======
           <Form
             fields={fields}
             value={state}
@@ -204,34 +145,34 @@
                   cardId = contextInfo.cardId || null;
                 }
               }
-              dispatch(
-                API.createResource({
-                  abstractCardTypeId: cardTypeId,
-                  cardId: cardId,
-                  cardContentId: cardContentId,
-                  document:
-                    e.docType === 'DocumentFile'
-                      ? {
-                          '@class': e.docType,
-                          fileSize: 0,
-                          mimeType: 'application/octet-stream',
-                        }
-                      : {
-                          '@class': e.docType,
-                        },
-                  title: e.title,
-                  teaser: {
-                    '@class': 'TextDataBlock',
-                    mimeType: 'text/markdown',
-                    textData: e.teaser,
-                    revision: '0',
-                  },
-                  category: e.category,
-                }),
-              ).then(() => {
-                resetInputs();
-                collapse();
-              });
+              // dispatch(
+              //   API.createResource({
+              //     abstractCardTypeId: cardTypeId,
+              //     cardId: cardId,
+              //     cardContentId: cardContentId,
+              //     document:
+              //       e.docType === 'DocumentFile'
+              //         ? {
+              //             '@class': e.docType,
+              //             fileSize: 0,
+              //             mimeType: 'application/octet-stream',
+              //           }
+              //         : {
+              //             '@class': e.docType,
+              //           },
+              //     title: e.title,
+              //     teaser: {
+              //       '@class': 'TextDataBlock',
+              //       mimeType: 'text/markdown',
+              //       textData: e.teaser,
+              //       revision: '0',
+              //     },
+              //     category: e.category,
+              //   }),
+              // ).then(() => {
+              //   resetInputs();
+              //   collapse();
+              // });
             }}
             childrenClassName={css({
               flexDirection: 'row-reverse',
@@ -241,7 +182,6 @@
             className={css({alignSelf: 'center'})}
           >
             <Button
->>>>>>> 2085a09b
               title="cancel"
               onClick={() => {
                 // see if it is better to reset the values or not
