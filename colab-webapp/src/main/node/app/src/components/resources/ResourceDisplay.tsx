/*
 * The coLAB project
 * Copyright (C) 2021 AlbaSim, MEI, HEIG-VD, HES-SO
 *
 * Licensed under the MIT License
 */
import { css, cx } from '@emotion/css';
import { faArrowLeft } from '@fortawesome/free-solid-svg-icons';
import { entityIs } from 'colab-rest-client';
import * as React from 'react';
import * as API from '../../API/api';
import useTranslations from '../../i18n/I18nContext';
import { useDocumentsOfResource } from '../../selectors/documentSelector';
import { useAppDispatch } from '../../store/hooks';
import Flex from '../common/Flex';
import IconButton from '../common/IconButton';
import InlineLoading from '../common/InlineLoading';
import { DocumentEditorDisplay } from '../documents/DocumentEditorDisplay';
import { lightIconButtonStyle, paddingAroundStyle, space_M, space_S, workInProgressStyle } from '../styling/style';
import { ResourceAndRef } from './ResourceCommonType';

export interface ResourceDisplayProps {
  resourceAndRef: ResourceAndRef;
  onClose: () => void;
}

export function ResourceDisplay({ resourceAndRef, onClose }: ResourceDisplayProps): JSX.Element {
  const i18n = useTranslations();
  const dispatch = useAppDispatch();

  const targetResourceId = resourceAndRef.targetResource.id;
  const { documents, status } = useDocumentsOfResource(targetResourceId);

  React.useEffect(() => {
    if (status == 'NOT_INITIALIZED' && targetResourceId != null) {
      dispatch(API.getDocumentsOfResource(targetResourceId));
    }
  }, [status, targetResourceId, dispatch]);

  if (status === 'NOT_INITIALIZED') {
    return <InlineLoading />;
  } else if (status === 'LOADING') {
    return <InlineLoading />;
  } else if (documents == null || documents.length < 1) {
    return <div>no document at disposal</div>;
  }

  return (
<<<<<<< HEAD
    <Flex align="stretch" direction="column" grow={1} className={paddingAroundStyle([2, 3, 4], space_M)}>
      <Flex direction='column'>
        <IconButton icon={faArrowLeft} title="Back" onClick={onClose} className={cx(lightIconButtonStyle, css({ paddingBottom: space_S }))} />
=======
    <Flex
      align="stretch"
      direction="column"
      grow={1}
      className={paddingAroundStyle([2, 3, 4], space_M)}
    >
      <Flex direction="column">
        <IconButton
          icon={faArrowLeft}
          title="Back"
          onClick={onClose}
          className={cx(lightIconButtonStyle, css({ paddingBottom: space_S }))}
        />
>>>>>>> c399cb55
        <div>
          <h2>{resourceAndRef.targetResource.title || i18n.resource.untitled}</h2>
        </div>
      </Flex>
      {
        documents
          .sort((a, b) => (a.index || 0) - (b.index || 0))
          .map(document =>
            <div className={workInProgressStyle}>
              {entityIs(document, 'Document') ? (
                resourceAndRef.isDirectResource ? (
                  <DocumentEditorDisplay document={document} />
                ) : (
                  <>
                    <div>!!! Not a direct resource : readonly </div>
                    <DocumentEditorDisplay document={document} allowEdition={false} />
                  </>
                )
              ) : (
                <InlineLoading />
              )}
            </div>
          )}
      {/* TODO sandra work in progress */}
      {/* <DocumentCreatorButton
        creationContext={{ kind: CreationContextKind.Resource, resourceId: resourceAndRef.cardResourceRef.id }}
        docType='TextDataBlock' title='add a block' />
      <DocumentCreatorButton
        creationContext={{ kind: CreationContextKind.Resource, resourceId: resourceAndRef.cardResourceRef.id }}
        docType='DocumentFile' title='add a file' />
      <DocumentCreatorButton
        creationContext={{ kind: CreationContextKind.Resource, resourceId: resourceAndRef.cardResourceRef.id }}
        docType='ExternalLink' title='add a link' /> */}
    </Flex>
  );
}<|MERGE_RESOLUTION|>--- conflicted
+++ resolved
@@ -46,11 +46,6 @@
   }
 
   return (
-<<<<<<< HEAD
-    <Flex align="stretch" direction="column" grow={1} className={paddingAroundStyle([2, 3, 4], space_M)}>
-      <Flex direction='column'>
-        <IconButton icon={faArrowLeft} title="Back" onClick={onClose} className={cx(lightIconButtonStyle, css({ paddingBottom: space_S }))} />
-=======
     <Flex
       align="stretch"
       direction="column"
@@ -64,7 +59,6 @@
           onClick={onClose}
           className={cx(lightIconButtonStyle, css({ paddingBottom: space_S }))}
         />
->>>>>>> c399cb55
         <div>
           <h2>{resourceAndRef.targetResource.title || i18n.resource.untitled}</h2>
         </div>
