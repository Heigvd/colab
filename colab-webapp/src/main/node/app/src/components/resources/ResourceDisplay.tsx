--- conflicted
+++ resolved
@@ -48,42 +48,9 @@
   // TODO improve the iteration UX :-)
 
   return (
-<<<<<<< HEAD
-    <div>
-      {documents.map(doc =>
-        <div key={doc.id}>
-          <Flex>
-            <IconButton icon={faArrowLeft} title="Back" onClick={onClose} />
-            <div>
-              {entityIs(doc, 'Document') ? (
-                resourceAndRef.targetResource.title || i18n.resource.untitled
-              ) : (
-                <InlineLoading />
-              )}
-            </div>
-          </Flex>
-
-          <div>
-            {entityIs(doc, 'Document') ? (
-              resourceAndRef.isDirectResource ? (
-                <DocumentEditorDisplay document={doc} />
-              ) : (
-                <>
-                  <div>!!! Not a direct resource : readonly </div>
-                  <DocumentEditorDisplay document={doc} allowEdition={false} />
-                </>
-              )
-            ) : (
-              <InlineLoading />
-            )}
-          </div>
-        </div>)
-      }
-    </div>
-=======
     <Flex align="stretch" direction="column" grow={1} className={paddingAroundStyle([2, 3, 4], space_M)}>
       <Flex direction='column'>
-        <IconButton icon={faArrowLeft} title="Back" onClick={onClose} className={cx(lightIconButtonStyle, css({paddingBottom: space_S}))}/>
+        <IconButton icon={faArrowLeft} title="Back" onClick={onClose} className={cx(lightIconButtonStyle, css({ paddingBottom: space_S }))} />
         <div>
           {entityIs(document, 'Document') ? (
             <h2>{resourceAndRef.targetResource.title || i18n.resource.untitled}</h2>
@@ -108,7 +75,6 @@
         )}
       </div>
     </Flex>
->>>>>>> 2085a09b
   );
 
 }