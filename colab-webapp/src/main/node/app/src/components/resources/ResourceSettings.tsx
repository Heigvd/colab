--- conflicted
+++ resolved
@@ -29,10 +29,9 @@
   return (
     <>
       {entityIs(updatableResource, 'Resource') && (
-<<<<<<< HEAD
         <>
           <Toggler
-            label="Published"
+            label={i18n.common.published}
             value={updatableResource.published}
             onChange={() => {
               if (updatableResource.id) {
@@ -42,22 +41,14 @@
               }
             }}
             tip={
-=======
-        <Toggler
-          label={i18n.common.published}
-          value={updatableResource.published}
-          onChange={() => {
-            if (updatableResource.id) {
->>>>>>> 4cbe46c7
               updatableResource.published
-                ? 'Unpublish the resource to make it private for this card'
-                : 'Publish the resource to make it available for subcards'
+                ? i18n.modules.resource.unpublishMakePrivate
+                : i18n.modules.resource.publishMakeAvailableSubs
             }
-<<<<<<< HEAD
             footer={
               updatableResource.published
-                ? 'A published resource is available for subcards'
-                : 'An unpublished resource is private for this card'
+                ? i18n.modules.resource.publishedInfo
+                : i18n.modules.resource.unpublishedInfo
             }
           />
           <BlockInput
@@ -75,20 +66,6 @@
             }}
           />
         </>
-=======
-          }}
-          tip={
-            updatableResource.published
-              ? i18n.modules.resource.unpublishMakePrivate
-              : i18n.modules.resource.publishMakeAvailableSubs
-          }
-          footer={
-            updatableResource.published
-              ? i18n.modules.resource.publishedInfo
-              : i18n.modules.resource.unpublishedInfo
-          }
-        />
->>>>>>> 4cbe46c7
       )}
     </>
   );
