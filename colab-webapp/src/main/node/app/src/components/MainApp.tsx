--- conflicted
+++ resolved
@@ -10,13 +10,8 @@
 import { Navigate, Route, Routes, useLocation, useParams } from 'react-router-dom';
 import * as API from '../API/api';
 import useTranslations from '../i18n/I18nContext';
-<<<<<<< HEAD
 import { useAppDispatch } from '../store/hooks';
-=======
-import { useAppDispatch, useAppSelector } from '../store/hooks';
 import { useColabConfig } from '../store/selectors/configSelector';
-import { useCurrentProject, useProject } from '../store/selectors/projectSelector';
->>>>>>> 217f0dd3
 import { useCurrentUser } from '../store/selectors/userSelector';
 import { useSessionId } from '../store/selectors/websocketSelector';
 import AdminTabs from './admin/AdminTabs';
@@ -38,10 +33,10 @@
 export default function MainApp(): JSX.Element {
   const dispatch = useAppDispatch();
   const i18n = useTranslations();
-  useColabConfig();
 
   const socketId = useSessionId();
   const isReconnecting = socketId == null;
+  useColabConfig();
 
   const { currentUser, status: currentUserStatus } = useCurrentUser();
   React.useEffect(() => {
