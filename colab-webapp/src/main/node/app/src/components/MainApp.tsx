/*
 * The coLAB project
 * Copyright (C) 2021-2023 AlbaSim, MEI, HEIG-VD, HES-SO
 *
 * Licensed under the MIT License
 */

import { css } from '@emotion/css';
import * as React from 'react';
import { Navigate, Route, Routes, useLocation, useParams } from 'react-router-dom';
import * as API from '../API/api';
import useTranslations from '../i18n/I18nContext';
import { useAppDispatch } from '../store/hooks';
import { useColabConfig } from '../store/selectors/configSelector';
import { useCurrentUser } from '../store/selectors/userSelector';
<<<<<<< HEAD
import AboutColab from './AboutColab';
import MainNav from './MainNav';
import Admin from './admin/Admin';
=======
import { useSessionId } from '../store/selectors/websocketSelector';
import AdminTabs from './admin/AdminTabs';
>>>>>>> c102f255
import ResetPasswordForm from './authentication/ForgotPassword';
import ResetPasswordSent from './authentication/ResetPasswordSent';
import SignInForm from './authentication/SignIn';
import SignUpForm from './authentication/SignUp';
import Flex from './common/layout/Flex';
import Loading from './common/layout/Loading';
import Overlay from './common/layout/Overlay';
<<<<<<< HEAD
import { MyModels, MyProjects } from './projects/ProjectList';
import ProjectsBin from './projects/ProjectsBin';
import Editor from './projects/edition/Editor';
import NewModelShared from './projects/models/NewModelShared';
import Settings from './settings/Settings';

const EditorWrapper = () => {
  const { id: sId } = useParams<'id'>();

  const id = +sId!;
  const i18n = useTranslations();
  const dispatch = useAppDispatch();
  const { project, status } = useProject(+id!);
  const { project: editedProject, status: editingStatus } = useCurrentProject();

  const webSocketId = useAppSelector(state => state.websockets.sessionId);
  const socketIdRef = React.useRef<string | undefined>(undefined);

  React.useEffect(() => {
    if (webSocketId && project != null) {
      if (editingStatus === 'NOT_EDITING' || (editedProject != null && editedProject.id !== +id)) {
        socketIdRef.current = webSocketId;
        dispatch(API.startProjectEdition(project));
      } else if (editingStatus === 'READY') {
        if (webSocketId !== socketIdRef.current) {
          // ws reconnection occured => reconnect
          socketIdRef.current = webSocketId;
          dispatch(API.reconnectToProjectChannel(project));
        }
      }
    }
  }, [dispatch, editingStatus, editedProject, project, id, webSocketId]);

  if (status === 'NOT_INITIALIZED' || status === 'LOADING') {
    return <Loading />;
  } else if (project == null || status === 'ERROR') {
    return (
      <div>
        <Icon icon={'skull'} />
        <span> {i18n.modules.project.info.noProject}</span>
      </div>
    );
  } else {
    if (editingStatus === 'NOT_EDITING' || (editedProject != null && editedProject.id !== +id)) {
      return <Loading />;
    } else {
      return <Editor />;
    }
  }
};

// A custom hook that builds on useLocation to parse
// the query string for you.
function useQuery() {
  return new URLSearchParams(useLocation().search);
}
=======
import MainNav from './MainNav';
import EditorWrapper from './projects/edition/EditorWrapper';
import NewModelShared from './projects/models/NewModelShared';
import NewProjectAccess from './projects/NewProjectAccess';
import { MyModels, MyProjects } from './projects/ProjectList';
import ReconnectingOverlay from './ReconnectingOverlay';
import SettingsTabs from './settings/SettingsTabs';
>>>>>>> c102f255

export default function MainApp(): JSX.Element {
  const dispatch = useAppDispatch();
  const i18n = useTranslations();

  const socketId = useSessionId();
  const isReconnecting = socketId == null;
  useColabConfig();

  const { currentUser, status: currentUserStatus } = useCurrentUser();
  React.useEffect(() => {
    if (currentUserStatus == 'NOT_INITIALIZED') {
      // user is not known. Reload state from API
      dispatch(API.reloadCurrentUser());
    }
  }, [currentUserStatus, dispatch]);

  const query = useQuery();

  if (currentUserStatus === 'NOT_INITIALIZED') {
    return <Loading />;
  }

  if (currentUserStatus == 'LOADING') {
    return <Loading />;
  }

  if (currentUserStatus === 'NOT_AUTHENTICATED') {
    return (
      <>
        <Routes>
          <Route path="/SignIn" element={<SignInForm redirectTo={query.get('redirectTo')} />} />
          <Route path="/SignUp" element={<SignUpForm redirectTo={query.get('redirectTo')} />} />
          <Route
            path="/ForgotPassword"
            element={<ResetPasswordForm redirectTo={query.get('redirectTo')} />}
          />
          <Route path="/ResetPasswordEmailSent" element={<ResetPasswordSent />} />
          <Route path="*" element={<SignInForm redirectTo={query.get('redirectTo')} />} />
        </Routes>
        {isReconnecting && <ReconnectingOverlay />}
      </>
    );
  }

  if (currentUser != null) {
    // user is authenticated
    return (
      <>
        <Routes>
          <Route path="/editor/:projectId/*" element={<EditorRouting />} />
          <Route
            path="*"
            element={
              <>
                <Flex direction="column" align="stretch" className={css({ height: '100vh' })}>
                  <MainNav />
                  <Flex
                    direction="column"
                    align="stretch"
                    className={css({
                      flexGrow: 1,
                      overflowY: 'auto',
                      '& > *': {
                        flexGrow: 1,
                      },
                    })}
                  >
                    <Routes>
                      <Route path="/*" element={<MyProjects />} />
                      <Route path="/projects" element={<MyProjects />} />
                      <Route path="/models/*" element={<MyModels />} />
<<<<<<< HEAD
                      <Route path="/settings/*" element={<Settings />} />
                      <Route path="/admin/*" element={<Admin />} />
                      <Route path="/bin/*" element={<ProjectsBin />} />
                      {/* <Route path="/editor/:id/*" element={<EditorWrapper />} /> */}
=======
                      <Route path="/settings/*" element={<SettingsTabs />} />
                      <Route path="/admin/*" element={<AdminTabs />} />
                      {/* <Route path="/editor/:projectId/*" element={<EditorWrapper />} /> */}
>>>>>>> c102f255
                      <Route
                        element={
                          /* no matching route, redirect to projects */
                          <Navigate to="/" />
                        }
                      />
                      {/* this path comes from the server side (InvitationToken.java) */}
                      <Route path="/new-project-access/:projectId" element={<NewProjectAccess />} />
                      {/* this path comes from the server side (ModelSharingToken.java) */}
                      <Route path="/new-model-shared/:projectId" element={<NewModelShared />} />
                    </Routes>
                  </Flex>
                </Flex>
              </>
            }
          />
          {/* this path comes from the server side (ResetLocalAccountPasswordToken.java) */}
          <Route path="/go-to-profile" element={<Navigate to="/settings/user" />} />
        </Routes>
        {isReconnecting && <ReconnectingOverlay />}
      </>
    );
  }

  // should not happen
  return (
    <Overlay>
      <i>{i18n.activity.inconsistentState}</i>
    </Overlay>
  );
}

// /**
//  * To read parameters from URL
//  */
function EditorRouting() {
  const { projectId } = useParams<'projectId'>();

  return <EditorWrapper projectId={+projectId!} />;
}

// A custom hook that builds on useLocation to parse
// the query string for you.
function useQuery() {
  return new URLSearchParams(useLocation().search);
}<|MERGE_RESOLUTION|>--- conflicted
+++ resolved
@@ -13,14 +13,10 @@
 import { useAppDispatch } from '../store/hooks';
 import { useColabConfig } from '../store/selectors/configSelector';
 import { useCurrentUser } from '../store/selectors/userSelector';
-<<<<<<< HEAD
-import AboutColab from './AboutColab';
+import { useSessionId } from '../store/selectors/websocketSelector';
 import MainNav from './MainNav';
-import Admin from './admin/Admin';
-=======
-import { useSessionId } from '../store/selectors/websocketSelector';
+import ReconnectingOverlay from './ReconnectingOverlay';
 import AdminTabs from './admin/AdminTabs';
->>>>>>> c102f255
 import ResetPasswordForm from './authentication/ForgotPassword';
 import ResetPasswordSent from './authentication/ResetPasswordSent';
 import SignInForm from './authentication/SignIn';
@@ -28,72 +24,12 @@
 import Flex from './common/layout/Flex';
 import Loading from './common/layout/Loading';
 import Overlay from './common/layout/Overlay';
-<<<<<<< HEAD
+import NewProjectAccess from './projects/NewProjectAccess';
 import { MyModels, MyProjects } from './projects/ProjectList';
 import ProjectsBin from './projects/ProjectsBin';
-import Editor from './projects/edition/Editor';
-import NewModelShared from './projects/models/NewModelShared';
-import Settings from './settings/Settings';
-
-const EditorWrapper = () => {
-  const { id: sId } = useParams<'id'>();
-
-  const id = +sId!;
-  const i18n = useTranslations();
-  const dispatch = useAppDispatch();
-  const { project, status } = useProject(+id!);
-  const { project: editedProject, status: editingStatus } = useCurrentProject();
-
-  const webSocketId = useAppSelector(state => state.websockets.sessionId);
-  const socketIdRef = React.useRef<string | undefined>(undefined);
-
-  React.useEffect(() => {
-    if (webSocketId && project != null) {
-      if (editingStatus === 'NOT_EDITING' || (editedProject != null && editedProject.id !== +id)) {
-        socketIdRef.current = webSocketId;
-        dispatch(API.startProjectEdition(project));
-      } else if (editingStatus === 'READY') {
-        if (webSocketId !== socketIdRef.current) {
-          // ws reconnection occured => reconnect
-          socketIdRef.current = webSocketId;
-          dispatch(API.reconnectToProjectChannel(project));
-        }
-      }
-    }
-  }, [dispatch, editingStatus, editedProject, project, id, webSocketId]);
-
-  if (status === 'NOT_INITIALIZED' || status === 'LOADING') {
-    return <Loading />;
-  } else if (project == null || status === 'ERROR') {
-    return (
-      <div>
-        <Icon icon={'skull'} />
-        <span> {i18n.modules.project.info.noProject}</span>
-      </div>
-    );
-  } else {
-    if (editingStatus === 'NOT_EDITING' || (editedProject != null && editedProject.id !== +id)) {
-      return <Loading />;
-    } else {
-      return <Editor />;
-    }
-  }
-};
-
-// A custom hook that builds on useLocation to parse
-// the query string for you.
-function useQuery() {
-  return new URLSearchParams(useLocation().search);
-}
-=======
-import MainNav from './MainNav';
 import EditorWrapper from './projects/edition/EditorWrapper';
 import NewModelShared from './projects/models/NewModelShared';
-import NewProjectAccess from './projects/NewProjectAccess';
-import { MyModels, MyProjects } from './projects/ProjectList';
-import ReconnectingOverlay from './ReconnectingOverlay';
 import SettingsTabs from './settings/SettingsTabs';
->>>>>>> c102f255
 
 export default function MainApp(): JSX.Element {
   const dispatch = useAppDispatch();
@@ -166,16 +102,10 @@
                       <Route path="/*" element={<MyProjects />} />
                       <Route path="/projects" element={<MyProjects />} />
                       <Route path="/models/*" element={<MyModels />} />
-<<<<<<< HEAD
-                      <Route path="/settings/*" element={<Settings />} />
-                      <Route path="/admin/*" element={<Admin />} />
-                      <Route path="/bin/*" element={<ProjectsBin />} />
-                      {/* <Route path="/editor/:id/*" element={<EditorWrapper />} /> */}
-=======
                       <Route path="/settings/*" element={<SettingsTabs />} />
                       <Route path="/admin/*" element={<AdminTabs />} />
+                      <Route path="/bin/*" element={<ProjectsBin />} />
                       {/* <Route path="/editor/:projectId/*" element={<EditorWrapper />} /> */}
->>>>>>> c102f255
                       <Route
                         element={
                           /* no matching route, redirect to projects */
