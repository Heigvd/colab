/*
 * The coLAB project
 * Copyright (C) 2021-2023 AlbaSim, MEI, HEIG-VD, HES-SO
 *
 * Licensed under the MIT License
 */

import { css } from '@emotion/css';
import * as React from 'react';
import { Navigate, Route, Routes, useLocation, useParams } from 'react-router-dom';
import * as API from '../API/api';
import useTranslations from '../i18n/I18nContext';
<<<<<<< HEAD
import { useAppDispatch } from '../store/hooks';
import { useColabConfig } from '../store/selectors/configSelector';
=======
import { useAppDispatch, useAppSelector } from '../store/hooks';
import { useColabConfig, useTosAndDataPolicyTime } from '../store/selectors/configSelector';
import { useCurrentProject, useProject } from '../store/selectors/projectSelector';
>>>>>>> 90666214
import { useCurrentUser } from '../store/selectors/userSelector';
import { useSessionId } from '../store/selectors/websocketSelector';
import MainNav from './MainNav';
import ReconnectingOverlay from './ReconnectingOverlay';
import AdminTabs from './admin/AdminTabs';
import ResetPasswordForm from './authentication/ForgotPassword';
import ResetPasswordSent from './authentication/ResetPasswordSent';
import SignInForm from './authentication/SignIn';
import SignUpForm from './authentication/SignUp';
import Flex from './common/layout/Flex';
import Loading from './common/layout/Loading';
import Overlay from './common/layout/Overlay';
import NewProjectAccess from './projects/NewProjectAccess';
import { MyModels, MyProjects } from './projects/ProjectList';
import ProjectsBin from './projects/ProjectsBin';
import EditorWrapper from './projects/edition/EditorWrapper';
import NewModelShared from './projects/models/NewModelShared';
<<<<<<< HEAD
import SettingsTabs from './settings/SettingsTabs';
=======
import Settings from './settings/Settings';
import TermsOfUseEN from './TermsOfUseEN';
import DataPolicyEN from './DataPolicyEN';
import UpdateTosAndDataPolicyForm from './authentication/UpdateTosAndDataPolicy';

const EditorWrapper = () => {
  const { id: sId } = useParams<'id'>();

  const id = +sId!;
  const i18n = useTranslations();
  const dispatch = useAppDispatch();
  const { project, status } = useProject(+id!);
  const { project: editedProject, status: editingStatus } = useCurrentProject();

  const webSocketId = useAppSelector(state => state.websockets.sessionId);
  const socketIdRef = React.useRef<string | undefined>(undefined);

  React.useEffect(() => {
    if (webSocketId && project != null) {
      if (editingStatus === 'NOT_EDITING' || (editedProject != null && editedProject.id !== +id)) {
        socketIdRef.current = webSocketId;
        dispatch(API.startProjectEdition(project));
      } else if (editingStatus === 'READY') {
        if (webSocketId !== socketIdRef.current) {
          // ws reconnection occured => reconnect
          socketIdRef.current = webSocketId;
          dispatch(API.reconnectToProjectChannel(project));
        }
      }
    }
  }, [dispatch, editingStatus, editedProject, project, id, webSocketId]);

  if (status === 'NOT_INITIALIZED' || status === 'LOADING') {
    return <Loading />;
  } else if (project == null || status === 'ERROR') {
    return (
      <div>
        <Icon icon={'skull'} />
        <span> {i18n.modules.project.info.noProject}</span>
      </div>
    );
  } else {
    if (editingStatus === 'NOT_EDITING' || (editedProject != null && editedProject.id !== +id)) {
      return <Loading />;
    } else {
      return <Editor />;
    }
  }
};

// A custom hook that builds on useLocation to parse
// the query string for you.
function useQuery() {
  return new URLSearchParams(useLocation().search);
}
>>>>>>> 90666214

export default function MainApp(): JSX.Element {
  const dispatch = useAppDispatch();
  const i18n = useTranslations();

  const socketId = useSessionId();
  const isReconnecting = socketId == null;
  useColabConfig();
  const TosAndDataPolicyTime = useTosAndDataPolicyTime();

  const { currentUser, status: currentUserStatus } = useCurrentUser();
<<<<<<< HEAD
=======

  const socketId = useAppSelector(state => state.websockets.sessionId);

  //const { project: projectBeingEdited } = useProjectBeingEdited();

  const isUserAgreedTimeValid = React.useMemo(() => {
    if (currentUser && currentUser.agreedTime != null && TosAndDataPolicyTime != 'LOADING') {
      const userAgreedTimestamp = new Date(currentUser.agreedTime);
      // We create a unix time and set it with the policy time
      const toSAndDataPolicyTimestamp = new Date(0);
      toSAndDataPolicyTimestamp.setUTCSeconds(TosAndDataPolicyTime);
      return userAgreedTimestamp > toSAndDataPolicyTimestamp;
    } else {
      return false;
    }
  }, [TosAndDataPolicyTime, currentUser]);

>>>>>>> 90666214
  React.useEffect(() => {
    if (currentUserStatus == 'NOT_INITIALIZED') {
      // user is not known. Reload state from API
      dispatch(API.reloadCurrentUser());
    }
  }, [currentUserStatus, dispatch]);

  const query = useQuery();

  if (currentUserStatus === 'NOT_INITIALIZED') {
    return <Loading />;
  }

  if (currentUserStatus == 'LOADING') {
    return <Loading />;
  }

  if (currentUserStatus === 'NOT_AUTHENTICATED') {
    return (
      <>
        <Routes>
          <Route path="/login" element={<SignInForm redirectTo={query.get('redirectTo')} />} />
          <Route path="/signup" element={<SignUpForm redirectTo={query.get('redirectTo')} />} />
          <Route
            path="/password-change"
            element={<ResetPasswordForm redirectTo={query.get('redirectTo')} />}
          />
          <Route path="/password-change-sent" element={<ResetPasswordSent />} />
          <Route path="*" element={<SignInForm redirectTo={query.get('redirectTo')} />} />
<<<<<<< HEAD
=======
          <Route path="/about-colab" element={<AboutColab />} />
          <Route path="/terms-of-use" element={<TermsOfUseEN />} />
          <Route path="/data-policy" element={<DataPolicyEN />} />
>>>>>>> 90666214
        </Routes>
        {isReconnecting && <ReconnectingOverlay />}
      </>
    );
<<<<<<< HEAD
  }

  if (currentUser != null) {
=======
  } else if (currentUser != null) {
    if (TosAndDataPolicyTime === 'LOADING') {
      return <Loading />;
    } else if (!isUserAgreedTimeValid) {
      return (
        <>
          <Routes>
            <Route path="/*" element={<UpdateTosAndDataPolicyForm />} />
            <Route path="/about-colab" element={<AboutColab />} />
            <Route path="/terms-of-use" element={<TermsOfUseEN />} />
            <Route path="/data-policy" element={<DataPolicyEN />} />
          </Routes>
          {reconnecting}
        </>
      );
    }
>>>>>>> 90666214
    // user is authenticated
    return (
      <>
        <Routes>
          <Route path="/project/:projectId/*" element={<EditorRouting />} />
          <Route
            path="*"
            element={
              <>
                <Flex direction="column" align="stretch" className={css({ height: '100vh' })}>
                  <MainNav />
                  <Flex
                    direction="column"
                    align="stretch"
                    className={css({
                      flexGrow: 1,
                      overflowY: 'auto',
                      '& > *': {
                        flexGrow: 1,
                      },
                    })}
                  >
                    <Routes>
                      <Route path="/*" element={<MyProjects />} />
                      <Route path="/projects" element={<MyProjects />} />
                      <Route path="/models/*" element={<MyModels />} />
                      <Route path="/settings/*" element={<SettingsTabs />} />
                      <Route path="/admin/*" element={<AdminTabs />} />
                      <Route path="/bin/*" element={<ProjectsBin />} />
                      {/* <Route path="/project/:projectId/*" element={<EditorWrapper />} /> */}
                      <Route
                        element={
                          /* no matching route, redirect to projects */
                          <Navigate to="/" />
                        }
                      />
                      {/* this path comes from the server side (InvitationToken.java) */}
                      <Route path="/new-project-access/:projectId" element={<NewProjectAccess />} />
                      {/* this path comes from the server side (ModelSharingToken.java) */}
                      <Route path="/new-model-shared/:projectId" element={<NewModelShared />} />
                    </Routes>
                  </Flex>
                </Flex>
              </>
            }
          />
          {/* this path comes from the server side (ResetLocalAccountPasswordToken.java) */}
          <Route path="/go-to-profile" element={<Navigate to="/settings/user" />} />
        </Routes>
        {isReconnecting && <ReconnectingOverlay />}
      </>
    );
  }

  // should not happen
  return (
    <Overlay>
      <i>{i18n.activity.inconsistentState}</i>
    </Overlay>
  );
}

// /**
//  * To read parameters from URL
//  */
function EditorRouting() {
  const { projectId } = useParams<'projectId'>();

  return <EditorWrapper projectId={+projectId!} />;
}

// A custom hook that builds on useLocation to parse
// the query string for you.
function useQuery() {
  return new URLSearchParams(useLocation().search);
}<|MERGE_RESOLUTION|>--- conflicted
+++ resolved
@@ -10,23 +10,21 @@
 import { Navigate, Route, Routes, useLocation, useParams } from 'react-router-dom';
 import * as API from '../API/api';
 import useTranslations from '../i18n/I18nContext';
-<<<<<<< HEAD
 import { useAppDispatch } from '../store/hooks';
-import { useColabConfig } from '../store/selectors/configSelector';
-=======
-import { useAppDispatch, useAppSelector } from '../store/hooks';
 import { useColabConfig, useTosAndDataPolicyTime } from '../store/selectors/configSelector';
-import { useCurrentProject, useProject } from '../store/selectors/projectSelector';
->>>>>>> 90666214
 import { useCurrentUser } from '../store/selectors/userSelector';
 import { useSessionId } from '../store/selectors/websocketSelector';
+import AboutColab from './AboutColab';
+import DataPolicyEN from './DataPolicyEN';
 import MainNav from './MainNav';
 import ReconnectingOverlay from './ReconnectingOverlay';
+import TermsOfUseEN from './TermsOfUseEN';
 import AdminTabs from './admin/AdminTabs';
 import ResetPasswordForm from './authentication/ForgotPassword';
 import ResetPasswordSent from './authentication/ResetPasswordSent';
 import SignInForm from './authentication/SignIn';
 import SignUpForm from './authentication/SignUp';
+import UpdateTosAndDataPolicyForm from './authentication/UpdateTosAndDataPolicy';
 import Flex from './common/layout/Flex';
 import Loading from './common/layout/Loading';
 import Overlay from './common/layout/Overlay';
@@ -35,65 +33,7 @@
 import ProjectsBin from './projects/ProjectsBin';
 import EditorWrapper from './projects/edition/EditorWrapper';
 import NewModelShared from './projects/models/NewModelShared';
-<<<<<<< HEAD
 import SettingsTabs from './settings/SettingsTabs';
-=======
-import Settings from './settings/Settings';
-import TermsOfUseEN from './TermsOfUseEN';
-import DataPolicyEN from './DataPolicyEN';
-import UpdateTosAndDataPolicyForm from './authentication/UpdateTosAndDataPolicy';
-
-const EditorWrapper = () => {
-  const { id: sId } = useParams<'id'>();
-
-  const id = +sId!;
-  const i18n = useTranslations();
-  const dispatch = useAppDispatch();
-  const { project, status } = useProject(+id!);
-  const { project: editedProject, status: editingStatus } = useCurrentProject();
-
-  const webSocketId = useAppSelector(state => state.websockets.sessionId);
-  const socketIdRef = React.useRef<string | undefined>(undefined);
-
-  React.useEffect(() => {
-    if (webSocketId && project != null) {
-      if (editingStatus === 'NOT_EDITING' || (editedProject != null && editedProject.id !== +id)) {
-        socketIdRef.current = webSocketId;
-        dispatch(API.startProjectEdition(project));
-      } else if (editingStatus === 'READY') {
-        if (webSocketId !== socketIdRef.current) {
-          // ws reconnection occured => reconnect
-          socketIdRef.current = webSocketId;
-          dispatch(API.reconnectToProjectChannel(project));
-        }
-      }
-    }
-  }, [dispatch, editingStatus, editedProject, project, id, webSocketId]);
-
-  if (status === 'NOT_INITIALIZED' || status === 'LOADING') {
-    return <Loading />;
-  } else if (project == null || status === 'ERROR') {
-    return (
-      <div>
-        <Icon icon={'skull'} />
-        <span> {i18n.modules.project.info.noProject}</span>
-      </div>
-    );
-  } else {
-    if (editingStatus === 'NOT_EDITING' || (editedProject != null && editedProject.id !== +id)) {
-      return <Loading />;
-    } else {
-      return <Editor />;
-    }
-  }
-};
-
-// A custom hook that builds on useLocation to parse
-// the query string for you.
-function useQuery() {
-  return new URLSearchParams(useLocation().search);
-}
->>>>>>> 90666214
 
 export default function MainApp(): JSX.Element {
   const dispatch = useAppDispatch();
@@ -101,14 +41,12 @@
 
   const socketId = useSessionId();
   const isReconnecting = socketId == null;
+
   useColabConfig();
+
   const TosAndDataPolicyTime = useTosAndDataPolicyTime();
 
   const { currentUser, status: currentUserStatus } = useCurrentUser();
-<<<<<<< HEAD
-=======
-
-  const socketId = useAppSelector(state => state.websockets.sessionId);
 
   //const { project: projectBeingEdited } = useProjectBeingEdited();
 
@@ -124,7 +62,6 @@
     }
   }, [TosAndDataPolicyTime, currentUser]);
 
->>>>>>> 90666214
   React.useEffect(() => {
     if (currentUserStatus == 'NOT_INITIALIZED') {
       // user is not known. Reload state from API
@@ -154,21 +91,13 @@
           />
           <Route path="/password-change-sent" element={<ResetPasswordSent />} />
           <Route path="*" element={<SignInForm redirectTo={query.get('redirectTo')} />} />
-<<<<<<< HEAD
-=======
           <Route path="/about-colab" element={<AboutColab />} />
           <Route path="/terms-of-use" element={<TermsOfUseEN />} />
           <Route path="/data-policy" element={<DataPolicyEN />} />
->>>>>>> 90666214
         </Routes>
         {isReconnecting && <ReconnectingOverlay />}
       </>
     );
-<<<<<<< HEAD
-  }
-
-  if (currentUser != null) {
-=======
   } else if (currentUser != null) {
     if (TosAndDataPolicyTime === 'LOADING') {
       return <Loading />;
@@ -181,11 +110,10 @@
             <Route path="/terms-of-use" element={<TermsOfUseEN />} />
             <Route path="/data-policy" element={<DataPolicyEN />} />
           </Routes>
-          {reconnecting}
+          {isReconnecting && <ReconnectingOverlay />}
         </>
       );
     }
->>>>>>> 90666214
     // user is authenticated
     return (
       <>
