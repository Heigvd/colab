--- conflicted
+++ resolved
@@ -35,10 +35,7 @@
   User,
   WsSessionIdentifier,
 } from 'colab-rest-client';
-<<<<<<< HEAD
-=======
 import { PasswordScore } from '../components/common/Form/Form';
->>>>>>> 7c321011
 import { hashPassword } from '../SecurityHelper';
 import { addNotification } from '../store/notification';
 import { ColabState, getStore } from '../store/store';
@@ -177,11 +174,7 @@
 
 export const updateLocalAccountPassword = createAsyncThunk(
   'user/updatePassword',
-<<<<<<< HEAD
-  async (a: { email: string; password: string }) => {
-=======
   async (a: { email: string; password: string; passwordScore: PasswordScore }) => {
->>>>>>> 7c321011
     // first, fetch the authenatication method fot the account
     const authMethod = await restClient.UserRestEndpoint.getAuthMethod(a.email);
 
@@ -226,9 +219,6 @@
     await restClient.UserRestEndpoint.signUp(signUpInfo);
 
     // go back to login page
-<<<<<<< HEAD
-    thunkApi.dispatch(signInWithLocalAccount({ identifier: a.email, password: a.password }));
-=======
     thunkApi.dispatch(
       signInWithLocalAccount({
         identifier: a.email,
@@ -236,7 +226,6 @@
         passwordScore: a.passwordScore,
       }),
     );
->>>>>>> 7c321011
   },
 );
 
