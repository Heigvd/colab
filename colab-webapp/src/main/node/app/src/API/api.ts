--- conflicted
+++ resolved
@@ -5,9 +5,8 @@
  * Licensed under the MIT License
  */
 
-import {createAsyncThunk} from '@reduxjs/toolkit';
+import { createAsyncThunk } from '@reduxjs/toolkit';
 import {
-<<<<<<< HEAD
     AbstractCardType,
     AbstractResource,
     ActivityFlowLink,
@@ -24,7 +23,7 @@
     CopyParam,
     Document,
     DuplicationParam,
-    entityIs,
+
     ErrorHandler,
     GridPosition,
     HierarchicalPosition,
@@ -47,58 +46,7 @@
     UserPresence,
     VersionDetails,
     WsSessionIdentifier,
-    WsSignOutMessage,
-} from 'colab-rest-client';
-import {PasswordScore} from '../components/common/element/Form';
-import {DocumentKind, DocumentOwnership} from '../components/documents/documentCommonType';
-import {ResourceAndRef} from '../components/resources/resourcesCommonType';
-import {isMySession} from '../helper';
-import {hashPassword} from '../SecurityHelper';
-import {selectDocument} from '../store/selectors/documentSelector';
-import {selectCurrentProjectId} from '../store/selectors/projectSelector';
-import {addNotification} from '../store/slice/notificationSlice';
-import {ColabState, store} from '../store/store';
-import {CardTypeAllInOne, CardTypeOnOneSOwn, CardTypeWithRef} from '../types/cardTypeDefinition';
-=======
-  AbstractCardType,
-  AbstractResource,
-  ActivityFlowLink,
-  Assignment,
-  AuthInfo,
-  BlockMonitoring,
-  Card,
-  CardContent,
-  CardTypeCreationData,
-  Change,
-  ColabClient,
-  ColabConfig,
-  ConversionStatus,
-  CopyParam,
-  Document,
-  DuplicationParam,
-  ErrorHandler,
-  GridPosition,
-  HierarchicalPosition,
-  HttpSession,
-  InvolvementLevel,
-  Project,
-  ProjectCreationData,
-  ProjectStructure,
-  Resource,
-  ResourceCreationData,
-  ResourceRef,
-  SignUpInfo,
-  StickyNoteLink,
-  StickyNoteLinkCreationData,
-  TeamMember,
-  TeamRole,
-  TouchUserPresence,
-  User,
-  UserPresence,
-  VersionDetails,
-  WsSessionIdentifier,
-  WsSignOutMessage,
-  entityIs,
+    WsSignOutMessage,entityIs,
 } from 'colab-rest-client';
 import { hashPassword } from '../SecurityHelper';
 import { PasswordScore } from '../components/common/element/Form';
@@ -110,7 +58,6 @@
 import { addNotification } from '../store/slice/notificationSlice';
 import { ColabState, store } from '../store/store';
 import { CardTypeAllInOne, CardTypeOnOneSOwn, CardTypeWithRef } from '../types/cardTypeDefinition';
->>>>>>> 931460da
 
 const winPath = window.location.pathname;
 
@@ -119,42 +66,42 @@
  * If application is deployed on ROOT, empty path is returned
  */
 export const getApplicationPath = () => {
-    return winPath.endsWith('/') ? winPath.substring(0, winPath.length - 1) : winPath;
+  return winPath.endsWith('/') ? winPath.substring(0, winPath.length - 1) : winPath;
 };
 
 const restClient = ColabClient(getApplicationPath(), error => {
-    // TODO see how it could be auto generated as everything that is handled by ColabNotification.message
-    if (entityIs(error, 'HttpException') || typeof error === 'string') {
-        store.dispatch(
-            addNotification({
-                status: 'OPEN',
-                type: 'ERROR',
-                message: error,
-            }),
-        );
-    } else if (error instanceof Error) {
-        store.dispatch(
-            addNotification({
-                status: 'OPEN',
-                type: 'ERROR',
-                message: `${error.name}: ${error.message}`,
-            }),
-        );
-    } else {
-        store.dispatch(
-            addNotification({
-                status: 'OPEN',
-                type: 'ERROR',
-                message: null,
-            }),
-        );
-    }
+  // TODO see how it could be auto generated as everything that is handled by ColabNotification.message
+  if (entityIs(error, 'HttpException') || typeof error === 'string') {
+    store.dispatch(
+      addNotification({
+        status: 'OPEN',
+        type: 'ERROR',
+        message: error,
+      }),
+    );
+  } else if (error instanceof Error) {
+    store.dispatch(
+      addNotification({
+        status: 'OPEN',
+        type: 'ERROR',
+        message: `${error.name}: ${error.message}`,
+      }),
+    );
+  } else {
+    store.dispatch(
+      addNotification({
+        status: 'OPEN',
+        type: 'ERROR',
+        message: null,
+      }),
+    );
+  }
 });
 
 /**
  * First access to the API client.
  * Such direct allows direct calls to the API, bypassing thunk/redux action. It's not that normal.
- * to do such calls but may be useful in some edge-cases when using the redux state is useless.
+ * to do such calls but may be usefull in some edge-cases whene using the redux state is useless.
  * EG. token processing
  */
 export const getRestClient = (): typeof restClient => restClient;
@@ -163,175 +110,169 @@
 // Websocket Management
 ////////////////////////////////////////////////////////////////////////////////////////////////////
 export const initSocketId = createAsyncThunk(
-    'websocket/initSessionId',
-    async (wsSessionId: WsSessionIdentifier | null, thunkApi) => {
-        const state = thunkApi.getState() as ColabState;
-
-        if (wsSessionId != null) {
-            // an authenticated user shall reconnect to its own channel ASAP
-            if (state.auth.currentUserId != null) {
-                restClient.WebsocketRestEndpoint.subscribeToBroadcastChannel(wsSessionId);
-                restClient.WebsocketRestEndpoint.subscribeToUserChannel(wsSessionId);
-            }
-        }
-        return wsSessionId;
+  'websocket/initSessionId',
+  async (wsSessionId: WsSessionIdentifier | null, thunkApi) => {
+    const state = thunkApi.getState() as ColabState;
+
+    if (wsSessionId != null) {
+      // an authenticated user shall reconnect to its own channel ASAP
+      if (state.auth.currentUserId != null) {
+        restClient.WebsocketRestEndpoint.subscribeToBroadcastChannel(wsSessionId);
+        restClient.WebsocketRestEndpoint.subscribeToUserChannel(wsSessionId);
+      }
+    }
+    return wsSessionId;
+  },
+);
+
+////////////////////////////////////////////////////////////////////////////////////////////////////
+// Configuration & Application Properties
+////////////////////////////////////////////////////////////////////////////////////////////////////
+
+export const getConfig = createAsyncThunk<ColabConfig, void>('config/getConfig', async () => {
+  return await restClient.ConfigRestEndpoint.getConfig();
+});
+
+////////////////////////////////////////////////////////////////////////////////////////////////////
+// Admin & Monitoring
+////////////////////////////////////////////////////////////////////////////////////////////////////
+
+export const getOccupiedChannels = createAsyncThunk('admin/getChannels', async () => {
+  return await restClient.WebsocketRestEndpoint.getExistingChannels();
+});
+
+export const getLoggerLevels = createAsyncThunk('admin/getLoggerLevels', async () => {
+  return await restClient.MonitoringRestEndpoint.getLoggerLevels();
+});
+
+export const changeLoggerLevel = createAsyncThunk(
+  'admin/setLoggerLevel',
+  async (arg: { loggerName: string; loggerLevel: string }, thunkApi) => {
+    await restClient.MonitoringRestEndpoint.changeLoggerLevel(arg.loggerName, arg.loggerLevel);
+    thunkApi.dispatch(getLoggerLevels());
+    return arg;
+  },
+);
+
+export const getVersionDetails = createAsyncThunk<VersionDetails, void>(
+  'monitoring/getVersionDetails',
+  async () => {
+    return await restClient.MonitoringRestEndpoint.getVersion();
+  },
+);
+
+export const getLiveMonitoringData = createAsyncThunk<BlockMonitoring[], void>(
+  'monitoring/getLive',
+  async () => {
+    return await restClient.ChangeRestEndpoint.getMonitoringData();
+  },
+);
+
+////////////////////////////////////////////////////////////////////////////////////////////////////
+// Authentication
+////////////////////////////////////////////////////////////////////////////////////////////////////
+
+export const signInWithLocalAccount = createAsyncThunk(
+  'auth/signInLocalAccount',
+  async (
+    {
+      identifier,
+      password /*, passwordScore*/,
+      errorHandler,
+    }: {
+      identifier: string;
+      password: string;
+      passwordScore: PasswordScore;
+      errorHandler?: ErrorHandler;
     },
-);
-
-////////////////////////////////////////////////////////////////////////////////////////////////////
-// Configuration & Application Properties
-////////////////////////////////////////////////////////////////////////////////////////////////////
-
-export const getConfig = createAsyncThunk<ColabConfig, void>('config/getConfig', async () => {
-    return await restClient.ConfigRestEndpoint.getConfig();
-});
-
-////////////////////////////////////////////////////////////////////////////////////////////////////
-// Admin & Monitoring
-////////////////////////////////////////////////////////////////////////////////////////////////////
-
-export const getOccupiedChannels = createAsyncThunk('admin/getChannels', async () => {
-    return await restClient.WebsocketRestEndpoint.getExistingChannels();
-});
-
-export const getLoggerLevels = createAsyncThunk('admin/getLoggerLevels', async () => {
-    return await restClient.MonitoringRestEndpoint.getLoggerLevels();
-});
-
-export const changeLoggerLevel = createAsyncThunk(
-    'admin/setLoggerLevel',
-    async (arg: { loggerName: string; loggerLevel: string }, thunkApi) => {
-        await restClient.MonitoringRestEndpoint.changeLoggerLevel(arg.loggerName, arg.loggerLevel);
-        thunkApi.dispatch(getLoggerLevels());
-        return arg;
+    thunkApi,
+  ) => {
+    // first, fetch an authentication method
+    const authMethod = await restClient.UserRestEndpoint.getAuthMethod(identifier);
+
+    const authInfo: AuthInfo = {
+      '@class': 'AuthInfo',
+      identifier,
+      mandatoryHash: await hashPassword(authMethod.mandatoryMethod, authMethod.salt, password),
+    };
+
+    await restClient.UserRestEndpoint.signIn(authInfo, errorHandler);
+
+    thunkApi.dispatch(reloadCurrentUser());
+  },
+);
+
+export const signUp = createAsyncThunk(
+  'auth/signup',
+  async (
+    {
+      username,
+      email,
+      password,
+      passwordScore,
+      errorHandler,
+    }: {
+      username: string;
+      email: string;
+      password: string;
+      passwordScore: PasswordScore;
+      errorHandler?: ErrorHandler;
     },
-);
-
-export const getVersionDetails = createAsyncThunk<VersionDetails, void>(
-    'monitoring/getVersionDetails',
-    async () => {
-        return await restClient.MonitoringRestEndpoint.getVersion();
-    },
-);
-
-export const getLiveMonitoringData = createAsyncThunk<BlockMonitoring[], void>(
-    'monitoring/getLive',
-    async () => {
-        return await restClient.ChangeRestEndpoint.getMonitoringData();
-    },
-);
-
-////////////////////////////////////////////////////////////////////////////////////////////////////
-// Authentication
-////////////////////////////////////////////////////////////////////////////////////////////////////
-
-export const signInWithLocalAccount = createAsyncThunk(
-    'auth/signInLocalAccount',
-    async (
-        {
-            identifier,
-            password /*, passwordScore*/,
-            errorHandler,
-        }: {
-            identifier: string;
-            password: string;
-            passwordScore: PasswordScore;
-            errorHandler?: ErrorHandler;
-        },
-        thunkApi,
-    ) => {
-        // first, fetch an authentication method
-        const authMethod = await restClient.UserRestEndpoint.getAuthMethod(identifier);
-
-        const authInfo: AuthInfo = {
-            '@class': 'AuthInfo',
-            identifier,
-            mandatoryHash: await hashPassword(authMethod.mandatoryMethod, authMethod.salt, password),
-        };
-
-        await restClient.UserRestEndpoint.signIn(authInfo, errorHandler);
-
-        thunkApi.dispatch(reloadCurrentUser());
-    },
-);
-
-export const signUp = createAsyncThunk(
-    'auth/signup',
-    async (
-        {
-            username,
-            email,
-            password,
-            passwordScore,
-            errorHandler,
-        }: {
-            username: string;
-            email: string;
-            password: string;
-            passwordScore: PasswordScore;
-            errorHandler?: ErrorHandler;
-        },
-        thunkApi,
-    ) => {
-        // first, fetch an authentication method
-        const authMethod = await restClient.UserRestEndpoint.getAuthMethod(email);
-
-        const signUpInfo: SignUpInfo = {
-            '@class': 'SignUpInfo',
-            email,
-            username,
-            hashMethod: authMethod.mandatoryMethod,
-            salt: authMethod.salt,
-            hash: await hashPassword(authMethod.mandatoryMethod, authMethod.salt, password),
-        };
-
-        await restClient.UserRestEndpoint.signUp(signUpInfo, errorHandler);
-
-        // go back to sign in page
-        thunkApi.dispatch(
-            signInWithLocalAccount({
-                identifier: email,
-                password,
-                passwordScore,
-            }),
-        );
-    },
+    thunkApi,
+  ) => {
+    // first, fetch an authentication method
+    const authMethod = await restClient.UserRestEndpoint.getAuthMethod(email);
+
+    const signUpInfo: SignUpInfo = {
+      '@class': 'SignUpInfo',
+      email,
+      username,
+      hashMethod: authMethod.mandatoryMethod,
+      salt: authMethod.salt,
+      hash: await hashPassword(authMethod.mandatoryMethod, authMethod.salt, password),
+    };
+
+    await restClient.UserRestEndpoint.signUp(signUpInfo, errorHandler);
+
+    // go back to sign in page
+    thunkApi.dispatch(
+      signInWithLocalAccount({
+        identifier: email,
+        password,
+        passwordScore,
+      }),
+    );
+  },
 );
 
 export const requestPasswordReset = createAsyncThunk(
-    'auth/resetPassword',
-    async (email: string) => {
-        await restClient.UserRestEndpoint.requestPasswordReset(email);
-    },
-);
-
-<<<<<<< HEAD
-export const signOut = createAsyncThunk('auth/signout', async (_noArg: void, thunkApi) => {
-    await restClient.UserRestEndpoint.signOut();
-    thunkApi.dispatch(closeCurrentSession());
-=======
+  'auth/resetPassword',
+  async (email: string) => {
+    await restClient.UserRestEndpoint.requestPasswordReset(email);
+  },
+);
+
 export const signOut = createAsyncThunk('auth/signOut', async (_noArg: void, thunkApi) => {
   await restClient.UserRestEndpoint.signOut();
   thunkApi.dispatch(closeCurrentSession());
->>>>>>> 931460da
 });
 
 export const processClosedHttpSessions = createAsyncThunk(
-    'auth/SignOutPropagated',
-    async (signOutMessages: WsSignOutMessage[], thunkApi) => {
-        signOutMessages.forEach(message => {
-            if (isMySession(message.session)) {
-                thunkApi.dispatch(closeCurrentSession());
-            }
-        });
-    },
+  'auth/SignOutPropagated',
+  async (signOutMessages: WsSignOutMessage[], thunkApi) => {
+    signOutMessages.forEach(message => {
+      if (isMySession(message.session)) {
+        thunkApi.dispatch(closeCurrentSession());
+      }
+    });
+  },
 );
 
 export const closeCurrentSession = createAsyncThunk(
-    'auth/closeCurrentSession',
-    async (_noArg: void, _thunkApi) => {
-        // Just to propagate to slices
-    },
+  'auth/closeCurrentSession',
+  async (_noArg: void, _thunkApi) => {
+    // Just to propagate to slices
+  },
 );
 
 ////////////////////////////////////////////////////////////////////////////////////////////////////
@@ -339,32 +280,6 @@
 ////////////////////////////////////////////////////////////////////////////////////////////////////
 
 export const reloadCurrentUser = createAsyncThunk('auth/reload', async (_noArg: void, thunkApi) => {
-<<<<<<< HEAD
-    // one would like to await both query result later, but as those requests are most likely
-    // the very firsts to be sent to the server, it shoudl be avoided to prevent creatiing two
-    // colab_session_id
-    const currentAccount = await restClient.UserRestEndpoint.getCurrentAccount();
-    const currentUser = await restClient.UserRestEndpoint.getCurrentUser();
-
-    const allAccounts = await restClient.UserRestEndpoint.getAllCurrentUserAccounts();
-
-    if (currentUser != null) {
-        // current user is authenticated
-        const state = thunkApi.getState() as ColabState;
-        if (state.websockets.sessionId != null && state.auth.currentUserId != currentUser.id) {
-            // Websocket session is ready AND currentUser just changed
-            // reconnect to broadcast channel
-            // subscribe to the new current user channel ASAP
-            await restClient.WebsocketRestEndpoint.subscribeToBroadcastChannel({
-                '@class': 'WsSessionIdentifier',
-                sessionId: state.websockets.sessionId,
-            });
-            await restClient.WebsocketRestEndpoint.subscribeToUserChannel({
-                '@class': 'WsSessionIdentifier',
-                sessionId: state.websockets.sessionId,
-            });
-        }
-=======
   // one would like to await both query result later, but as those requests are most likely
   // the very firsts to be sent to the server, it should be avoided to prevent creating two
   // colab_session_id
@@ -388,36 +303,12 @@
         '@class': 'WsSessionIdentifier',
         sessionId: state.websockets.sessionId,
       });
->>>>>>> 931460da
-    }
-    return {currentUser: currentUser, currentAccount: currentAccount, accounts: allAccounts};
+    }
+  }
+  return { currentUser: currentUser, currentAccount: currentAccount, accounts: allAccounts };
 });
 
 export const updateLocalAccountPassword = createAsyncThunk(
-<<<<<<< HEAD
-    'user/updatePassword',
-    async ({
-               email,
-               password,
-           }: {
-        email: string;
-        password: string;
-        passwordScore: PasswordScore;
-    }) => {
-        // first, fetch the authenatication method fot the account
-        const authMethod = await restClient.UserRestEndpoint.getAuthMethod(email);
-
-        if (entityIs(authMethod, 'AuthMethod')) {
-            const authInfo: AuthInfo = {
-                '@class': 'AuthInfo',
-                identifier: email,
-                mandatoryHash: await hashPassword(authMethod.mandatoryMethod, authMethod.salt, password),
-            };
-
-            await restClient.UserRestEndpoint.updateLocalAccountPassword(authInfo);
-        }
-    },
-=======
   'user/updatePassword',
   async ({
     email,
@@ -440,148 +331,140 @@
       await restClient.UserRestEndpoint.updateLocalAccountPassword(authInfo);
     }
   },
->>>>>>> 931460da
 );
 
 export const grantAdminRight = createAsyncThunk('user/grantAdminRight', async (user: User) => {
-    if (user.id != null) {
-        return await restClient.UserRestEndpoint.grantAdminRight(user.id);
-    }
+  if (user.id != null) {
+    return await restClient.UserRestEndpoint.grantAdminRight(user.id);
+  }
 });
 
 export const revokeAdminRight = createAsyncThunk('user/revokeAdminRight', async (user: User) => {
-    if (user.id != null) {
-        return await restClient.UserRestEndpoint.revokeAdminRight(user.id);
-    }
+  if (user.id != null) {
+    return await restClient.UserRestEndpoint.revokeAdminRight(user.id);
+  }
 });
 
 export const getCurrentUserHttpSessions = createAsyncThunk<HttpSession[], void>(
-    'user/getHttpSessions',
-    async () => {
-        return await restClient.UserRestEndpoint.getActiveHttpSessions();
-    },
+  'user/getHttpSessions',
+  async () => {
+    return await restClient.UserRestEndpoint.getActiveHttpSessions();
+  },
 );
 
 export const updateUser = createAsyncThunk('user/update', async (user: User) => {
-    await restClient.UserRestEndpoint.updateUser(user);
-    return user;
+  await restClient.UserRestEndpoint.updateUser(user);
+  return user;
 });
 
 export const getUser = createAsyncThunk<User | null, number>('user/get', async (id: number) => {
+  if (id > 0) {
+    return await restClient.UserRestEndpoint.getUserById(id);
+  } else {
+    return null;
+  }
+});
+
+export const getAllUsers = createAsyncThunk<User[], void>('user/getAll', async () => {
+  return await restClient.UserRestEndpoint.getAllUsers();
+});
+
+export const getUsersForProject = createAsyncThunk<User[] | null, number | null>(
+  'project/getUsers',
+  async (projectId: number | null) => {
+    if (projectId) {
+      return await restClient.UserRestEndpoint.getUsersForProject(projectId);
+    } else {
+      return null;
+    }
+  },
+);
+
+export const forceLogout = createAsyncThunk(
+  'user/forceLogout',
+  async (httpSession: HttpSession) => {
+    return await restClient.UserRestEndpoint.forceLogout(httpSession.id!);
+  },
+);
+
+////////////////////////////////////////////////////////////////////////////////////////////////////
+// Projects
+////////////////////////////////////////////////////////////////////////////////////////////////////
+
+export const getProject = createAsyncThunk<Project | null, number>(
+  'project/get',
+  async (id: number) => {
     if (id > 0) {
-        return await restClient.UserRestEndpoint.getUserById(id);
-    } else {
-        return null;
-    }
-});
-
-export const getAllUsers = createAsyncThunk<User[], void>('user/getAll', async () => {
-    return await restClient.UserRestEndpoint.getAllUsers();
-});
-
-export const getUsersForProject = createAsyncThunk<User[] | null, number | null>(
-    'project/getUsers',
-    async (projectId: number | null) => {
-        if (projectId) {
-            return await restClient.UserRestEndpoint.getUsersForProject(projectId);
-        } else {
-            return null;
-        }
-    },
-);
-
-export const forceLogout = createAsyncThunk(
-    'user/forceLogout',
-    async (httpSession: HttpSession) => {
-        return await restClient.UserRestEndpoint.forceLogout(httpSession.id!);
-    },
-);
-
-////////////////////////////////////////////////////////////////////////////////////////////////////
-// Projects
-////////////////////////////////////////////////////////////////////////////////////////////////////
-
-export const getProject = createAsyncThunk<Project | null, number>(
-    'project/get',
-    async (id: number) => {
-        if (id > 0) {
-            return await restClient.ProjectRestEndpoint.getProject(id);
-        } else {
-            return null;
-        }
-    },
+      return await restClient.ProjectRestEndpoint.getProject(id);
+    } else {
+      return null;
+    }
+  },
 );
 
 export const getMyProjects = createAsyncThunk<Project[], void>('project/list', async () => {
-    return await restClient.ProjectRestEndpoint.getProjectsWhereTeamMember();
+  return await restClient.ProjectRestEndpoint.getProjectsWhereTeamMember();
 });
 
 export const getInstanceableModels = createAsyncThunk<Project[], void>(
-    'project/baseModels',
-    async () => {
-        return await restClient.ProjectRestEndpoint.getInstanceableModels();
-    },
+  'project/baseModels',
+  async () => {
+    return await restClient.ProjectRestEndpoint.getInstanceableModels();
+  },
 );
 
 export const getAllProjectsAndModels = createAsyncThunk<Project[], void>(
-    'project/all',
-    async () => {
-        return await restClient.ProjectRestEndpoint.getAllProjects();
-    },
+  'project/all',
+  async () => {
+    return await restClient.ProjectRestEndpoint.getAllProjects();
+  },
 );
 
 export const getAllGlobalProjects = createAsyncThunk<Project[], void>(
-    'project/allGlobal',
-    async () => {
-        return await restClient.ProjectRestEndpoint.getAllGlobalModels();
-    },
+  'project/allGlobal',
+  async () => {
+    return await restClient.ProjectRestEndpoint.getAllGlobalModels();
+  },
 );
 
 export const createProject = createAsyncThunk(
-    'project/create',
-    async (creationData: ProjectCreationData) => {
-        return await restClient.ProjectRestEndpoint.createProject(creationData);
-    },
+  'project/create',
+  async (creationData: ProjectCreationData) => {
+    return await restClient.ProjectRestEndpoint.createProject(creationData);
+  },
 );
 
 export const duplicateProject = createAsyncThunk(
-    'project/duplicate',
-    async ({project, newName}: { project: Project; newName: string }) => {
-        if (project.id) {
-            const parameters: DuplicationParam = {
-                '@class': 'DuplicationParam',
-                withRoles: true,
-                withTeamMembers: false,
-                withCardTypes: true,
-                withCardsStructure: true,
-                withDeliverables: true,
-                withResources: true,
-                withStickyNotes: true,
-                withActivityFlow: true,
-                makeOnlyCardTypeReferences: false,
-                resetProgressionData: false,
-            };
-
-            return await restClient.ProjectRestEndpoint.duplicateProject(project.id, newName, parameters);
-        }
-    },
+  'project/duplicate',
+  async ({ project, newName }: { project: Project; newName: string }) => {
+    if (project.id) {
+      const parameters: DuplicationParam = {
+        '@class': 'DuplicationParam',
+        withRoles: true,
+        withTeamMembers: false,
+        withCardTypes: true,
+        withCardsStructure: true,
+        withDeliverables: true,
+        withResources: true,
+        withStickyNotes: true,
+        withActivityFlow: true,
+        makeOnlyCardTypeReferences: false,
+        resetProgressionData: false,
+      };
+
+      return await restClient.ProjectRestEndpoint.duplicateProject(project.id, newName, parameters);
+    }
+  },
 );
 
 export const updateProject = createAsyncThunk('project/update', async (project: Project) => {
-    await restClient.ProjectRestEndpoint.updateProject(project);
-});
-
-<<<<<<< HEAD
-export const deleteProject = createAsyncThunk('project/delete', async (project: Project) => {
-    if (project.id) {
-        await restClient.ProjectRestEndpoint.deleteProject(project.id);
-    }
-=======
+  await restClient.ProjectRestEndpoint.updateProject(project);
+});
+
 export const putProjectInBin = createAsyncThunk('project/putInBin', async (project: Project) => {
   if (project.id != null) {
     await restClient.ProjectRestEndpoint.putProjectInBin(project.id);
   }
->>>>>>> 931460da
 });
 
 export const restoreProjectFromBin = createAsyncThunk(
@@ -603,79 +486,79 @@
 );
 
 export const getRootCardOfProject = createAsyncThunk<Card | null, number>(
-    'project/getRootCard',
-    async (projectId: number) => {
-        if (projectId > 0) {
-            return await restClient.ProjectRestEndpoint.getRootCardOfProject(projectId);
-        } else {
-            return null;
-        }
-    },
+  'project/getRootCard',
+  async (projectId: number) => {
+    if (projectId > 0) {
+      return await restClient.ProjectRestEndpoint.getRootCardOfProject(projectId);
+    } else {
+      return null;
+    }
+  },
 );
 
 export const reconnectToProjectChannel = createAsyncThunk(
-    'project/reconnect',
-    async (project: Project, thunkApi) => {
-        const state = thunkApi.getState() as ColabState;
-        if (state.websockets.sessionId != null && project.id != null) {
-            // Subscribe to new project channel
-            await restClient.WebsocketRestEndpoint.subscribeToProjectChannel(project.id, {
-                '@class': 'WsSessionIdentifier',
-                sessionId: state.websockets.sessionId,
-            });
-
-            // initialized project content
-            //await thunkApi.dispatch(getRootCardOfProject(project.id)); // LAZY
-            await thunkApi.dispatch(getProjectStructure(project.id)); // GREEDY
-        }
-        return project;
-    },
+  'project/reconnect',
+  async (project: Project, thunkApi) => {
+    const state = thunkApi.getState() as ColabState;
+    if (state.websockets.sessionId != null && project.id != null) {
+      // Subscribe to new project channel
+      await restClient.WebsocketRestEndpoint.subscribeToProjectChannel(project.id, {
+        '@class': 'WsSessionIdentifier',
+        sessionId: state.websockets.sessionId,
+      });
+
+      // initialized project content
+      //await thunkApi.dispatch(getRootCardOfProject(project.id)); // LAZY
+      await thunkApi.dispatch(getProjectStructure(project.id)); // GREEDY
+    }
+    return project;
+  },
 );
 
 // TODO Sandra 01.2023 : review wisely
 export const startProjectEdition = createAsyncThunk(
-    'project/startEditing',
-    async (project: Project, thunkApi) => {
-        const state = thunkApi.getState() as ColabState;
-        const currentSessionId = state.websockets.sessionId;
-        const currentProjectId = selectCurrentProjectId(state);
-
-        if (currentSessionId != null && project.id != null) {
-            if (currentProjectId != null) {
-                // close current project if there is one
-                await thunkApi.dispatch(closeCurrentProject());
-            }
-
-            // Subscribe to new project channel
-            await restClient.WebsocketRestEndpoint.subscribeToProjectChannel(project.id, {
-                '@class': 'WsSessionIdentifier',
-                sessionId: currentSessionId,
-            });
-
-            // initialized project content
-            //await thunkApi.dispatch(getRootCardOfProject(project.id)); // LAZY
-            await thunkApi.dispatch(getProjectStructure(project.id)); // GREEDY
-        }
-        return project;
-    },
+  'project/startEditing',
+  async (project: Project, thunkApi) => {
+    const state = thunkApi.getState() as ColabState;
+    const currentSessionId = state.websockets.sessionId;
+    const currentProjectId = selectCurrentProjectId(state);
+
+    if (currentSessionId != null && project.id != null) {
+      if (currentProjectId != null) {
+        // close current project if there is one
+        await thunkApi.dispatch(closeCurrentProject());
+      }
+
+      // Subscribe to new project channel
+      await restClient.WebsocketRestEndpoint.subscribeToProjectChannel(project.id, {
+        '@class': 'WsSessionIdentifier',
+        sessionId: currentSessionId,
+      });
+
+      // initialized project content
+      //await thunkApi.dispatch(getRootCardOfProject(project.id)); // LAZY
+      await thunkApi.dispatch(getProjectStructure(project.id)); // GREEDY
+    }
+    return project;
+  },
 );
 
 // TODO Sandra 01.2023 : review wisely
 export const closeCurrentProject = createAsyncThunk(
-    'project/stopEditing',
-    async (_noArg: void, thunkApi) => {
-        const state = thunkApi.getState() as ColabState;
-        const currentSessionId = state.websockets.sessionId;
-        const authStatus = state.auth.status;
-        const currentProjectId = selectCurrentProjectId(state);
-
-        if (currentProjectId != null && currentSessionId && authStatus === 'AUTHENTICATED') {
-            restClient.WebsocketRestEndpoint.unsubscribeFromProjectChannel(currentProjectId, {
-                '@class': 'WsSessionIdentifier',
-                sessionId: currentSessionId,
-            });
-        }
-    },
+  'project/stopEditing',
+  async (_noArg: void, thunkApi) => {
+    const state = thunkApi.getState() as ColabState;
+    const currentSessionId = state.websockets.sessionId;
+    const authStatus = state.auth.status;
+    const currentProjectId = selectCurrentProjectId(state);
+
+    if (currentProjectId != null && currentSessionId && authStatus === 'AUTHENTICATED') {
+      restClient.WebsocketRestEndpoint.unsubscribeFromProjectChannel(currentProjectId, {
+        '@class': 'WsSessionIdentifier',
+        sessionId: currentSessionId,
+      });
+    }
+  },
 );
 
 ////////////////////////////////////////////////////////////////////////////////////////////////////
@@ -683,12 +566,12 @@
 ////////////////////////////////////////////////////////////////////////////////////////////////////
 
 export const shareModel = createAsyncThunk(
-    'model/share',
-    async ({projectId, recipient}: { projectId: number; recipient: string }) => {
-        if (recipient) {
-            await restClient.InstanceMakerRestEndpoint.shareModel(projectId, recipient);
-        }
-    },
+  'model/share',
+  async ({ projectId, recipient }: { projectId: number; recipient: string }) => {
+    if (recipient) {
+      await restClient.ProjectRestEndpoint.shareModel(projectId, recipient);
+    }
+  },
 );
 
 export const getInstanceMakersForProject = createAsyncThunk<
@@ -716,21 +599,21 @@
 ////////////////////////////////////////////////////////////////////////////////////////////////////
 
 export const getCopyParam = createAsyncThunk<CopyParam | null, number>(
-    'copyParam/get',
-    async (id: number) => {
-        if (id > 0) {
-            return await restClient.ProjectRestEndpoint.getCopyParam(id);
-        } else {
-            return null;
-        }
-    },
+  'copyParam/get',
+  async (id: number) => {
+    if (id > 0) {
+      return await restClient.ProjectRestEndpoint.getCopyParam(id);
+    } else {
+      return null;
+    }
+  },
 );
 
 export const updateCopyParam = createAsyncThunk(
-    'copyParam/update',
-    async (copyParam: CopyParam) => {
-        await restClient.ProjectRestEndpoint.updateCopyParam(copyParam);
-    },
+  'copyParam/update',
+  async (copyParam: CopyParam) => {
+    await restClient.ProjectRestEndpoint.updateCopyParam(copyParam);
+  },
 );
 
 ////////////////////////////////////////////////////////////////////////////////////////////////////
@@ -738,20 +621,20 @@
 ////////////////////////////////////////////////////////////////////////////////////////////////////
 
 export const getProjectTeam = createAsyncThunk<
-    { members: TeamMember[]; roles: TeamRole[] } | null,
-    number
+  { members: TeamMember[]; roles: TeamRole[] } | null,
+  number
 >('project/team/get', async (projectId: number) => {
-    if (projectId > 0) {
-        const waitMembers = restClient.TeamRestEndpoint.getTeamMembersForProject(projectId);
-        const waitRoles = restClient.TeamRestEndpoint.getTeamRolesForProject(projectId);
-
-        return {
-            members: await waitMembers,
-            roles: await waitRoles,
-        };
-    } else {
-        return null;
-    }
+  if (projectId > 0) {
+    const waitMembers = restClient.TeamRestEndpoint.getTeamMembersForProject(projectId);
+    const waitRoles = restClient.TeamRestEndpoint.getTeamRolesForProject(projectId);
+
+    return {
+      members: await waitMembers,
+      roles: await waitRoles,
+    };
+  } else {
+    return null;
+  }
 });
 
 ////////////////////////////////////////////////////////////////////////////////////////////////////
@@ -759,47 +642,47 @@
 ////////////////////////////////////////////////////////////////////////////////////////////////////
 
 export const getTeamMembersForProject = createAsyncThunk<
-    TeamMember[] | null,
-    number | null | undefined
+  TeamMember[] | null,
+  number | null | undefined
 >('team/project/getMembers', async (projectId: number | null | undefined) => {
-    if (projectId) {
-        return await restClient.TeamRestEndpoint.getTeamMembersForProject(projectId);
-    } else {
-        return null;
-    }
+  if (projectId) {
+    return await restClient.TeamRestEndpoint.getTeamMembersForProject(projectId);
+  } else {
+    return null;
+  }
 });
 
 export const updateMember = createAsyncThunk(
-    'project/member/update',
-    async (member: TeamMember) => {
-        await restClient.TeamRestEndpoint.updateTeamMember(member);
-    },
+  'project/member/update',
+  async (member: TeamMember) => {
+    await restClient.TeamRestEndpoint.updateTeamMember(member);
+  },
 );
 
 export const deleteMember = createAsyncThunk(
-    'project/member/delete',
-    async (member: TeamMember) => {
-        if (member && member.id) {
-            await restClient.TeamRestEndpoint.deleteTeamMember(member.id);
-        }
-    },
+  'project/member/delete',
+  async (member: TeamMember) => {
+    if (member && member.id) {
+      await restClient.TeamRestEndpoint.deleteTeamMember(member.id);
+    }
+  },
 );
 
 export const setMemberPosition = createAsyncThunk(
-    'project/member/position',
-    async ({memberId, position}: { memberId: number; position: HierarchicalPosition }) => {
-        await restClient.TeamRestEndpoint.changeMemberPosition(memberId, position);
-    },
+  'project/member/position',
+  async ({ memberId, position }: { memberId: number; position: HierarchicalPosition }) => {
+    await restClient.TeamRestEndpoint.changeMemberPosition(memberId, position);
+  },
 );
 
 export const sendInvitation = createAsyncThunk(
-    'project/team/invite',
-    async ({projectId, recipient}: { projectId: number; recipient: string }, thunkApi) => {
-        if (recipient) {
-            await restClient.TeamRestEndpoint.inviteSomeone(projectId, recipient);
-            thunkApi.dispatch(getProjectTeam(projectId));
-        }
-    },
+  'project/team/invite',
+  async ({ projectId, recipient }: { projectId: number; recipient: string }, thunkApi) => {
+    if (recipient) {
+      await restClient.TeamRestEndpoint.inviteSomeone(projectId, recipient);
+      thunkApi.dispatch(getProjectTeam(projectId));
+    }
+  },
 );
 
 ////////////////////////////////////////////////////////////////////////////////////////////////////
@@ -807,44 +690,44 @@
 ////////////////////////////////////////////////////////////////////////////////////////////////////
 
 export const getTeamRolesForProject = createAsyncThunk<
-    TeamRole[] | null,
-    number | null | undefined
+  TeamRole[] | null,
+  number | null | undefined
 >('project/getTeamRoles', async (projectId: number | null | undefined) => {
-    if (projectId) {
-        return await restClient.TeamRestEndpoint.getTeamRolesForProject(projectId);
-    } else {
-        return null;
-    }
+  if (projectId) {
+    return await restClient.TeamRestEndpoint.getTeamRolesForProject(projectId);
+  } else {
+    return null;
+  }
 });
 
 export const createRole = createAsyncThunk(
-    'project/team/createRole',
-    async ({project, role}: { project: Project; role: TeamRole }) => {
-        const r: TeamRole = {...role, projectId: project.id};
-        return await restClient.TeamRestEndpoint.createRole(r);
-    },
+  'project/team/createRole',
+  async ({ project, role }: { project: Project; role: TeamRole }) => {
+    const r: TeamRole = { ...role, projectId: project.id };
+    return await restClient.TeamRestEndpoint.createRole(r);
+  },
 );
 
 export const updateRole = createAsyncThunk('project/role/update', async (role: TeamRole) => {
-    return await restClient.TeamRestEndpoint.updateRole(role);
+  return await restClient.TeamRestEndpoint.updateRole(role);
 });
 
 export const deleteRole = createAsyncThunk('project/role/delete', async (roleId: number) => {
-    return await restClient.TeamRestEndpoint.deleteRole(roleId);
+  return await restClient.TeamRestEndpoint.deleteRole(roleId);
 });
 
 export const giveRole = createAsyncThunk(
-    'project/team/give',
-    async ({roleId, memberId}: { roleId: number; memberId: number }) => {
-        return await restClient.TeamRestEndpoint.giveRoleTo(roleId, memberId);
-    },
+  'project/team/give',
+  async ({ roleId, memberId }: { roleId: number; memberId: number }) => {
+    return await restClient.TeamRestEndpoint.giveRoleTo(roleId, memberId);
+  },
 );
 
 export const removeRole = createAsyncThunk(
-    'project/team/remove',
-    async ({roleId, memberId}: { roleId: number; memberId: number }) => {
-        return await restClient.TeamRestEndpoint.removeRoleFrom(roleId, memberId);
-    },
+  'project/team/remove',
+  async ({ roleId, memberId }: { roleId: number; memberId: number }) => {
+    return await restClient.TeamRestEndpoint.removeRoleFrom(roleId, memberId);
+  },
 );
 
 ////////////////////////////////////////////////////////////////////////////////////////////////////
@@ -852,27 +735,6 @@
 ////////////////////////////////////////////////////////////////////////////////////////////////////
 
 export const getAssignmentsForProject = createAsyncThunk<
-<<<<<<< HEAD
-    Assignment[] | null,
-    number | null | undefined
->('assignments/byproject', async (projectId: number | null | undefined) => {
-    if (projectId) {
-        return await restClient.TeamRestEndpoint.getAssignmentsForProject(projectId);
-    } else {
-        return null;
-    }
-});
-
-export const getAssignmentsForCard = createAsyncThunk<
-    Assignment[] | null,
-    number | null | undefined
->('assignments/bycard', async (cardId: number | null | undefined) => {
-    if (cardId) {
-        return await restClient.TeamRestEndpoint.getAssignmentsForCard(cardId);
-    } else {
-        return null;
-    }
-=======
   Assignment[] | null,
   number | null | undefined
 >('assignments/byProject', async (projectId: number | null | undefined) => {
@@ -892,43 +754,42 @@
   } else {
     return null;
   }
->>>>>>> 931460da
 });
 
 export const createAssignment = createAsyncThunk(
-    'assignment/add',
-    async ({cardId, memberId}: { cardId: number; memberId: number }) => {
-        await restClient.TeamRestEndpoint.createEmptyAssignment(cardId, memberId);
-    },
+  'assignment/add',
+  async ({ cardId, memberId }: { cardId: number; memberId: number }) => {
+    await restClient.TeamRestEndpoint.createEmptyAssignment(cardId, memberId);
+  },
 );
 
 export const setAssignment = createAsyncThunk(
-    'assignment/set',
-    async ({
-               cardId,
-               memberId,
-               involvementLevel,
-           }: {
-        cardId: number;
-        memberId: number;
-        involvementLevel: InvolvementLevel;
-    }) => {
-        await restClient.TeamRestEndpoint.setAssignment(cardId, memberId, involvementLevel);
-    },
+  'assignment/set',
+  async ({
+    cardId,
+    memberId,
+    involvementLevel,
+  }: {
+    cardId: number;
+    memberId: number;
+    involvementLevel: InvolvementLevel;
+  }) => {
+    await restClient.TeamRestEndpoint.setAssignment(cardId, memberId, involvementLevel);
+  },
 );
 
 export const removeAssignmentLevel = createAsyncThunk(
-    'assignment/remove',
-    async ({cardId, memberId}: { cardId: number; memberId: number }) => {
-        await restClient.TeamRestEndpoint.removeAssignmentLevel(cardId, memberId);
-    },
+  'assignment/remove',
+  async ({ cardId, memberId }: { cardId: number; memberId: number }) => {
+    await restClient.TeamRestEndpoint.removeAssignmentLevel(cardId, memberId);
+  },
 );
 
 export const deleteAssignments = createAsyncThunk(
-    'assignment/delete',
-    async ({cardId, memberId}: { cardId: number; memberId: number }) => {
-        await restClient.TeamRestEndpoint.deleteAssignments(cardId, memberId);
-    },
+  'assignment/delete',
+  async ({ cardId, memberId }: { cardId: number; memberId: number }) => {
+    await restClient.TeamRestEndpoint.deleteAssignments(cardId, memberId);
+  },
 );
 
 ////////////////////////////////////////////////////////////////////////////////////////////////////
@@ -936,29 +797,29 @@
 ////////////////////////////////////////////////////////////////////////////////////////////////////
 
 export const getPresenceList = createAsyncThunk<UserPresence[], number>(
-    'presence/getList',
-    async (projectId: number) => {
-        if (projectId > 0) {
-            return await restClient.PresenceRestEndpoint.getProjectPresence(projectId);
-        } else {
-            return [];
-        }
-    },
+  'presence/getList',
+  async (projectId: number) => {
+    if (projectId > 0) {
+      return await restClient.PresenceRestEndpoint.getProjectPresence(projectId);
+    } else {
+      return [];
+    }
+  },
 );
 
 export const makePresenceKnown = createAsyncThunk(
-    'presence/touch',
-    async (presence: TouchUserPresence) => {
-        return await restClient.PresenceRestEndpoint.updateUserPresence(presence);
-    },
+  'presence/touch',
+  async (presence: TouchUserPresence) => {
+    return await restClient.PresenceRestEndpoint.updateUserPresence(presence);
+  },
 );
 
 export const clearPresenceList = createAsyncThunk('presence/clear', async (projectId: number) => {
-    return await restClient.PresenceRestEndpoint.clearProjectPresenceList(projectId);
+  return await restClient.PresenceRestEndpoint.clearProjectPresenceList(projectId);
 });
 
 export const clearAllPresenceLists = createAsyncThunk('presence/clearAll', async () => {
-    return await restClient.PresenceRestEndpoint.clearAllPresenceList();
+  return await restClient.PresenceRestEndpoint.clearAllPresenceList();
 });
 
 ////////////////////////////////////////////////////////////////////////////////////////////////////
@@ -966,14 +827,14 @@
 ////////////////////////////////////////////////////////////////////////////////////////////////////
 
 export const getExpandedCardType = createAsyncThunk<AbstractCardType[], number>(
-    'cardType/getExpanded',
-    async (id: number) => {
-        if (id > 0) {
-            return await restClient.CardTypeRestEndpoint.getExpandedCardType(id);
-        } else {
-            return [];
-        }
-    },
+  'cardType/getExpanded',
+  async (id: number) => {
+    if (id > 0) {
+      return await restClient.CardTypeRestEndpoint.getExpandedCardType(id);
+    } else {
+      return [];
+    }
+  },
 );
 
 /**
@@ -984,14 +845,14 @@
  *    - every link in the chain of CardTypeRef + target CardType
  */
 export const getProjectCardTypes = createAsyncThunk<AbstractCardType[], number>(
-    'cardType/getProjectOnes',
-    async (projectId: number) => {
-        if (projectId > 0) {
-            return await restClient.ProjectRestEndpoint.getCardTypesOfProject(projectId);
-        } else {
-            return [];
-        }
-    },
+  'cardType/getProjectOnes',
+  async (projectId: number) => {
+    if (projectId > 0) {
+      return await restClient.ProjectRestEndpoint.getCardTypesOfProject(projectId);
+    } else {
+      return [];
+    }
+  },
 );
 
 /**
@@ -999,124 +860,124 @@
  * + all global published card types
  */
 export const getAvailablePublishedCardTypes = createAsyncThunk<AbstractCardType[], void>(
-    'cardType/getPublished',
-    async () => {
-        const getFromProjects =
-            restClient.CardTypeRestEndpoint.getPublishedCardTypesOfReachableProjects();
-        const getGlobals = restClient.CardTypeRestEndpoint.getPublishedGlobalsCardTypes();
-
-        return [...(await getFromProjects), ...(await getGlobals)];
-    },
+  'cardType/getPublished',
+  async () => {
+    const getFromProjects =
+      restClient.CardTypeRestEndpoint.getPublishedCardTypesOfReachableProjects();
+    const getGlobals = restClient.CardTypeRestEndpoint.getPublishedGlobalsCardTypes();
+
+    return [...(await getFromProjects), ...(await getGlobals)];
+  },
 );
 
 export const createCardType = createAsyncThunk(
-    'cardType/create',
-    async (cardType: CardTypeCreationData) => {
-        return await restClient.CardTypeRestEndpoint.createCardType(cardType);
-    },
+  'cardType/create',
+  async (cardType: CardTypeCreationData) => {
+    return await restClient.CardTypeRestEndpoint.createCardType(cardType);
+  },
 );
 
 export const updateCardTypeTitle = createAsyncThunk(
-    'cardType/updateTitle',
-    async ({cardTypeId, title}: CardTypeAllInOne, thunkApi) => {
-        const state = thunkApi.getState() as ColabState;
-        if (cardTypeId) {
-            const cardTypeServerSide = state.cardType.cardtypes[cardTypeId];
-            if (entityIs(cardTypeServerSide, 'CardType')) {
-                await restClient.CardTypeRestEndpoint.updateCardType({
-                    ...cardTypeServerSide,
-                    title: title,
-                });
-            }
-        }
-        // see if we can throw an error
-    },
+  'cardType/updateTitle',
+  async ({ cardTypeId, title }: CardTypeAllInOne, thunkApi) => {
+    const state = thunkApi.getState() as ColabState;
+    if (cardTypeId) {
+      const cardTypeServerSide = state.cardType.cardtypes[cardTypeId];
+      if (entityIs(cardTypeServerSide, 'CardType')) {
+        await restClient.CardTypeRestEndpoint.updateCardType({
+          ...cardTypeServerSide,
+          title: title,
+        });
+      }
+    }
+    // see if we can throw an error
+  },
 );
 
 export const updateCardTypeTags = createAsyncThunk(
-    'cardType/updateTags',
-    async ({cardTypeId, tags}: CardTypeAllInOne, thunkApi) => {
-        const state = thunkApi.getState() as ColabState;
-        if (cardTypeId) {
-            const cardTypeServerSide = state.cardType.cardtypes[cardTypeId];
-            if (entityIs(cardTypeServerSide, 'CardType')) {
-                await restClient.CardTypeRestEndpoint.updateCardType({
-                    ...cardTypeServerSide,
-                    tags: tags,
-                });
-            }
-        }
-        // see if we can throw an error
-    },
+  'cardType/updateTags',
+  async ({ cardTypeId, tags }: CardTypeAllInOne, thunkApi) => {
+    const state = thunkApi.getState() as ColabState;
+    if (cardTypeId) {
+      const cardTypeServerSide = state.cardType.cardtypes[cardTypeId];
+      if (entityIs(cardTypeServerSide, 'CardType')) {
+        await restClient.CardTypeRestEndpoint.updateCardType({
+          ...cardTypeServerSide,
+          tags: tags,
+        });
+      }
+    }
+    // see if we can throw an error
+  },
 );
 
 export const updateCardTypeDeprecated = createAsyncThunk(
-    'cardType/updateDeprecated',
-    async ({ownId, deprecated}: CardTypeAllInOne, thunkApi) => {
-        const state = thunkApi.getState() as ColabState;
-        if (ownId) {
-            const cardTypeServerSide = state.cardType.cardtypes[ownId];
-            if (entityIs(cardTypeServerSide, 'AbstractCardType')) {
-                await restClient.CardTypeRestEndpoint.updateCardType({
-                    ...cardTypeServerSide,
-                    deprecated: deprecated,
-                });
-            }
-        }
-        // see if we can throw an error
-    },
+  'cardType/updateDeprecated',
+  async ({ ownId, deprecated }: CardTypeAllInOne, thunkApi) => {
+    const state = thunkApi.getState() as ColabState;
+    if (ownId) {
+      const cardTypeServerSide = state.cardType.cardtypes[ownId];
+      if (entityIs(cardTypeServerSide, 'AbstractCardType')) {
+        await restClient.CardTypeRestEndpoint.updateCardType({
+          ...cardTypeServerSide,
+          deprecated: deprecated,
+        });
+      }
+    }
+    // see if we can throw an error
+  },
 );
 
 export const updateCardTypePublished = createAsyncThunk(
-    'cardType/updatePublished',
-    async ({ownId, published}: CardTypeAllInOne, thunkApi) => {
-        const state = thunkApi.getState() as ColabState;
-        if (ownId) {
-            const cardTypeServerSide = state.cardType.cardtypes[ownId];
-            if (entityIs(cardTypeServerSide, 'AbstractCardType')) {
-                await restClient.CardTypeRestEndpoint.updateCardType({
-                    ...cardTypeServerSide,
-                    published: published,
-                });
-            }
-        }
-        // see if we can throw an error
-    },
+  'cardType/updatePublished',
+  async ({ ownId, published }: CardTypeAllInOne, thunkApi) => {
+    const state = thunkApi.getState() as ColabState;
+    if (ownId) {
+      const cardTypeServerSide = state.cardType.cardtypes[ownId];
+      if (entityIs(cardTypeServerSide, 'AbstractCardType')) {
+        await restClient.CardTypeRestEndpoint.updateCardType({
+          ...cardTypeServerSide,
+          published: published,
+        });
+      }
+    }
+    // see if we can throw an error
+  },
 );
 
 /**
  * Use the card type in the project. Concretely that means make a card type reference.
  */
 export const addCardTypeToProject = createAsyncThunk(
-    'cardType/addToProject',
-    async ({cardType, projectId}: { cardType: CardTypeAllInOne; projectId: number }) => {
-        if (cardType.ownId && projectId)
-            return await restClient.CardTypeRestEndpoint.useCardTypeInProject(cardType.ownId, projectId);
-    },
+  'cardType/addToProject',
+  async ({ cardType, projectId }: { cardType: CardTypeAllInOne; projectId: number }) => {
+    if (cardType.ownId && projectId)
+      return await restClient.CardTypeRestEndpoint.useCardTypeInProject(cardType.ownId, projectId);
+  },
 );
 
 export const deleteCardType = createAsyncThunk(
-    'cardType/delete',
-    async (cardType: CardTypeOnOneSOwn) => {
-        if (cardType.ownId) {
-            await restClient.CardTypeRestEndpoint.deleteCardType(cardType.ownId);
-        }
-    },
+  'cardType/delete',
+  async (cardType: CardTypeOnOneSOwn) => {
+    if (cardType.ownId) {
+      await restClient.CardTypeRestEndpoint.deleteCardType(cardType.ownId);
+    }
+  },
 );
 
 /**
  * Remove the card type from the project. Can be done only if not used.
  */
 export const removeCardTypeRefFromProject = createAsyncThunk(
-    'cardType/removeFromProject',
-    async ({cardType, projectId}: { cardType: CardTypeWithRef; projectId: number }) => {
-        if (cardType.ownId && projectId) {
-            return await restClient.CardTypeRestEndpoint.removeCardTypeRefFromProject(
-                cardType.ownId,
-                projectId,
-            );
-        }
-    },
+  'cardType/removeFromProject',
+  async ({ cardType, projectId }: { cardType: CardTypeWithRef; projectId: number }) => {
+    if (cardType.ownId && projectId) {
+      return await restClient.CardTypeRestEndpoint.removeCardTypeRefFromProject(
+        cardType.ownId,
+        projectId,
+      );
+    }
+  },
 );
 
 /**
@@ -1124,10 +985,10 @@
  * Admin only !
  */
 export const getAllGlobalCardTypes = createAsyncThunk<AbstractCardType[], void>(
-    'cardType/getAllGlobals',
-    async () => {
-        return await restClient.CardTypeRestEndpoint.getAllGlobalCardTypes();
-    },
+  'cardType/getAllGlobals',
+  async () => {
+    return await restClient.CardTypeRestEndpoint.getAllGlobalCardTypes();
+  },
 );
 
 ////////////////////////////////////////////////////////////////////////////////////////////////////
@@ -1135,96 +996,82 @@
 ////////////////////////////////////////////////////////////////////////////////////////////////////
 
 export const getCard = createAsyncThunk<Card | null, number>('card/get', async (id: number) => {
+  if (id > 0) {
+    return await restClient.CardRestEndpoint.getCard(id);
+  } else {
+    return null;
+  }
+});
+
+export const getProjectStructure = createAsyncThunk<ProjectStructure | null, number>(
+  'project/getStructure',
+  async (id: number) => {
     if (id > 0) {
-        return await restClient.CardRestEndpoint.getCard(id);
-    } else {
-        return null;
-    }
-});
-
-export const getProjectStructure = createAsyncThunk<ProjectStructure | null, number>(
-    'project/getStructure',
-    async (id: number) => {
-        if (id > 0) {
-            return await restClient.ProjectRestEndpoint.getStructureOfProject(id);
-        } else {
-            return null;
-        }
-    },
+      return await restClient.ProjectRestEndpoint.getStructureOfProject(id);
+    } else {
+      return null;
+    }
+  },
 );
 
 export const getAllProjectCards = createAsyncThunk<Card[], number>(
-    'card/getAllProjectCards',
-    async (id: number) => {
-        if (id > 0) {
-            return await restClient.ProjectRestEndpoint.getCardsOfProject(id);
-        } else {
-            return [];
-        }
-    },
+  'card/getAllProjectCards',
+  async (id: number) => {
+    if (id > 0) {
+      return await restClient.ProjectRestEndpoint.getCardsOfProject(id);
+    } else {
+      return [];
+    }
+  },
 );
 
 export const getAllProjectCardContents = createAsyncThunk<CardContent[], number>(
-    'card/getAllProjectCardContents',
-    async (id: number) => {
-        if (id > 0) {
-            return await restClient.ProjectRestEndpoint.getCardContentsOfProject(id);
-        } else {
-            return [];
-        }
-    },
+  'card/getAllProjectCardContents',
+  async (id: number) => {
+    if (id > 0) {
+      return await restClient.ProjectRestEndpoint.getCardContentsOfProject(id);
+    } else {
+      return [];
+    }
+  },
 );
 
 export const createSubCard = createAsyncThunk(
-    'card/createSubCard',
-    async ({parent, cardTypeId}: { parent: CardContent; cardTypeId: number | null }) => {
-        if (parent.id != null) {
-            if (cardTypeId) {
-                return await restClient.CardRestEndpoint.createNewCard(parent.id, cardTypeId);
-            } else {
-                return await restClient.CardRestEndpoint.createNewCardWithoutType(parent.id);
-            }
-        }
-    },
+  'card/createSubCard',
+  async ({ parent, cardTypeId }: { parent: CardContent; cardTypeId: number | null }) => {
+    if (parent.id != null) {
+      if (cardTypeId) {
+        return await restClient.CardRestEndpoint.createNewCard(parent.id, cardTypeId);
+      } else {
+        return await restClient.CardRestEndpoint.createNewCardWithoutType(parent.id);
+      }
+    }
+  },
 );
 
 export const updateCard = createAsyncThunk('card/update', async (card: Card) => {
-    await restClient.CardRestEndpoint.updateCard(card);
+  await restClient.CardRestEndpoint.updateCard(card);
 });
 
 export const changeCardPosition = createAsyncThunk(
-<<<<<<< HEAD
-    'card/changecardindex',
-    async ({cardId, newPosition}: { cardId: number; newPosition: GridPosition }) => {
-        // change the index and review other cards index
-        await restClient.CardRestEndpoint.changeCardPosition(cardId, newPosition);
-    },
-=======
   'card/changeCardIndex',
   async ({ cardId, newPosition }: { cardId: number; newPosition: GridPosition }) => {
     // change the index and review other cards index
     await restClient.CardRestEndpoint.changeCardPosition(cardId, newPosition);
   },
->>>>>>> 931460da
 );
 
 export const moveCard = createAsyncThunk(
-    'card/move',
-    async ({cardId, newParentId}: { cardId: number; newParentId: number }) => {
-        await restClient.CardRestEndpoint.moveCard(cardId, newParentId);
-    },
+  'card/move',
+  async ({ cardId, newParentId }: { cardId: number; newParentId: number }) => {
+    await restClient.CardRestEndpoint.moveCard(cardId, newParentId);
+  },
 );
 
 export const moveCardAbove = createAsyncThunk('card/moveAbove', async (cardId: number) => {
-    await restClient.CardRestEndpoint.moveCardAbove(cardId);
-});
-
-<<<<<<< HEAD
-export const deleteCard = createAsyncThunk('card/delete', async (card: Card) => {
-    if (card.id) {
-        await restClient.CardRestEndpoint.deleteCard(card.id);
-    }
-=======
+  await restClient.CardRestEndpoint.moveCardAbove(cardId);
+});
+
 export const putCardInBin = createAsyncThunk('card/putInBin', async (card: Card) => {
   if (card.id != null) {
     await restClient.CardRestEndpoint.putCardInBin(card.id);
@@ -1241,21 +1088,20 @@
   if (card.id != null) {
     await restClient.CardRestEndpoint.markCardAsToDeleteForever(card.id);
   }
->>>>>>> 931460da
 });
 
 export const createCardCardType = createAsyncThunk(
-    'card/createCardType',
-    async (cardId: number) => {
-        await restClient.CardRestEndpoint.createCardType(cardId);
-    },
+  'card/createCardType',
+  async (cardId: number) => {
+    await restClient.CardRestEndpoint.createCardType(cardId);
+  },
 );
 
 export const removeCardCardType = createAsyncThunk(
-    'card/removeCardType',
-    async (cardId: number) => {
-        await restClient.CardRestEndpoint.removeCardType(cardId);
-    },
+  'card/removeCardType',
+  async (cardId: number) => {
+    await restClient.CardRestEndpoint.removeCardType(cardId);
+  },
 );
 
 ////////////////////////////////////////////////////////////////////////////////////////////////////
@@ -1263,57 +1109,6 @@
 ////////////////////////////////////////////////////////////////////////////////////////////////////
 
 export const getCardContent = createAsyncThunk<CardContent | null, number>(
-<<<<<<< HEAD
-    'cardcontent/get',
-    async (id: number) => {
-        if (id > 0) {
-            return await restClient.CardContentRestEndpoint.getCardContent(id);
-        } else {
-            return null;
-        }
-    },
-);
-
-export const getCardContents = createAsyncThunk<CardContent[], number>(
-    'cardcontent/getByCard',
-    async (cardId: number) => {
-        if (cardId > 0) {
-            return await restClient.CardRestEndpoint.getContentVariantsOfCard(cardId);
-        } else {
-            return [];
-        }
-    },
-);
-
-export const createCardContentVariant = createAsyncThunk(
-    'cardcontent/create',
-    async (cardId: number) => {
-        return await restClient.CardContentRestEndpoint.createNewCardContent(cardId);
-    },
-);
-
-export const updateCardContent = createAsyncThunk(
-    'cardcontent/update',
-    async (cardContent: CardContent) => {
-        return await restClient.CardContentRestEndpoint.updateCardContent(cardContent);
-    },
-);
-
-export const changeCardContentLexicalConversionStatus = createAsyncThunk(
-    'cardcontent/setlexicalconversion',
-    async ({
-               cardContentId,
-               conversionStatus,
-           }: {
-        cardContentId: number;
-        conversionStatus: ConversionStatus;
-    }) => {
-        return await restClient.CardContentRestEndpoint.changeCardContentLexicalConversionStatus(
-            cardContentId,
-            conversionStatus,
-        );
-    },
-=======
   'cardContent/get',
   async (id: number) => {
     if (id > 0) {
@@ -1363,7 +1158,6 @@
       conversionStatus,
     );
   },
->>>>>>> 931460da
 );
 
 export const putCardContentInBin = createAsyncThunk(
@@ -1376,102 +1170,6 @@
 );
 
 export const deleteCardContent = createAsyncThunk(
-<<<<<<< HEAD
-    'cardcontent/delete',
-    async (cardContent: CardContent) => {
-        if (cardContent.id != null) {
-            return await restClient.CardContentRestEndpoint.deleteCardContent(cardContent.id);
-        }
-    },
-);
-
-export const getSubCards = createAsyncThunk<Card[], number>(
-    'cardcontent/getSubs',
-    async (cardContentId: number) => {
-        if (cardContentId > 0) {
-            return await restClient.CardContentRestEndpoint.getSubCards(cardContentId);
-        } else {
-            return [];
-        }
-    },
-);
-
-export const getDeliverablesOfCardContent = createAsyncThunk<Document[], number>(
-    'cardcontent/getDeliverables',
-    async (cardContentId: number) => {
-        if (cardContentId > 0) {
-            return await restClient.CardContentRestEndpoint.getDeliverablesOfCardContent(cardContentId);
-        } else {
-            return [];
-        }
-    },
-);
-
-export const addDeliverableAtBeginning = createAsyncThunk(
-    'cardcontent/addDeliverableAtBeginning',
-    async ({cardContentId, docKind}: { cardContentId: number; docKind: DocumentKind }) => {
-        const deliverable = makeNewDocument(docKind);
-        return await restClient.CardContentRestEndpoint.addDeliverableAtBeginning(
-            cardContentId,
-            deliverable,
-        );
-    },
-);
-
-export const addDeliverableAtEnd = createAsyncThunk(
-    'cardcontent/addDeliverableAtEnd',
-    async ({cardContentId, docKind}: { cardContentId: number; docKind: DocumentKind }) => {
-        const deliverable = makeNewDocument(docKind);
-        return await restClient.CardContentRestEndpoint.addDeliverableAtEnd(cardContentId, deliverable);
-    },
-);
-
-export const addDeliverableBefore = createAsyncThunk(
-    'cardcontent/addDeliverableBefore',
-    async ({
-               cardContentId,
-               neighbourDocId,
-               docKind,
-           }: {
-        cardContentId: number;
-        neighbourDocId: number;
-        docKind: DocumentKind;
-    }) => {
-        const deliverable = makeNewDocument(docKind);
-        return await restClient.CardContentRestEndpoint.addDeliverableBefore(
-            cardContentId,
-            neighbourDocId,
-            deliverable,
-        );
-    },
-);
-
-export const addDeliverableAfter = createAsyncThunk(
-    'cardcontent/addDeliverableAfter',
-    async ({
-               cardContentId,
-               neighbourDocId,
-               docKind,
-           }: {
-        cardContentId: number;
-        neighbourDocId: number;
-        docKind: DocumentKind;
-    }) => {
-        const deliverable = makeNewDocument(docKind);
-        return await restClient.CardContentRestEndpoint.addDeliverableAfter(
-            cardContentId,
-            neighbourDocId,
-            deliverable,
-        );
-    },
-);
-
-export const removeDeliverable = createAsyncThunk(
-    'cardcontent/removeDeliverable',
-    async ({cardContentId, documentId}: { cardContentId: number; documentId: number }) => {
-        return await restClient.CardContentRestEndpoint.removeDeliverable(cardContentId, documentId);
-    },
-=======
   'cardContent/delete',
   async (cardContent: CardContent) => {
     if (cardContent.id != null) {
@@ -1566,7 +1264,6 @@
   async ({ cardContentId, documentId }: { cardContentId: number; documentId: number }) => {
     return await restClient.CardContentRestEndpoint.removeDeliverable(cardContentId, documentId);
   },
->>>>>>> 931460da
 );
 
 ////////////////////////////////////////////////////////////////////////////////////////////////////
@@ -1574,72 +1271,57 @@
 ////////////////////////////////////////////////////////////////////////////////////////////////////
 
 export const getAbstractResource = createAsyncThunk<AbstractResource | null, number>(
-    'resource/getAbstractResource',
-    async (id: number) => {
-        if (id > 0) {
-            return await restClient.ResourceRestEndpoint.getAbstractResource(id);
-        } else {
-            return null;
-        }
-    },
+  'resource/getAbstractResource',
+  async (id: number) => {
+    if (id > 0) {
+      return await restClient.ResourceRestEndpoint.getAbstractResource(id);
+    } else {
+      return null;
+    }
+  },
 );
 
 export const getResourceChainForAbstractCardTypeId = createAsyncThunk<AbstractResource[][], number>(
-    'resource/getForCardTypeId',
-    async (cardTypeId: number) => {
-        if (cardTypeId > 0) {
-            return await restClient.ResourceRestEndpoint.getResourceChainForAbstractCardType(cardTypeId);
-        } else {
-            return [];
-        }
-    },
+  'resource/getForCardTypeId',
+  async (cardTypeId: number) => {
+    if (cardTypeId > 0) {
+      return await restClient.ResourceRestEndpoint.getResourceChainForAbstractCardType(cardTypeId);
+    } else {
+      return [];
+    }
+  },
 );
 
 export const getResourceChainForCardContentId = createAsyncThunk<AbstractResource[][], number>(
-    'resource/getForCardContentId',
-    async (cardContentId: number) => {
-        if (cardContentId > 0) {
-            return await restClient.ResourceRestEndpoint.getResourceChainForCardContent(cardContentId);
-        } else {
-            return [];
-        }
-    },
+  'resource/getForCardContentId',
+  async (cardContentId: number) => {
+    if (cardContentId > 0) {
+      return await restClient.ResourceRestEndpoint.getResourceChainForCardContent(cardContentId);
+    } else {
+      return [];
+    }
+  },
 );
 
 export const getDirectResourcesOfProject = createAsyncThunk<AbstractResource[], number>(
-    'resource/getAllOfProject',
-    async (projectId: number) => {
-        if (projectId > 0) {
-            return await restClient.ResourceRestEndpoint.getDirectAbstractResourcesOfProject(projectId);
-        } else {
-            return []; // to avoid undefined, return an empty array
-        }
-    },
+  'resource/getAllOfProject',
+  async (projectId: number) => {
+    if (projectId > 0) {
+      return await restClient.ResourceRestEndpoint.getDirectAbstractResourcesOfProject(projectId);
+    } else {
+      return []; // to avoid undefined, return an empty array
+    }
+  },
 );
 
 export const updateResource = createAsyncThunk(
-    'resource/updateResource',
-    async (resource: Resource) => {
-        return await restClient.ResourceRestEndpoint.updateResource(resource);
-    },
+  'resource/updateResource',
+  async (resource: Resource) => {
+    return await restClient.ResourceRestEndpoint.updateResource(resource);
+  },
 );
 
 export const changeResourceLexicalConversionStatus = createAsyncThunk(
-<<<<<<< HEAD
-    'resource/setlexicalconversion',
-    async ({
-               resourceId,
-               conversionStatus,
-           }: {
-        resourceId: number;
-        conversionStatus: ConversionStatus;
-    }) => {
-        return await restClient.ResourceRestEndpoint.changeResourceLexicalConversionStatus(
-            resourceId,
-            conversionStatus,
-        );
-    },
-=======
   'resource/setLexicalConversion',
   async ({
     resourceId,
@@ -1653,305 +1335,281 @@
       conversionStatus,
     );
   },
->>>>>>> 931460da
 );
 
 export const publishResource = createAsyncThunk('resource/publish', async (resourceId: number) => {
-    return await restClient.ResourceRestEndpoint.publishResource(resourceId);
+  return await restClient.ResourceRestEndpoint.publishResource(resourceId);
 });
 
 export const unpublishResource = createAsyncThunk(
-<<<<<<< HEAD
-    'resource/unpublish',
-    async (resourceId: number) => {
-        return await restClient.ResourceRestEndpoint.unpublishResource(resourceId);
-    },
-=======
   'resource/unPublish',
   async (resourceId: number) => {
     return await restClient.ResourceRestEndpoint.unpublishResource(resourceId);
   },
->>>>>>> 931460da
 );
 
 export const moveResource = createAsyncThunk(
-    'resource/move',
-    async ({
-               resource,
-               newParentType,
-               newParentId,
-               published,
-           }: {
-        resource: AbstractResource;
-        newParentType: 'Card' | 'CardContent' | 'CardType';
-        newParentId: number;
-        published: boolean;
-    }) => {
-        return await restClient.ResourceRestEndpoint.moveResource(
-            resource.id!,
-            newParentType,
-            newParentId,
-            published,
-        );
-    },
+  'resource/move',
+  async ({
+    resource,
+    newParentType,
+    newParentId,
+    published,
+  }: {
+    resource: AbstractResource;
+    newParentType: 'Card' | 'CardContent' | 'CardType';
+    newParentId: number;
+    published: boolean;
+  }) => {
+    return await restClient.ResourceRestEndpoint.moveResource(
+      resource.id!,
+      newParentType,
+      newParentId,
+      published,
+    );
+  },
 );
 
 export const updateResourceRef = createAsyncThunk(
-    'resource/updateResourceRef',
-    async (resourceRef: ResourceRef) => {
-        return await restClient.ResourceRestEndpoint.updateResourceRef(resourceRef);
-    },
+  'resource/updateResourceRef',
+  async (resourceRef: ResourceRef) => {
+    return await restClient.ResourceRestEndpoint.updateResourceRef(resourceRef);
+  },
 );
 
 export const createResource = createAsyncThunk(
-    'resource/create',
-    async (resource: ResourceCreationData) => {
-        return await restClient.ResourceRestEndpoint.createResource(resource);
-    },
+  'resource/create',
+  async (resource: ResourceCreationData) => {
+    return await restClient.ResourceRestEndpoint.createResource(resource);
+  },
 );
 
 export const deleteResource = createAsyncThunk('resource/delete', async (resource: Resource) => {
-    if (resource.id) {
-        return await restClient.ResourceRestEndpoint.deleteResource(resource.id);
-    }
+  if (resource.id) {
+    return await restClient.ResourceRestEndpoint.deleteResource(resource.id);
+  }
 });
 
 export const duplicateAndMoveResource = createAsyncThunk(
-    'resource/duplicateAndMove',
-    async ({
-               resourceOrRef,
-               newParentType,
-               newParentId,
-           }: {
-        resourceOrRef: AbstractResource;
-        newParentType: 'Card' | 'CardContent' | 'CardType';
-        newParentId: number;
-    }) => {
-        if (resourceOrRef.id) {
-            return await restClient.ResourceRestEndpoint.damr1(
-                resourceOrRef.id,
-                newParentType,
-                newParentId,
-            );
-        }
-    },
+  'resource/duplicateAndMove',
+  async ({
+    resourceOrRef,
+    newParentType,
+    newParentId,
+  }: {
+    resourceOrRef: AbstractResource;
+    newParentType: 'Card' | 'CardContent' | 'CardType';
+    newParentId: number;
+  }) => {
+    if (resourceOrRef.id) {
+      return await restClient.ResourceRestEndpoint.damr1(
+        resourceOrRef.id,
+        newParentType,
+        newParentId,
+      );
+    }
+  },
 );
 
 export function getResourceToEdit(resource: ResourceAndRef): ResourceRef | Resource {
-    if (resource.isDirectResource) {
-        return resource.targetResource;
-    }
-
-    return (
-        resource.cardResourceRef || // if we can, we change at card level
-        resource.cardContentResourceRef ||
-        resource.cardTypeResourceRef ||
-        resource.targetResource
+  if (resource.isDirectResource) {
+    return resource.targetResource;
+  }
+
+  return (
+    resource.cardResourceRef || // if we can, we change at card level
+    resource.cardContentResourceRef ||
+    resource.cardTypeResourceRef ||
+    resource.targetResource
+  );
+}
+
+export const giveAccessToResource = createAsyncThunk(
+  'resourceOrRef/revive',
+  async (resourceAndRef: ResourceAndRef) => {
+    if (resourceAndRef) {
+      const resourceToActivate = getResourceToEdit(resourceAndRef);
+      if (resourceToActivate.id != null) {
+        return await restClient.ResourceRestEndpoint.restoreResourceOrRef(resourceToActivate.id);
+      }
+    }
+  },
+);
+
+export const removeAccessToResource = createAsyncThunk(
+  'resourceOrRef/disable',
+  async (resource: ResourceAndRef) => {
+    const resourceToDisable = getResourceToEdit(resource);
+    if (resourceToDisable.id != null) {
+      return await restClient.ResourceRestEndpoint.discardResourceOrRef(resourceToDisable.id);
+    }
+  },
+);
+
+export const changeResourceCategory = createAsyncThunk(
+  'resource/changeCategory',
+  async ({
+    resourceOrRef,
+    categoryName,
+  }: {
+    resourceOrRef: AbstractResource;
+    categoryName: string;
+  }) => {
+    if (resourceOrRef && resourceOrRef.id) {
+      if (categoryName) {
+        return await restClient.ResourceRestEndpoint.changeCategory(resourceOrRef.id, categoryName);
+      } else {
+        return await restClient.ResourceRestEndpoint.removeCategory(resourceOrRef.id);
+      }
+    }
+  },
+);
+
+export const getDocumentsOfResource = createAsyncThunk<Document[], number>(
+  'resource/getDocuments',
+  async (resourceId: number) => {
+    if (resourceId > 0) {
+      return await restClient.ResourceRestEndpoint.getDocumentsOfResource(resourceId);
+    } else {
+      return [];
+    }
+  },
+);
+
+export const addDocumentToResourceAtBeginning = createAsyncThunk(
+  'resource/addDocumentAtBeginning',
+  async ({ resourceId, docKind }: { resourceId: number; docKind: DocumentKind }) => {
+    const document = makeNewDocument(docKind);
+    return await restClient.ResourceRestEndpoint.addDocumentAtBeginning(resourceId, document);
+  },
+);
+
+export const addDocumentToResourceAtEnd = createAsyncThunk(
+  'resource/addDocumentAtEnd',
+  async ({ resourceId, docKind }: { resourceId: number; docKind: DocumentKind }) => {
+    const document = makeNewDocument(docKind);
+    return await restClient.ResourceRestEndpoint.addDocumentAtEnd(resourceId, document);
+  },
+);
+
+export const addDocumentToResourceBefore = createAsyncThunk(
+  'resource/addDocumentBefore',
+  async ({
+    resourceId,
+    neighbourDocId,
+    docKind,
+  }: {
+    resourceId: number;
+    neighbourDocId: number;
+    docKind: DocumentKind;
+  }) => {
+    const document = makeNewDocument(docKind);
+    return await restClient.ResourceRestEndpoint.addDocumentBefore(
+      resourceId,
+      neighbourDocId,
+      document,
     );
+  },
+);
+
+export const addDocumentToResourceAfter = createAsyncThunk(
+  'resource/addDocumentAfter',
+  async ({
+    resourceId,
+    neighbourDocId,
+    docKind,
+  }: {
+    resourceId: number;
+    neighbourDocId: number;
+    docKind: DocumentKind;
+  }) => {
+    const document = makeNewDocument(docKind);
+    return await restClient.ResourceRestEndpoint.addDocumentAfter(
+      resourceId,
+      neighbourDocId,
+      document,
+    );
+  },
+);
+
+export const removeDocumentOfResource = createAsyncThunk(
+  'resource/removeDocument',
+  async ({ resourceId, documentId }: { resourceId: number; documentId: number }) => {
+    return await restClient.ResourceRestEndpoint.removeDocument(resourceId, documentId);
+  },
+);
+
+////////////////////////////////////////////////////////////////////////////////////////////////////
+// Documents
+////////////////////////////////////////////////////////////////////////////////////////////////////
+
+export const getDocument = createAsyncThunk<Document | null, number>(
+  'document/get',
+  async (id: number) => {
+    if (id > 0) {
+      return await restClient.DocumentRestEndpoint.getDocument(id);
+    } else {
+      return null;
+    }
+  },
+);
+
+export const updateDocument = createAsyncThunk('document/update', async (document: Document) => {
+  return await restClient.DocumentRestEndpoint.updateDocument(document);
+});
+
+export const updateDocumentText = createAsyncThunk(
+  'document/updateText',
+  async ({ id, textData }: { id: number; textData: string }, thunkApi) => {
+    const state = thunkApi.getState() as ColabState;
+    if (id) {
+      const docServerSide = state.document.documents[id];
+      if (entityIs(docServerSide, 'TextDataBlock')) {
+        await restClient.DocumentRestEndpoint.updateDocument({
+          ...docServerSide,
+          textData: textData,
+        });
+      }
+    }
+    // see if we can throw an error
+  },
+);
+
+export const moveDocumentUp = createAsyncThunk('document/moveUp', async (docId: number) => {
+  return await restClient.DocumentRestEndpoint.moveDocumentUp(docId);
+});
+
+export const moveDocumentDown = createAsyncThunk('document/moveDown', async (docId: number) => {
+  return await restClient.DocumentRestEndpoint.moveDocumentDown(docId);
+});
+
+function makeNewDocument(docKind: DocumentKind): Document {
+  if (docKind == 'DocumentFile') {
+    return {
+      '@class': docKind,
+      fileSize: 0,
+      mimeType: 'application/octet-stream',
+    };
+  } else if (docKind == 'TextDataBlock') {
+    return {
+      '@class': docKind,
+      mimeType: 'text/markdown',
+      healthy: true,
+      revision: '0',
+    };
+  } else if (docKind == 'ExternalLink') {
+    return {
+      '@class': docKind,
+    };
+  }
+  throw new Error('Unreachable code');
 }
 
-export const giveAccessToResource = createAsyncThunk(
-    'resourceOrRef/revive',
-    async (resourceAndRef: ResourceAndRef) => {
-        if (resourceAndRef) {
-            const resourceToActivate = getResourceToEdit(resourceAndRef);
-            if (resourceToActivate.id != null) {
-                return await restClient.ResourceRestEndpoint.restoreResourceOrRef(resourceToActivate.id);
-            }
-        }
-    },
-);
-
-export const removeAccessToResource = createAsyncThunk(
-    'resourceOrRef/disable',
-    async (resource: ResourceAndRef) => {
-        const resourceToDisable = getResourceToEdit(resource);
-        if (resourceToDisable.id != null) {
-            return await restClient.ResourceRestEndpoint.discardResourceOrRef(resourceToDisable.id);
-        }
-    },
-);
-
-export const changeResourceCategory = createAsyncThunk(
-    'resource/changeCategory',
-    async ({
-               resourceOrRef,
-               categoryName,
-           }: {
-        resourceOrRef: AbstractResource;
-        categoryName: string;
-    }) => {
-        if (resourceOrRef && resourceOrRef.id) {
-            if (categoryName) {
-                return await restClient.ResourceRestEndpoint.changeCategory(resourceOrRef.id, categoryName);
-            } else {
-                return await restClient.ResourceRestEndpoint.removeCategory(resourceOrRef.id);
-            }
-        }
-    },
-);
-
-export const getDocumentsOfResource = createAsyncThunk<Document[], number>(
-    'resource/getDocuments',
-    async (resourceId: number) => {
-        if (resourceId > 0) {
-            return await restClient.ResourceRestEndpoint.getDocumentsOfResource(resourceId);
-        } else {
-            return [];
-        }
-    },
-);
-
-export const addDocumentToResourceAtBeginning = createAsyncThunk(
-    'resource/addDocumentAtBeginning',
-    async ({resourceId, docKind}: { resourceId: number; docKind: DocumentKind }) => {
-        const document = makeNewDocument(docKind);
-        return await restClient.ResourceRestEndpoint.addDocumentAtBeginning(resourceId, document);
-    },
-);
-
-export const addDocumentToResourceAtEnd = createAsyncThunk(
-    'resource/addDocumentAtEnd',
-    async ({resourceId, docKind}: { resourceId: number; docKind: DocumentKind }) => {
-        const document = makeNewDocument(docKind);
-        return await restClient.ResourceRestEndpoint.addDocumentAtEnd(resourceId, document);
-    },
-);
-
-export const addDocumentToResourceBefore = createAsyncThunk(
-    'resource/addDocumentBefore',
-    async ({
-               resourceId,
-               neighbourDocId,
-               docKind,
-           }: {
-        resourceId: number;
-        neighbourDocId: number;
-        docKind: DocumentKind;
-    }) => {
-        const document = makeNewDocument(docKind);
-        return await restClient.ResourceRestEndpoint.addDocumentBefore(
-            resourceId,
-            neighbourDocId,
-            document,
-        );
-    },
-);
-
-export const addDocumentToResourceAfter = createAsyncThunk(
-    'resource/addDocumentAfter',
-    async ({
-               resourceId,
-               neighbourDocId,
-               docKind,
-           }: {
-        resourceId: number;
-        neighbourDocId: number;
-        docKind: DocumentKind;
-    }) => {
-        const document = makeNewDocument(docKind);
-        return await restClient.ResourceRestEndpoint.addDocumentAfter(
-            resourceId,
-            neighbourDocId,
-            document,
-        );
-    },
-);
-
-export const removeDocumentOfResource = createAsyncThunk(
-    'resource/removeDocument',
-    async ({resourceId, documentId}: { resourceId: number; documentId: number }) => {
-        return await restClient.ResourceRestEndpoint.removeDocument(resourceId, documentId);
-    },
-);
-
-////////////////////////////////////////////////////////////////////////////////////////////////////
-// Documents
-////////////////////////////////////////////////////////////////////////////////////////////////////
-
-export const getDocument = createAsyncThunk<Document | null, number>(
-    'document/get',
-    async (id: number) => {
-        if (id > 0) {
-            return await restClient.DocumentRestEndpoint.getDocument(id);
-        } else {
-            return null;
-        }
-    },
-);
-
-export const updateDocument = createAsyncThunk('document/update', async (document: Document) => {
-    return await restClient.DocumentRestEndpoint.updateDocument(document);
-});
-
-export const updateDocumentText = createAsyncThunk(
-    'document/updateText',
-    async ({id, textData}: { id: number; textData: string }, thunkApi) => {
-        const state = thunkApi.getState() as ColabState;
-        if (id) {
-            const docServerSide = state.document.documents[id];
-            if (entityIs(docServerSide, 'TextDataBlock')) {
-                await restClient.DocumentRestEndpoint.updateDocument({
-                    ...docServerSide,
-                    textData: textData,
-                });
-            }
-        }
-        // see if we can throw an error
-    },
-);
-
-export const moveDocumentUp = createAsyncThunk('document/moveUp', async (docId: number) => {
-    return await restClient.DocumentRestEndpoint.moveDocumentUp(docId);
-});
-
-export const moveDocumentDown = createAsyncThunk('document/moveDown', async (docId: number) => {
-    return await restClient.DocumentRestEndpoint.moveDocumentDown(docId);
-});
-
-function makeNewDocument(docKind: DocumentKind): Document {
-    if (docKind == 'DocumentFile') {
-        return {
-            '@class': docKind,
-            fileSize: 0,
-            mimeType: 'application/octet-stream',
-        };
-    } else if (docKind == 'TextDataBlock') {
-        return {
-            '@class': docKind,
-            mimeType: 'text/markdown',
-            healthy: true,
-            revision: '0',
-        };
-    } else if (docKind == 'ExternalLink') {
-        return {
-            '@class': docKind,
-        };
-    }
-    throw new Error('Unreachable code');
-}
-
 ////////////////////////////////////////////////////////////////////////////////////////////////////
 // Blocks
 ////////////////////////////////////////////////////////////////////////////////////////////////////
 
 export const subscribeToBlockChannel = createAsyncThunk(
-<<<<<<< HEAD
-    'block/subscribe',
-    async (id: number, thunkApi) => {
-        const state = thunkApi.getState() as ColabState;
-        const sessionId = state.websockets.sessionId;
-
-        if (sessionId) {
-            await restClient.WebsocketRestEndpoint.subscribeToBlockChannel(id, {
-                '@class': 'WsSessionIdentifier',
-                sessionId: sessionId,
-            });
-            // once registerd, make sur to sync pending changes
-            thunkApi.dispatch(getBlockPendingChanges(id));
-        }
-    },
-=======
   'block/subscribe',
   async (id: number, thunkApi) => {
     const state = thunkApi.getState() as ColabState;
@@ -1966,40 +1624,39 @@
       thunkApi.dispatch(getBlockPendingChanges(id));
     }
   },
->>>>>>> 931460da
 );
 
 export const unsubscribeFromBlockChannel = createAsyncThunk(
-    'block/unsubscribe',
-    async (id: number, thunkApi) => {
-        const state = thunkApi.getState() as ColabState;
-        const sessionId = state.websockets.sessionId;
-
-        if (sessionId && state.auth.status === 'AUTHENTICATED') {
-            await restClient.WebsocketRestEndpoint.unsubscribeFromBlockChannel(id, {
-                '@class': 'WsSessionIdentifier',
-                sessionId: sessionId,
-            });
-        }
-    },
+  'block/unsubscribe',
+  async (id: number, thunkApi) => {
+    const state = thunkApi.getState() as ColabState;
+    const sessionId = state.websockets.sessionId;
+
+    if (sessionId && state.auth.status === 'AUTHENTICATED') {
+      await restClient.WebsocketRestEndpoint.unsubscribeFromBlockChannel(id, {
+        '@class': 'WsSessionIdentifier',
+        sessionId: sessionId,
+      });
+    }
+  },
 );
 
 export const getBlockPendingChanges = createAsyncThunk(
-    'block/getPendingChanges',
-    async (id: number) => {
-        return await restClient.ChangeRestEndpoint.getChanges(id);
-    },
+  'block/getPendingChanges',
+  async (id: number) => {
+    return await restClient.ChangeRestEndpoint.getChanges(id);
+  },
 );
 
 export const patchBlock = createAsyncThunk(
-    'block/patch',
-    async ({id, change}: { id: number; change: Change }) => {
-        return await restClient.ChangeRestEndpoint.patchBlock(id, change);
-    },
+  'block/patch',
+  async ({ id, change }: { id: number; change: Change }) => {
+    return await restClient.ChangeRestEndpoint.patchBlock(id, change);
+  },
 );
 
 export const deletePendingChanges = createAsyncThunk('block/deleteChanges', async (id: number) => {
-    return await restClient.ChangeRestEndpoint.deletePendingChanges(id);
+  return await restClient.ChangeRestEndpoint.deletePendingChanges(id);
 });
 
 ////////////////////////////////////////////////////////////////////////////////////////////////////
@@ -2012,37 +1669,37 @@
 
 // TODO see if it belongs to stickyNoteLinks or to cards. Make your choice !
 export const getStickyNoteLinkAsDest = createAsyncThunk<StickyNoteLink[], number>(
-    'stickyNoteLinks/getAsDest',
-    async (cardId: number) => {
-        if (cardId > 0) {
-            return await restClient.CardRestEndpoint.getStickyNoteLinksAsDest(cardId);
-        } else {
-            return [];
-        }
-    },
+  'stickyNoteLinks/getAsDest',
+  async (cardId: number) => {
+    if (cardId > 0) {
+      return await restClient.CardRestEndpoint.getStickyNoteLinksAsDest(cardId);
+    } else {
+      return [];
+    }
+  },
 );
 
 export const createStickyNote = createAsyncThunk(
-    'stickyNoteLinks/create',
-    async (stickyNote: StickyNoteLinkCreationData) => {
-        return await restClient.StickyNoteLinkRestEndpoint.createLink(stickyNote);
-    },
+  'stickyNoteLinks/create',
+  async (stickyNote: StickyNoteLinkCreationData) => {
+    return await restClient.StickyNoteLinkRestEndpoint.createLink(stickyNote);
+  },
 );
 
 export const updateStickyNote = createAsyncThunk(
-    'stickyNoteLinks/update',
-    async (stickyNote: StickyNoteLink) => {
-        return await restClient.StickyNoteLinkRestEndpoint.updateLink(stickyNote);
-    },
+  'stickyNoteLinks/update',
+  async (stickyNote: StickyNoteLink) => {
+    return await restClient.StickyNoteLinkRestEndpoint.updateLink(stickyNote);
+  },
 );
 
 export const deleteStickyNote = createAsyncThunk(
-    'stickyNoteLinks/delete',
-    async (stickyNote: StickyNoteLink) => {
-        if (stickyNote.id != null) {
-            return await restClient.StickyNoteLinkRestEndpoint.deleteLink(stickyNote.id);
-        }
-    },
+  'stickyNoteLinks/delete',
+  async (stickyNote: StickyNoteLink) => {
+    if (stickyNote.id != null) {
+      return await restClient.StickyNoteLinkRestEndpoint.deleteLink(stickyNote.id);
+    }
+  },
 );
 
 ////////////////////////////////////////////////////////////////////////////////////////////////////
@@ -2050,69 +1707,69 @@
 ////////////////////////////////////////////////////////////////////////////////////////////////////
 
 export const getAllActivityFlowLinks = createAsyncThunk<ActivityFlowLink[], number>(
-    'activityFlow/getAll',
-    async (projectId: number) => {
-        if (projectId > 0) {
-            return await restClient.ProjectRestEndpoint.getActivityFlowLinks(projectId);
-        } else {
-            return [];
-        }
-    },
+  'activityFlow/getAll',
+  async (projectId: number) => {
+    if (projectId > 0) {
+      return await restClient.ProjectRestEndpoint.getActivityFlowLinks(projectId);
+    } else {
+      return [];
+    }
+  },
 );
 
 export const getActivityFlowLinkFromCard = createAsyncThunk<ActivityFlowLink[], number>(
-    'activityFlow/getFromCard',
-    async (cardId: number) => {
-        if (cardId > 0) {
-            return await restClient.CardRestEndpoint.getActivityFlowLinksAsPrevious(cardId);
-        } else {
-            return [];
-        }
-    },
+  'activityFlow/getFromCard',
+  async (cardId: number) => {
+    if (cardId > 0) {
+      return await restClient.CardRestEndpoint.getActivityFlowLinksAsPrevious(cardId);
+    } else {
+      return [];
+    }
+  },
 );
 
 export const getActivityFlowLinkToCard = createAsyncThunk<ActivityFlowLink[], number>(
-    'activityFlow/getToCard',
-    async (cardId: number) => {
-        if (cardId > 0) {
-            return await restClient.CardRestEndpoint.getActivityFlowLinksAsNext(cardId);
-        } else {
-            return [];
-        }
-    },
+  'activityFlow/getToCard',
+  async (cardId: number) => {
+    if (cardId > 0) {
+      return await restClient.CardRestEndpoint.getActivityFlowLinksAsNext(cardId);
+    } else {
+      return [];
+    }
+  },
 );
 
 export const createActivityFlowLink = createAsyncThunk(
-    'activityFlow/create',
-    async ({previousId, nextId}: { previousId: number; nextId: number }) => {
-        const link: ActivityFlowLink = {
-            '@class': 'ActivityFlowLink',
-            previousCardId: previousId,
-            nextCardId: nextId,
-        };
-        return await restClient.ActivityFlowLinkRestEndpoint.createLink(link);
-    },
+  'activityFlow/create',
+  async ({ previousId, nextId }: { previousId: number; nextId: number }) => {
+    const link: ActivityFlowLink = {
+      '@class': 'ActivityFlowLink',
+      previousCardId: previousId,
+      nextCardId: nextId,
+    };
+    return await restClient.ActivityFlowLinkRestEndpoint.createLink(link);
+  },
 );
 
 export const changeActivityFlowLinkPreviousCard = createAsyncThunk(
-    'activityFlow/changePrevCard',
-    async ({linkId, cardId}: { linkId: number; cardId: number }) => {
-        return await restClient.ActivityFlowLinkRestEndpoint.changePreviousCard(linkId, cardId);
-    },
+  'activityFlow/changePrevCard',
+  async ({ linkId, cardId }: { linkId: number; cardId: number }) => {
+    return await restClient.ActivityFlowLinkRestEndpoint.changePreviousCard(linkId, cardId);
+  },
 );
 
 export const changeActivityFlowLinkNextCard = createAsyncThunk(
-    'activityFlow/changeNextCard',
-    async ({linkId, cardId}: { linkId: number; cardId: number }) => {
-        return await restClient.ActivityFlowLinkRestEndpoint.changeNextCard(linkId, cardId);
-    },
+  'activityFlow/changeNextCard',
+  async ({ linkId, cardId }: { linkId: number; cardId: number }) => {
+    return await restClient.ActivityFlowLinkRestEndpoint.changeNextCard(linkId, cardId);
+  },
 );
 
 export const deleteActivityFlowLink = createAsyncThunk(
-    'activityFlow/delete',
-    async (id: number) => {
-        return await restClient.ActivityFlowLinkRestEndpoint.deleteLink(id);
-    },
+  'activityFlow/delete',
+  async (id: number) => {
+    return await restClient.ActivityFlowLinkRestEndpoint.deleteLink(id);
+  },
 );
 
 /////////////////////////////////////////////////////////////////////////////
@@ -2120,66 +1777,66 @@
 /////////////////////////////////////////////////////////////////////////////
 
 export const addFile = createAsyncThunk(
-    'addFile',
-    async ({
-               docOwnership,
-               file,
-               fileSize,
-           }: {
-        docOwnership: DocumentOwnership;
-        file: File;
-        fileSize: number;
-    }): Promise<number> => {
-        const document = makeNewDocument('DocumentFile');
-
-        let doc;
-        if (docOwnership.kind === 'DeliverableOfCardContent') {
-            doc = await restClient.CardContentRestEndpoint.addDeliverableAtEnd(
-                docOwnership.ownerId,
-                document,
-            );
-        } else if (docOwnership.kind === 'PartOfResource') {
-            doc = await restClient.ResourceRestEndpoint.addDocumentAtEnd(docOwnership.ownerId, document);
-        } else {
-            throw new Error('Dear developer, a new doc ownership kind must be handled in "addFile"');
-        }
-
-        await restClient.DocumentFileRestEndPoint.updateFile(doc.id!, fileSize, file);
-
-        return doc.id!;
-    },
+  'addFile',
+  async ({
+    docOwnership,
+    file,
+    fileSize,
+  }: {
+    docOwnership: DocumentOwnership;
+    file: File;
+    fileSize: number;
+  }): Promise<number> => {
+    const document = makeNewDocument('DocumentFile');
+
+    let doc;
+    if (docOwnership.kind === 'DeliverableOfCardContent') {
+      doc = await restClient.CardContentRestEndpoint.addDeliverableAtEnd(
+        docOwnership.ownerId,
+        document,
+      );
+    } else if (docOwnership.kind === 'PartOfResource') {
+      doc = await restClient.ResourceRestEndpoint.addDocumentAtEnd(docOwnership.ownerId, document);
+    } else {
+      throw new Error('Dear developer, a new doc ownership kind must be handled in "addFile"');
+    }
+
+    await restClient.DocumentFileRestEndPoint.updateFile(doc.id!, fileSize, file);
+
+    return doc.id!;
+  },
 );
 
 export const assertFileIsAlive = createAsyncThunk(
-    'file/mustBeAlive',
-    async ({docId}: { docId: number }, thunkApi) => {
-        if (docId != null) {
-            const state = thunkApi.getState() as ColabState;
-            const document = selectDocument(state, docId);
-            if (entityIs(document, 'Document') && document.deletionStatus !== null) {
-                return await restClient.DocumentRestEndpoint.updateDocument({
-                    ...document,
-                    deletionStatus: null,
-                });
-            }
-        }
-    },
+  'file/mustBeAlive',
+  async ({ docId }: { docId: number }, thunkApi) => {
+    if (docId != null) {
+      const state = thunkApi.getState() as ColabState;
+      const document = selectDocument(state, docId);
+      if (entityIs(document, 'Document') && document.deletionStatus !== null) {
+        return await restClient.DocumentRestEndpoint.updateDocument({
+          ...document,
+          deletionStatus: null,
+        });
+      }
+    }
+  },
 );
 
 export const assertFileIsInBin = createAsyncThunk(
-    'file/mustBeInBin',
-    async ({docId}: { docId: number }, thunkApi) => {
-        if (docId != null) {
-            const state = thunkApi.getState() as ColabState;
-            const document = selectDocument(state, docId);
-            if (entityIs(document, 'Document') && document.deletionStatus !== 'BIN') {
-                return await restClient.DocumentRestEndpoint.updateDocument({
-                    ...document,
-                    deletionStatus: 'BIN',
-                });
-            }
-        }
-    },
+  'file/mustBeInBin',
+  async ({ docId }: { docId: number }, thunkApi) => {
+    if (docId != null) {
+      const state = thunkApi.getState() as ColabState;
+      const document = selectDocument(state, docId);
+      if (entityIs(document, 'Document') && document.deletionStatus !== 'BIN') {
+        return await restClient.DocumentRestEndpoint.updateDocument({
+          ...document,
+          deletionStatus: 'BIN',
+        });
+      }
+    }
+  },
 );
 
 // export const getFile = createAsyncThunk('files/GetFile', async (id: number) => {
@@ -2191,10 +1848,10 @@
 // });
 
 export const uploadFile = createAsyncThunk(
-    'files',
-    async ({docId, file, fileSize}: { docId: number; file: File; fileSize: number }) => {
-        return await restClient.DocumentFileRestEndPoint.updateFile(docId, fileSize, file);
-    },
+  'files',
+  async ({ docId, file, fileSize }: { docId: number; file: File; fileSize: number }) => {
+    return await restClient.DocumentFileRestEndPoint.updateFile(docId, fileSize, file);
+  },
 );
 
 /////////////////////////////////////////////////////////////////////////////
@@ -2202,17 +1859,17 @@
 /////////////////////////////////////////////////////////////////////////////
 
 export const getUrlMetadata = createAsyncThunk(
-    'exernalData/getUrlMetadata',
-    async (url: string) => {
-        return await restClient.ExternalDataRestEndpoint.getUrlMetadata(url);
-    },
+  'exernalData/getUrlMetadata',
+  async (url: string) => {
+    return await restClient.ExternalDataRestEndpoint.getUrlMetadata(url);
+  },
 );
 
 export const refreshUrlMetadata = createAsyncThunk(
-    'exernalData/refreshUrlMetadata',
-    async (url: string) => {
-        return await restClient.ExternalDataRestEndpoint.getRefreshedUrlMetadata(url);
-    },
+  'exernalData/refreshUrlMetadata',
+  async (url: string) => {
+    return await restClient.ExternalDataRestEndpoint.getRefreshedUrlMetadata(url);
+  },
 );
 
 ////////////////////////////////////////////////////////////////////////////////////////////////////
@@ -2220,39 +1877,6 @@
 ////////////////////////////////////////////////////////////////////////////////////////////////////
 
 export const changeDocOwnerLexicalConversionStatus = createAsyncThunk(
-<<<<<<< HEAD
-    'lexicalconversion/changeStatus',
-    async (
-        {
-            docOwner,
-            conversionStatus,
-        }: {
-            docOwner: DocumentOwnership;
-            conversionStatus: ConversionStatus;
-        },
-        thunkApi,
-    ) => {
-        if (docOwner.kind === 'DeliverableOfCardContent') {
-            return await thunkApi.dispatch(
-                changeCardContentLexicalConversionStatus({
-                    cardContentId: docOwner.ownerId,
-                    conversionStatus,
-                }),
-            );
-        }
-
-        if (docOwner.kind === 'PartOfResource') {
-            return await thunkApi.dispatch(
-                changeResourceLexicalConversionStatus({
-                    resourceId: docOwner.ownerId,
-                    conversionStatus,
-                }),
-            );
-        }
-
-        throw new Error('Unreachable code. Missing new docOwner.kind handling');
-    },
-=======
   'lexicalConversion/changeStatus',
   async (
     {
@@ -2284,7 +1908,6 @@
 
     throw new Error('Unreachable code. Missing new docOwner.kind handling');
   },
->>>>>>> 931460da
 );
 
 ////////////////////////////////////////////////////////////////////////////////////////////////////