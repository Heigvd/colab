/*
 * The coLAB project
 * Copyright (C) 2021-2023 AlbaSim, MEI, HEIG-VD, HES-SO
 *
 * Licensed under the MIT License
 */

import {
  entityIs,
  WsChannelUpdate,
  WsPing,
  WsPong,
  WsSessionIdentifier,
  WsSignOutMessage,
  WsUpdateMessage,
} from 'colab-rest-client';
<<<<<<< HEAD
import { getApplicationPath, initSocketId } from '../API/api';
import { assertUnreachable } from '../helper';
=======
import { getApplicationPath, initSocketId, processClosedHttpSessions } from '../API/api';
import { checkUnreachable } from '../helper';
>>>>>>> 217f0dd3
import { getLogger } from '../logger';
import * as AdminActions from '../store/slice/adminSlice';
import { addNotification } from '../store/slice/notificationSlice';
import { storeDispatch } from '../store/store';
import { processMessage } from './wsThunkActions';

const logger = getLogger('WebSockets');
logger.setLevel(3);

// Turning monkey on will provocate ws failures
export const monkeyWebsocket = false;

//export function send(channel: string, payload: {}) {
//  connection.send(JSON.stringify({
//    channel,
//    payload
//  }));
//}

const path = getApplicationPath();

const ping: WsPing = {
  '@class': 'WsPing',
};

const pingJson = JSON.stringify(ping);

const pong: WsPong = {
  '@class': 'WsPong',
};

const pongJson = JSON.stringify(pong);

interface MappedMessages {
  WsChannelUpdate: WsChannelUpdate[];
  WsSessionIdentifier: WsSessionIdentifier[];
  WsSignOutMessage: WsSignOutMessage[];
  WsUpdateMessage: WsUpdateMessage[];
}

function createConnection(onCloseCb: () => void) {
  logger.info('Init Websocket Connection');
  const protocol = window.location.protocol.startsWith('https') ? 'wss' : 'ws';
  const wsPath = `${path}/ws`;
  const connection = new WebSocket(`${protocol}:///${window.location.host}${wsPath}`);
  logger.info('Init Ws Done');

  if (monkeyWebsocket) {
    setTimeout(() => {
      logger.warn('Close connection');
      connection.close();
    }, 30000);
  }

  let pingId: ReturnType<typeof setInterval> | null = setInterval(() => {
    logger.trace('Ping');
    connection.send(pingJson);
  }, 1000 * 60);

  const clearPing = () => {
    if (pingId != null) {
      clearInterval(pingId);
      pingId = null;
    }
  };

  connection.onclose = event => {
    // reset by peer => reconnect please
    logger.warn('WS Close ', event);
    clearPing();
    onCloseCb();
  };

  connection.onmessage = messageEvent => {
    const parsed = JSON.parse(messageEvent.data);

    const messages = Array.isArray(parsed) ? parsed : [parsed];

    const sorted = messages.reduce<MappedMessages>(
      (acc, message) => {
        if (entityIs(message, 'WsMessage')) {
          if (entityIs(message, 'WsSessionIdentifier')) {
            acc.WsSessionIdentifier.push(message);
          } else if (entityIs(message, 'WsUpdateMessage')) {
            acc.WsUpdateMessage.push(message);
          } else if (entityIs(message, 'WsChannelUpdate')) {
            acc.WsChannelUpdate.push(message);
          } else if (entityIs(message, 'WsPing')) {
            logger.trace('Receive Ping -> send Pong');
            connection.send(pongJson);
          } else if (entityIs(message, 'WsPong')) {
            logger.trace('Receive Pong');
          } else if (entityIs(message, 'WsSignOutMessage')) {
            acc.WsSignOutMessage.push(message);
          } else {
            //If next line is erroneous, it means a type of WsMessage is not handled
            assertUnreachable(message);
          }
        } else {
          storeDispatch(
            addNotification({
              status: 'OPEN',
              type: 'ERROR',
              message: `Unhandled message type: ${message['@class']}`,
            }),
          );
        }

        return acc;
      },
      {
        WsChannelUpdate: [],
        WsSessionIdentifier: [],
        WsSignOutMessage: [],
        WsUpdateMessage: [],
      },
    );

    if (sorted.WsChannelUpdate.length > 0) {
      storeDispatch(AdminActions.channelUpdate(sorted.WsChannelUpdate));
    }

    if (sorted.WsUpdateMessage.length > 0) {
      storeDispatch(processMessage(sorted.WsUpdateMessage));
    }

    if (sorted.WsSessionIdentifier.length > 0) {
      logger.info('WS session identifier message');
      if (sorted.WsSessionIdentifier.length === 1) {
        storeDispatch(initSocketId(sorted.WsSessionIdentifier[0]!));
      } else {
        storeDispatch(
          addNotification({
            status: 'OPEN',
            type: 'ERROR',
            message: 'Multiple Session Identifier',
          }),
        );
      }
    }

    if (sorted.WsSignOutMessage.length > 0) {
      logger.info('WS sign out message');
      storeDispatch(processClosedHttpSessions(sorted.WsSignOutMessage));
    }
  };
}

/**
 * Init websocket connection
 */
export function init(): void {
  // re-init connection to server if the current connection closed
  // it occurs when server is restarting
  const reinit = () => {
    storeDispatch(initSocketId(null));
    setTimeout(() => {
      createConnection(reinit);
    }, 200);
  };

  return createConnection(reinit);
}<|MERGE_RESOLUTION|>--- conflicted
+++ resolved
@@ -14,13 +14,8 @@
   WsSignOutMessage,
   WsUpdateMessage,
 } from 'colab-rest-client';
-<<<<<<< HEAD
-import { getApplicationPath, initSocketId } from '../API/api';
+import { getApplicationPath, initSocketId, processClosedHttpSessions } from '../API/api';
 import { assertUnreachable } from '../helper';
-=======
-import { getApplicationPath, initSocketId, processClosedHttpSessions } from '../API/api';
-import { checkUnreachable } from '../helper';
->>>>>>> 217f0dd3
 import { getLogger } from '../logger';
 import * as AdminActions from '../store/slice/adminSlice';
 import { addNotification } from '../store/slice/notificationSlice';
