/*
 * The coLAB project
 * Copyright (C) 2021-2023 AlbaSim, MEI, HEIG-VD, HES-SO
 *
 * Licensed under the MIT License
 */

import { CardContentStatus, MessageI18nKey } from 'colab-rest-client';

export const en = {
  //////////////////////////////////////////////////////////////////////////////////////////////////
  // COMMON
  common: {
    advanced: 'Advanced',
    cancel: 'Cancel',
    create: 'Create',
    save: 'Save',
    duplicate: 'Duplicate',
    confirm: 'Confirm',
    close: 'Close',
    delete: 'Delete',
    remove: 'Remove',
    finalDelete: 'Irremediably delete',
    ok: 'OK',
    open: 'Open',
    show: 'Show',
    hide: 'Hide',
    add: 'Add',
    edit: 'Edit',
    select: 'Select',
    selectAll: 'Select all',
    share: 'Share',
    next: 'Next',
    back: 'Back',
    updated: 'Updated',
    upload: 'Upload',
    replace: 'Replace',
    refresh: 'Refresh',
    change: 'Change',
    display: 'Display',
    restore: 'Restore',
    send: 'Send',
    empty: 'Empty',
    loading: 'Loading...',
    copiedToClipboard: 'Copied to clipboard',
    copyToClipboard: 'Copy to clipboard',
    reconnecting: 'Reconnecting...',
    search: 'Search...',
    logout: 'Logout',
    langSettings: 'Languages',
    changeLanguage: 'Change language',
    sortBy: 'Sort by: ',
    filter: 'Filter',
    createdBy: 'Created by',
    createdOn: 'Created on',
    name: 'Name',
    date: 'Date',
    by: 'By',
    icon: 'Icon',
    settings: 'Settings',
    general: 'General',
    about: 'About co.LAB',
    blank: 'Blank',
    none: 'None',
    description: 'Description',
    noDescription: 'No description',
    deprecated: 'Deprecated',
    published: 'Published',
    project: 'Project',
    title: 'Title',
    views: {
      view: 'View',
      board: 'Board',
      hierarchy: 'Hierarchy',
      activityFlow: 'Activity Flow',
    },
    welcome: 'Welcome!',
    zoom: 'zoom',
    //comments: 'comments',
    //commentsAreOptional: 'Comments are optional',
    dateFn: (timestamp: number | null | undefined) => {
      if (timestamp != null) {
        return new Date(timestamp).toLocaleDateString('EN');
      } else {
        return 'never';
      }
    },
    time: (timestamp: number | null | undefined) => {
      if (timestamp != null) {
        return new Date(timestamp).toLocaleTimeString('EN');
      } else {
        return 'never';
      }
    },
    datetime: (timestamp: number | null | undefined) => {
      if (timestamp != null) {
        return new Date(timestamp).toLocaleString('EN');
      } else {
        return 'never';
      }
    },
    ago: (timestamp: number | null | undefined) => {
      if (timestamp == null) {
        return 'never';
      }
      const now = new Date().getTime();
      const delta = now - timestamp;
      if (delta < 5000) {
        return 'now';
      } else if (delta < 60000) {
        return `${Math.floor(delta / 1000)}s ago`;
      } else if (delta < 3600000) {
        return `${Math.floor(delta / 60000)}m ago`;
      } else if (delta < 3600000 * 12) {
        return `${Math.floor(delta / 3600000)}h ago`;
      } else {
        return en.common.datetime(timestamp);
      }
    },
    action: {
      backToHome: 'Back to co.LAB home',
      backToProjects: 'Back to projects list',
      backProjectRoot: 'Back to project root',
      backCardView: 'Back to card view',
      showDetails: 'Show details',
      hideDetails: 'Hide details',
      exportProjectData: 'Export project data',
      exportDataDescription:
        'Export the project data allows you to save all your contents on your own stockage tools (ex. external hard drive).',
    },
    error: {
      accessDenied: 'Unfortunately you are not allowed to see this',
      tryToLogOut: 'Try to log out first',
      missingContent: 'Oh there is nothing to display, dear developer please fix it',
      somethingWentWrong: 'Something went wrong',
      unknown: 'Unknown',
      sorryError: 'Sorry... There was an error',
      notImplemented: 'Not implemented yet',
      missingIcon:
        'Oh a new icon library, dear developer please make what is needed to display the icon.',
    },
    info: {
      pleaseWait: 'Please wait...',
      processing: 'Processing...',
      youAreConnectedAsUser: (user: string): string => `You are currently logged in as "${user}"`,
      nameIsRequired: 'Name is required',
      accessKeyIsRequired: 'Access key is required',
      nothingMatchTag: 'Nothing matches tag selection',
      writeDescription: 'Write a description here',
    },
  },

  //////////////////////////////////////////////////////////////////////////////////////////////////
  // Basic components
  basicComponent: {
    form: {
      missingMandatory: 'Please fill in data',
      defaultFieldError: 'Please correct data',
      pleaseProvideData: 'Some data are missing',
    },
    selectInput: {
      noMatch: 'No match',
      noItemTypeToCreate: 'Type to create the first item',
      select: 'Select',
      selectOrCreate: 'Select or type to create',
      create: (newValue: string): string => `Create "${newValue}"`,
    },
  },

  //////////////////////////////////////////////////////////////////////////////////////////////////
  // USER
  user: {
    model: {
      username: 'Username',
      commonName: 'Common name',
      firstname: 'Firstname',
      lastname: 'Lastname',
      affiliation: 'Affiliation',
    },
    user: 'User',
    account: 'Account',
    missingFirstname: 'Please enter your firstname',
    missingLastname: 'Please enter your lastname',
    profile: 'Profile',
    userProfile: 'User profile',
    editProfile: 'Edit profile',
    viewProfile: 'View profile',
    updatePassword: 'Update pasword',
    passwordEditionImpossible: 'You cannot update your password',
    noUserSelected: 'No user selected',
    editUser: 'Edit user',
    activeSessions: 'Active sessions',
    current: 'Current',
    settings: 'User settings',
    anonymous: 'Anonymous',
  },
  team: {
    team: 'Team',
    roles: 'Roles',
    rights: 'Rights',
    members: 'Members',
    teamManagement: 'Team management',
    inviteMembers: 'Invite members',
    inviteNewMember: 'Invite new member',
    deleteMember: 'Delete team member',
    removeGuest: 'Remove guest',
    clickToRemoveRole: 'Click to remove role',
    clickToGiveRole: 'Click to give role',
    fillRoleName: 'Fill the role name',
    deleteRole: 'Delete role',
    me: 'me',
    myTasks: 'My tasks',
    tasks: 'Tasks',
    rolesNames: {
      owner: 'Owner',
      member: 'Member',
      guest: 'Guest',
    },
    assignment: {
      labels: {
        assignments: 'Assignments',
        responsible: 'responsible',
        accountable: 'accountable',
        support: 'support',
      },
      actions: {
        clickToRemoveAssignment: 'Click to remove assignment',
        clickToGiveAssignment: 'Click to give assignment',
      },
    },
    rolesHelper:
      'Create and assign roles to the team members. Ex. Designer, teacher, developper. It can be used to keep all project members aware of the skills involved.',
    rightsHelper: {
      guest: 'Read only.',
    },
    sureChangeOwnRights: 'Are you sure you want to change your own rights?',
    sureDeleteMember: 'Are you sure you want to delete this team member ?',
    sureDeleteRole: 'Are you sure you want to delete this role ?',
    changeOwnRights: 'Change my own rights',
    oneOwnerPerProject:
      'You cannot change this right. There must be at least one Owner of the project.',
    notAllowedToChangeOwnerRights: 'You are not allowed to alter the owners of the project.',
    memberAlreadyExists: 'Member with this email already in team',
    mailInvited: 'has been invited to the project team',
    actions: {
      createRole: 'Create role',
      resendInvitation: 'Resend invitation mail',
      invitationResent: 'Invitation has been sent again.',
    },
  },
  //////////////////////////////////////////////////////////////////////////////////////////////////
  // ACTIVITY
  activity: {
    pendingChanges: 'Some changes were not saved...',
    nothingToDisplay: 'There is nothing to display...',
    anonymous: 'Anonymous',
    lastSeenAt: 'Last seen: ',
    lastActivityDate: 'Activity date: ',
    inconsistentState: 'Inconsistent state',
    notifications: {
      error: 'Oops! An error',
      warning: 'Warning!',
      information: 'Information',
    },
  },
  //////////////////////////////////////////////////////////////////////////////////////////////////
  // ADMIN
  admin: {
    admin: 'Admin',
    adminPanel: 'Admin',
    adminConsole: 'Welcome to the admin console',
    who: 'Who',
    connectedUsers: 'Connected Users',
    users: 'Users',
    loggers: 'Loggers',
    stats: 'Stats',
    debugger: 'Debugger',
  },

  //////////////////////////////////////////////////////////////////////////////////////////////////
  // Authentication
  authentication: {
    field: {
      emailOrUsername: 'Username or e-mail',
      emailAddress: 'E-mail address',
      username: 'Username',
      password: 'Password',
      passwordConfirmation: 'Password again',
    },
    placeholder: {
      min7Char: 'Min. 7 characters',
    },
    action: {
      login: 'Login',
      resetPassword: 'Forgot your password ?',
      changePassword: 'Change password',
      createAnAccount: 'Create an account',
      sendMePassword: 'Send me a new password',
      newPassword: 'New password',
    },
    info: {
      resetPasswordSent:
        'We sent you a link to change your password. Change it, make it safe, and enjoy colabbing !',
      pendingInvitation: 'Pending invitation',
      reconnecting: 'Reconnecting...',
      checkYourMailbox: 'Check your mailbox!',
      invitationCoLab:
        "Hi! You have been invited to collaborate on a project in co.LAB. Sign in or create your very own account. Happy colabbin'!",
    },
    error: {
      emailAddressNotValid: 'E-mail address is not valid',
      emailOrUserNotValid: 'The username/email or password is invalid. Please try again.',
      usernameNotValid:
        'Username can only contain letters without accent, numbers, dots, underscores and dashes',
      passwordTooWeak: 'Password is not strong enough',
      passwordsMismatch: 'Passwords do not match',
      yourPasswordIsWeak: 'Your password is weak',
      mustBeAuthenticated: 'You must be authenticated',
      invalidLink: 'Invalid or deprecated link',
      pleaseRefresh: 'Please try to refresh or contact the admin of your co.LAB project.',
    },
    aai: {
      aaiAccount: 'AAI Account',
      aaiAffiliation: 'Affiliation',
      aaiNotEditable: 'Personal data are not editable',
    },
  },
  //////////////////////////////////////////////////////////////////////////////////////////////////
  // MODULES
  modules: {
    project: {
      projectCopy: (name: string) => name + ' - copy',
      labels: {
        projectDisplaySettings: 'Project display settings',
        projectSettings: 'Project settings',
        projects: 'Projects',
        modelDisplaySettings: 'Project display settings',
        modelSettings: 'Model settings',
        models: 'Models',
        extractNewFromProject: 'Extract a new model from this project',
        extractRoles: 'Extract the roles',
        extractDeliverables: 'Extract the card contents',
        extractDocuments: 'Extract the documents',
        keepTheSimpleProject: 'Keep the simple project',
        shareTheProject: 'Share the project',
        include: 'Include',
        roles: 'Roles',
        cardContents: 'Card contents',
        documentation: 'Documentation',
        connect: 'Connect',
        sharing: 'Sharing',
        sharingParams: 'Sharing parameters',
      },
      actions: {
        createProject: 'Create project',
        createAProject: 'Create a project',
        deleteProject: 'Delete project',
        chooseAModel: 'Choose a model',
        createAProjectFrom: (templateTitle?: string | null): string =>
          `Create a project from ${'"' + templateTitle + '"'}`,
        editIllustration: 'Edit project illustration',
        newProject: 'New project',
        saveAsModel: 'Create a model',
        saveProjectAsModelPart: 'Create a model from project',
        extractModel: 'Extract model',
        extractAModel: 'Extract a model from a project',
        extractAModelFromProject: 'Extract a model from project ',
        createModel: 'Create model',
        convertToModel: 'Convert to a model',
        convertToProject: 'Convert to a simple project',
        shareTo: 'Share to',
      },
      info: {
        noProjectSelected: 'No project selected',
        noProjectYet: "You don't have any project yet",
        noProject: 'The project could not be loaded',
        emptyProject: 'Empty project',
        useBlankProject: "Use this empty project and you'll be free to create a whole new world",
        deleteConfirmation:
          'Are you sure you want to delete the whole project? This will delete all cards inside.',
        isAModel: 'This is a project model',
        mailSentToShare: (recipientAddress: string): string =>
          `${recipientAddress} will get an email inviting to use the model`,
        initialProjectNotFound: 'Initial project not found',
      },
      settings: {
<<<<<<< HEAD
=======
        icon: 'Icon',
        currentIcon: 'Current Icon',
>>>>>>> a4af75aa
        resources: {
          label: 'Project documentation',
        },
      },
    },
    card: {
      card: 'Card',
      variant: 'Variant',
      subcardTooltip: (name: string) => `Subcard: ${name}`,
      subcards: 'Subcards',
      untitled: 'New card',
      createCard: 'Create card',
      createSubcard: 'Create subcard',
      createACard: 'Create a card',
      createVariant: 'Create variant',
      createNew: (parentTitle?: string | null): string =>
        `Create a ${parentTitle ? 'subcard for ' + parentTitle : 'card'}`,
      deleteCardVariant: (hasVariant?: boolean): string =>
        `Delete ${hasVariant ? 'variant' : 'card'}`,
      confirmDeleteCardVariant: (hasVariant?: boolean): string =>
        `Are you sure you want to delete this whole ${
          hasVariant ? 'variant' : 'card'
        }? This will delete all subcards inside.`,
      completion: 'Completion',
      position: 'Position',
      positioning: {
        toggleText: 'Organize cards',
        width: 'Width',
        height: 'Height',
      },
      showCardType: 'Show theme description',
      editCompletion: 'Edit card completion',
      action: {
        chooseACardType: 'What theme is your card about?',
        createAType: 'Create a theme',
        removeTheType: 'Remove the theme',
      },
      editor: {
        toolbox: 'toolbox',
        showToolbox: 'Show toolbox',
        hideToolbox: 'Hide toolbox',
        toggleToolbox: 'Toggle toolbox',
        fullScreen: 'Full screen mode',
      },
      navigation: {
        toggleViewZoomToEdit: 'Edit card',
        toggleViewEditToZoom: 'Show subcards',
      },
      settings: {
        title: 'Card settings',
        locked: 'Locked',
        color: 'Color',
        status: 'Status',
        statusTooltip: (status: CardContentStatus) =>
          `Status: ${en.modules.card.settings.statuses[status].toLocaleLowerCase('en')}`,
        statuses: {
          ACTIVE: 'Active',
          PREPARATION: 'In preparation',
          VALIDATED: 'Validated',
          POSTPONED: 'Postoned',
          ARCHIVED: 'Archived',
          REJECTED: 'Rejected',
        },
        completionLevelMode: 'Completion level mode',
        cardPosition: 'Card position',
      },
      infos: {
        createFirstCard: 'Create the first card',
        noCardYetPleaseCreate:
          'This project has no card yet. Create some to begin this co-design journey !',
        cardLocked: 'Card is locked. To unlock it go to Card settings and uncheck "locked".',
        lockingCard: 'Locking sets to read-only.',
        noDeliverable: 'No deliverable available',
        completionModeInfo:
          'Select completion mode (MANUAL | AUTO | NO_OP). Manual: input to set completion; Auto: based on children; No: do not event diplay the bar',
        noBlockYet: 'Empty doc',
      },
      error: {
        withoutId: 'Card without id is invalid...',
      },
    },
    content: {
      none: 'no version',
      untitled: 'New version',
      mimeType: 'MIME type',
      unknownMimeType: 'Unknown MIME type',
      document: 'Document',
      unknownDocument: 'Unknown document',
      documentSettings: 'Document settings',
      removedDocuments: 'Removed documents',
      mdMode: 'Markdown mode',
      showTree: 'Show tree',
      tree: 'Tree',
      orphans: 'Orphans',
      result: 'Result',
      uploadFile: 'Upload file',
      replaceFile: 'Replace file',
      dlFile: 'Download file',
      editBlock: 'Edit block',
      deleteBlock: 'Delete block',
      addText: 'Add text block',
      addFile: 'Add file',
      addLink: 'Add link',
      emptyLink: 'Empty link',
      moveBlockUpDown: (direction: string): string =>
        `Move block ${direction === 'up' ? 'up' : 'down'}`,
      deleteBlockType: (isText: boolean, isLink: boolean): string =>
        `Delete ${isText ? 'text' : isLink ? 'link' : 'doc'}`,
      confirmDeleteBlock:
        'Are you sure you want to delete this whole block? This will be lost forever.',
      noFileUploaded: 'No file uploaded',
      before: 'Before',
      onTop: 'On top',
      after: 'After',
      end: 'At the end',
      liveEditor: {
        browserNotDisplay:
          'Your browser does not support to display this text in its pretty form. Our technicians are on the case.',
        updatesWillBeLost: 'Some updates could not be taken into account and will be lost.',
        clickRollback: 'Click on the "rollback" button to restore the previous version',
        disconnected: 'Disconnected...',
        restorePrevVersion: 'Restore previous version',
      },
    },
    document: {
      createDocument: 'Create document',
      createADocument: 'Create a document',
      openInNewTab: 'Open in new tab',
      unknownDocument: 'Unknown document',
    },
    resource: {
      untitled: 'New document',
      teaser: 'teaser',
      showTeaser: 'Show teaser',
      hideTeaser: 'Hide teaser',
      noTeaser: 'There is no teaser',
      noTeaserForNow: 'There is no teaser for the moment. Feel free to fill it.',
      category: 'Category',
      documentation: 'Documentation',
      categorytip: 'Group of documents',
      noResource: 'It does not contain any document',
      oneResource: 'It contains 1 document',
      xResources: (nbR: number): string => `It contains ${nbR} documents`,
      onlyForVariant: 'Available only for this variant',
      backList: 'Back to the list',
      unpublishMakePrivate: 'Unpublish the document to make it private for this card',
      publishMakeAvailableSubs: 'Publish the document to make it available for subcards',
      publishedInfo: 'A published document is available for subcards',
      publishedInfoRootCard: 'A published document is available for all cards in the project',
      unpublishedInfo: 'An unpublished document is private for this card',
      publishedInfoType: 'A published document is available for cards',
      unpublishedInfoType: 'An unpublished document is not visible for any cards',
      help: {
        documentationExplanation: 'Useful documents to complete the card',
      },
      info: {
        noContent: 'The document is empty',
        providedByCardType: (cardTypeName: string) => `Provided by "${cardTypeName}" theme`,
        ownedByThisCardType: 'Owned by this theme',
        providedByUpperCard: (name: string) => `Provided by the "${name}" upper card`,
        ownedByThisCard: 'Owned by this card',
        ownedByThisCardContent: 'Owned by this variant',
        providedByTheCurrentProject: 'Provided by the project documentation',
        providedByExternalCardType: (cardTypeName: string, projectName: string) =>
          `Provided by "${cardTypeName}" theme of the "${projectName}" project`,
        providedByGlobalCardType: (cardTypeName: string) =>
          `Provided by "${cardTypeName}" global theme`,
        forceTooltip:
          'This documentation is provided from another place, but you can edit it from here',
        source: {
          card: 'Card',
          theme: 'Theme',
          inherited: 'Inherited',
          project: 'Project',
        },
      },
      actions: {
        makeOwnCopy: 'Copy to card',
        shareWithChildren: 'Share within children',
        makePrivate: 'Attach to card',
      },
      scope: {
        disclaimer: '', // TODO
        confirm: 'move',
        reset: 'reset',
        cancel: 'cancel',
        showAllCards: 'show all cards',
        alsoUsedByExternalProject: 'Also used visible for others projects',
        projectDocDesc:
          'A document can be linked to the whole project. Thus, it will be visible for all cards',
        thematicDesc:
          'A document can be linked to a specific theme. Thus, it will only be visible to cards withiu that theme',
        mainViewTitle: 'Project Cards',
        mainViewDesc:
          'A document can be linked to a specific card. Thus, it will only be visible for this card, or for this card and its descendants if the document is published.',
      },
      sortByCategory: 'by category',
      sortByProvider: 'by source',
      noDocumentationYet: 'There is not documentation yet!',
    },
    cardType: {
      cardType: 'Theme',
      cardTypesLongWay: 'Thematic documentation',
      titlePlaceholder: 'New Theme',
      noCardType: 'No theme',
      purpose: 'Description',
      globalTypes: 'Global Themes',
      sharedAvailableTypes: 'Shared available themes',
      action: {
        createType: 'Create theme',
        createAType: 'Create a theme',
        deleteType: 'Delete theme',
        confirmDeleteType: 'Are you sure you want to delete this theme?',
        useInProject: 'Use in project',
        removeFromProject: 'Remove from project',
      },
      route: {
        backToCardType: 'Back to themes',
        manageTypes: 'Manage themes',
      },
      info: {
        infoPublished: (usageInAProject: boolean): string =>
          `${
            usageInAProject ? 'Can be used in other related projects' : 'Can be used in any project'
          }`,
        infoDeprecated: 'Should not be used anymore',
        explainPurpose: 'Explain the purpose',
        cannotRemoveCardType: 'Cannot remove theme',
        cannotRemoveFromProject: 'Impossible to remove this theme. It is used by some cards.',
        cannotDeleteType: 'Impossible to delete this theme. It is used in this project.',
        createFirstGlobalType: 'Create first global theme',
        createFirstProjectType: 'Create first theme',
        createEmptyType: 'You can create an empty theme with the button',
        orAddSharedType: 'or add a "shared available theme".',
        noExternalType: 'There is no available external theme',
        referencedByOther: 'It can be referenced by other projects (with regards to access rights)',
        shouldNotBeUsed: 'It should not be used anymore',
        isGlobalType: 'It comes from a global theme',
        fromProject: (projectName: string): string => `It comes from project "${projectName}"`,
        fromAProject: 'It comes from a project',
      },
    },
    presence: {
      date: (name: string, date: number) => `${name} is online (${en.common.ago(date)})`,
    },
    stickyNotes: {
      stickyNotes: 'Sticky notes',
      listStickyNotes: 'List of sticky notes stuck on the card',
      snDescription:
        'Sticky notes come from a source (card, card specific version, resource, block)',
    },
  },
  //////////////////////////////////////////////////////////////////////////////////////////////////
  // Tips
  tips: {
    label: {
      todo: 'Display Todo',
      tips: 'Display Tips',
      news: 'Display News',
      feature_preview: 'Display upcoming new features',
      wip: 'Display work in progress elements',
      debug: 'Display debug info',
    },
    example: {
      todo: {
        title: 'Todo example',
        content: 'We know what to do, but we have not done it yet',
      },
      tips: {
        title: 'Tips example',
        content: 'Some useful info to help users',
      },
      news: {
        title: 'News example',
        content: 'Some new feature to emphasis',
      },
      feature_preview: {
        title: 'Feature Preview',
        content: 'To preview upcoming new features',
      },
      wip: {
        title: 'WIP Example',
        content: 'Some features not completely finished yet',
      },
      debug: {
        title: 'Debug Example',
        content: 'Some internal data useful to debug',
      },
    },
    info: { wip: 'Work in progress feature below' },
  },

  //////////////////////////////////////////////////////////////////////////////////////////////////
  //Co.LAB info page

  colabPage: {
    whatColab: 'What is the co.LAB design platform ?',
    colabDescription:
      'The design platform is one of the deliverables of the co.LAB project. Our goal is to create an intuitive, friendly and meaningful web platform, that should facilitate the collaboration during serious games design. Two main ingredients are at the heart of the platform:',
    colabFramework: 'co.LAB framework',
    supportsCoDesign: 'that supports the co-design serious games.',
    friendlyInterfaces: 'Friendly and intuitive interfaces',
    forAll: ' for all user profiles.',
    slogan:
      'We want to create a platform for all of you, that let to imagine and design the serious game you need !',
    contactUs: 'Do not hesitate to contact us for any recommendation you may have.',
    whatColabProject: 'What is the co.LAB project ?',
    colabProjectDescription:
      'The goal of the co.LAB project is to improve the design, development and uses of digital learning games. This goal will be achieved by the development of a collaborative methodological framework associated with a ollaborative digital platform dedicated to co-design, co-development and co-evaluation of digital learning games. The co.LAB project is founded by the Swiss National Science Foundation (SNF) in the frame of the NRP 77 program “Digital Transformation”.',
    futherInfo: 'For futher information and to contact us: ',
    colabProject: 'co.LAB project',
    version: 'Version',
  },
  //////////////////////////////////////////////////////////////////////////////////////////////////
  // Terms of use + data management policy
  dataPolicy: {
    agreementDisclaimer: 'The use of this service implies that you agree to',
    iAccept: 'I accept',
    agree: 'Agree',
    termOfUse: 'The general terms of use',
    and: 'and',
    dataPolicy: 'The data management policy',
    termOfUseUrl: 'about:error',
    dataPolicyUrl: 'about:error',
    notAgreed: 'You have to agree with our policies',
    agreedTime: 'Agreed to terms of use: ',
    never: 'never',
  },

  //////////////////////////////////////////////////////////////////////////////////////////////////
  // keys direct from server side

  keyFromServer: (i18nKey: MessageI18nKey): string => {
    // NB : If this method does not compile any more,
    // it means that the MessageI18nKey do not exactly match the case entries
    // Dear developer, please make them match
    switch (i18nKey) {
      case 'EMAIL_NOT_VALID':
        return 'E-mail address is not valid';
      case 'IDENTIFIER_ALREADY_TAKEN':
        return 'Please choose another identifier';
      case 'USER_IS_ALREADY_A_TEAM_MEMBER':
        return 'The current user is already a team member';
      case 'CURRENT_USER_CAN_ALREADY_USE_MODEL':
        return 'The current user can already use the model';
      case 'DATA_NOT_FOUND':
        return 'Data not found';
      case 'DATA_INTEGRITY_FAILURE':
        return 'Data integrity failure';
    }
  },

  httpErrorMessage: {
    AUTHENTICATION_FAILED: 'Authentication failed',
    AUTHENTICATION_REQUIRED: 'Please authenticate',
    ACCESS_DENIED: 'Access denied',
    NOT_FOUND: 'Not found',
    SMTP_ERROR: 'E-mail server error',
    EMAIL_MESSAGE_ERROR: 'E-mail not sent',
    BAD_REQUEST: 'Bad request',
    TOO_MANY_ATTEMPTS: 'Too many attempts, please wait a moment before trying again',
  },
};<|MERGE_RESOLUTION|>--- conflicted
+++ resolved
@@ -384,11 +384,7 @@
         initialProjectNotFound: 'Initial project not found',
       },
       settings: {
-<<<<<<< HEAD
-=======
-        icon: 'Icon',
         currentIcon: 'Current Icon',
->>>>>>> a4af75aa
         resources: {
           label: 'Project documentation',
         },
