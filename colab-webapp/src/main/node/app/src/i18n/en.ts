--- conflicted
+++ resolved
@@ -183,107 +183,6 @@
         },
     },
 
-<<<<<<< HEAD
-  //////////////////////////////////////////////////////////////////////////////////////////////////
-  // USER
-  user: {
-    model: {
-      username: 'Username',
-      commonName: 'Common name',
-      firstname: 'First name',
-      lastname: 'Last name',
-      affiliation: 'Affiliation',
-    },
-    user: 'User',
-    account: 'Account',
-    missingFirstname: 'Please enter your first name',
-    missingLastname: 'Please enter your last name',
-    profile: 'Profile',
-    userProfile: 'User profile',
-    editProfile: 'Edit profile',
-    viewProfile: 'View profile',
-    updatePassword: 'Update pasword',
-    passwordEditionImpossible: 'You cannot update your password',
-    noUserSelected: 'No user selected',
-    editUser: 'Edit user',
-    activeSessions: 'Active sessions',
-    current: 'Current',
-    settings: 'User settings',
-    anonymous: 'Anonymous',
-  },
-  team: {
-    team: 'Team',
-    roles: 'Roles',
-    rights: 'Rights',
-    members: 'Members',
-    teamManagement: 'Team management',
-    inviteMembers: 'Invite members',
-    inviteNewMember: 'Invite new member',
-    deleteMember: 'Delete team member',
-    removeGuest: 'Remove guest',
-    clickToRemoveRole: 'Click to remove role',
-    clickToGiveRole: 'Click to give role',
-    fillRoleName: 'Fill the role name',
-    deleteRole: 'Delete role',
-    deleteModelSharing: 'Revoke model sharing',
-    me: 'me',
-    myTasks: 'My tasks',
-    tasks: 'Tasks',
-    rolesNames: {
-      owner: 'Owner',
-      member: 'Member',
-      guest: 'Guest',
-    },
-    assignment: {
-      labels: {
-        assignments: 'Assignments',
-        responsible: 'responsible',
-        accountable: 'accountable',
-        support: 'support',
-      },
-      actions: {
-        clickToRemoveAssignment: 'Click to remove assignment',
-        clickToGiveAssignment: 'Click to give assignment',
-      },
-    },
-    rolesHelper:
-      'Create and assign roles to the team members. Ex. Designer, teacher, developper. It can be used to keep all project members aware of the skills involved.',
-    rightsHelper: {
-      guest: 'Read only',
-    },
-    sureChangeOwnRights: 'Are you sure you want to change your own rights?',
-    sureDeleteMember: 'Are you sure you want to delete this team member ?',
-    sureDeleteRole: 'Are you sure you want to delete this role ?',
-    sureDeleteModelSharing: 'Are you sure you want to revoke model sharing ?',
-    changeOwnRights: 'Change my own rights',
-    oneOwnerPerProject:
-      'You cannot change this right. There must be at least one Owner of the project.',
-    notAllowedToChangeOwnerRights: 'You are not allowed to alter the owners of the project.',
-    memberAlreadyExists: 'Member with this email already in team',
-    mailsInvited: 'Email address(es) have been invited to the project team',
-    mailInstructions:
-      'Please enter a valid email address. You can enter multiple email addresses. Please separate them by commas, semicolons or new lines.',
-    mailInvalid: 'Please enter valid email addresses. Check and correct the following email(s)',
-    actions: {
-      createRole: 'Create role',
-      resendInvitation: 'Resend invitation mail',
-      invitationResent: 'Invitation has been sent again.',
-    },
-  },
-  //////////////////////////////////////////////////////////////////////////////////////////////////
-  // ACTIVITY
-  activity: {
-    pendingChanges: 'Some changes were not saved...',
-    nothingToDisplay: 'There is nothing to display...',
-    anonymous: 'Anonymous',
-    lastSeenAt: 'Last seen: ',
-    lastActivityDate: 'Activity date: ',
-    inconsistentState: 'Inconsistent state',
-    notifications: {
-      error: 'Oops! An error',
-      warning: 'Warning!',
-      information: 'Information',
-=======
     //////////////////////////////////////////////////////////////////////////////////////////////////
     // Basic components
     basicComponent: {
@@ -299,7 +198,6 @@
             selectOrCreate: 'Select or type to create',
             create: (newValue: string): string => `Create "${newValue}"`,
         },
->>>>>>> 729a0763
     },
 
     //////////////////////////////////////////////////////////////////////////////////////////////////
@@ -343,6 +241,7 @@
         clickToGiveRole: 'Click to give role',
         fillRoleName: 'Fill the role name',
         deleteRole: 'Delete role',
+        deleteModelSharing: 'Revoke model sharing',
         me: 'me',
         myTasks: 'My tasks',
         tasks: 'Tasks',
@@ -371,6 +270,7 @@
         sureChangeOwnRights: 'Are you sure you want to change your own rights?',
         sureDeleteMember: 'Are you sure you want to delete this team member ?',
         sureDeleteRole: 'Are you sure you want to delete this role ?',
+      sureDeleteModelSharing: 'Are you sure you want to revoke model sharing ?',
         changeOwnRights: 'Change my own rights',
         oneOwnerPerProject:
             'You cannot change this right. There must be at least one Owner of the project.',
