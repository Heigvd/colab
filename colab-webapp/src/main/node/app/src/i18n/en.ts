/*
 * The coLAB project
 * Copyright (C) 2021-2023 AlbaSim, MEI, HEIG-VD, HES-SO
 *
 * Licensed under the MIT License
 */

import { MessageI18nKey } from 'colab-rest-client';

export const en = {
  //////////////////////////////////////////////////////////////////////////////////////////////////
  // COMMON
  common: {
    advanced: 'Advanced',
    cancel: 'Cancel',
    create: 'Create',
    save: 'Save',
    duplicate: 'Duplicate',
    confirm: 'Confirm',
    close: 'Close',
    delete: 'Delete',
    finalDelete: 'Irremediably delete',
    ok: 'OK',
    open: 'Open',
    show: 'Show',
    hide: 'Hide',
    add: 'Add',
    edit: 'Edit',
    select: 'Select',
    selectAll: 'Select all',
    next: 'Next',
    back: 'Back',
    updated: 'Updated',
    upload: 'Upload',
    replace: 'Replace',
    refresh: 'Refresh',
    change: 'Change',
    display: 'Display',
    restore: 'Restore',
    send: 'Send',
    empty: 'Empty',
    loading: 'Loading...',
    copiedToClipboard: 'Copied to clipboard',
    copyToClipboard: 'Copy to clipboard',
    search: 'Search...',
    logout: 'Logout',
    langSettings: 'Languages',
    changeLanguage: 'Change language',
    sortBy: 'Sort by: ',
    filter: 'Filter',
    name: 'Name',
    date: 'Date',
    by: 'By',
    icon: 'Icon',
    settings: 'Settings',
    general: 'General',
    about: 'About co.LAB',
    blank: 'Blank',
    none: 'None',
    description: 'Description',
    noDescription: 'No description',
    deprecated: 'Deprecated',
    published: 'Published',
    project: 'Project',
    projectsList: 'Projects list',
    title: 'Title',
    views: {
      board: 'View as a board',
      hierarchy: 'View as a hierarchy',
      activityFlow: 'View as an activity flow',
      list: 'View as a list',
    },
    welcome: 'Welcome!',
    zoom: 'zoom',
    //comments: 'comments',
    //commentsAreOptional: 'Comments are optional',
    dateFn: (timestamp: number | null | undefined) => {
      if (timestamp != null) {
        return new Date(timestamp).toLocaleDateString('en');
      } else {
        return 'never';
      }
    },
    time: (timestamp: number | null | undefined) => {
      if (timestamp != null) {
        return new Date(timestamp).toLocaleTimeString('en');
      } else {
        return 'never';
      }
    },
    datetime: (timestamp: number | null | undefined) => {
      if (timestamp != null) {
        return new Date(timestamp).toLocaleString('en');
      } else {
        return 'never';
      }
    },
    ago: (timestamp: number | null | undefined) => {
      if (timestamp == null) {
        return 'never';
      }
      const now = new Date().getTime();
      const delta = now - timestamp;
      if (delta < 5000) {
        return 'now';
      } else if (delta < 60000) {
        return `${Math.floor(delta / 1000)}s ago`;
      } else if (delta < 3600000) {
        return `${Math.floor(delta / 60000)}m ago`;
      } else if (delta < 3600000 * 12) {
        return `${Math.floor(delta / 3600000)}h ago`;
      } else {
        return en.common.datetime(timestamp);
      }
    },
    action: {
      backToHome: 'Back to co.LAB home',
      showDetails: 'Show details',
      hideDetails: 'Hide details',
      showMore: 'Show more',
      showLess: 'Show less',
      exportProjectData: 'Export project data',
      exportDataDescription:
        'Export the project data allows you to save all your contents on your own stockage tools (ex. external hard drive).',
      moveAbove: 'Move above',
    },
    error: {
      accessDenied: 'Unfortunately you are not allowed to see this',
      tryToLogOut: 'Try to log out first',
      missingContent: 'Oh there is nothing to display, dear developer please fix it',
      somethingWentWrong: 'Something went wrong',
      unknown: 'Unknown',
      sorryError: 'Sorry... There was an error',
      notImplemented: 'Not implemented yet',
      missingIcon:
        'Oh a new icon library, dear developer please make what is needed to display the icon.',
    },
    info: {
      pleaseWait: 'Please wait...',
      processing: 'Processing...',
      youAreConnectedAsUser: (user: string): string => `You are currently logged in as "${user}"`,
      nameIsRequired: 'Name is required',
      accessKeyIsRequired: 'Access key is required',
      nothingMatchTag: 'Nothing matches tag selection',
      writeDescription: 'Write a description here',
    },
    bin: {
      pageTitle: 'Bin',
      action: {
        moveToBin: 'Move to bin',
        seeBin: 'Open the bin',
        restore: 'Restore',
        deleteForever: 'Delete forever',
        view: 'View',
      },
      info: {
        isEmpty: 'Bin is empty.',
        isInBin: {
          project: 'Project is in bin.',
          card: 'Card is in bin.',
          variant: 'Variant is in bin.',
          resource: 'Resource is in bin',
        },
        movedToBin: {
          project: (name: string) => `Project "${name}" moved to bin`,
          card: (title: string) => `Card "${title}" moved to bin`,
          variant: (title: string | null | undefined) =>
            title != null ? `Variant "${title}" moved to bin` : 'Variant moved to bin',
          resource: (title: string) => `Resource "${title}" moved to bin`,
        },
      },
      name: 'Name',
      dateBinned: 'Date binned',
      originalParent: 'Original parent',
      deleted: {
        project: 'Deleted project',
        card: 'Deleted card',
        resource: 'Deleted resource',
        resources: 'Deleted resources',
      },
    },
  },

  //////////////////////////////////////////////////////////////////////////////////////////////////
  // Basic components
  basicComponent: {
    form: {
      missingMandatory: 'Please fill in data',
      defaultFieldError: 'Please correct data',
      pleaseProvideData: 'Some data are missing',
    },
    selectInput: {
      noMatch: 'No match',
      noItemTypeToCreate: 'Type to create the first item',
      select: 'Select',
      selectOrCreate: 'Select or type to create',
      create: (newValue: string): string => `Create "${newValue}"`,
    },
  },

  //////////////////////////////////////////////////////////////////////////////////////////////////
  // USER
  user: {
    model: {
      username: 'Username',
      firstname: 'First name',
      lastname: 'Last name',
      affiliation: 'Affiliation',
    },
    user: 'User',
    account: 'Account',
    missingFirstname: 'Please enter your first name',
    missingLastname: 'Please enter your last name',
    profile: 'Profile',
    userProfile: 'User profile',
    editProfile: 'Edit profile',
    viewProfile: 'View profile',
    updatePassword: 'Update password',
    passwordEditionImpossible: 'You cannot update your password',
    noUserSelected: 'No user selected',
    editUser: 'Edit user',
    activeSessions: 'Active sessions',
    current: 'Current',
    settings: 'User settings',
    anonymous: 'Anonymous',
  },
  team: {
    team: 'Team',
    roles: 'Roles',
    members: 'Members',
    teamManagement: 'Team management',
    inviteMembers: 'Invite members',
    inviteNewMember: 'Invite new member',
    deleteMember: 'Delete team member',
    removeGuest: 'Remove guest',
    clickToRemoveRole: 'Click to remove role',
    clickToGiveRole: 'Click to give role',
    fillRoleName: 'Fill the role name',
    deleteRole: 'Delete role',
    deleteModelSharing: 'Revoke model sharing',
    me: 'me',
    myTasks: 'My tasks',
    tasks: 'Tasks',
    assignment: {
      labels: {
        assignments: 'Assignments',
        responsible: 'Responsible',
        accountable: 'Accountable',
        support: 'Support',
      },
      actions: {
        clickToRemoveAssignment: 'Click to remove assignment',
        clickToGiveAssignment: 'Click to give assignment',
      },
    },
    rolesHelper:
      'Create and assign roles to the team members. Ex. Designer, teacher, developer. It can be used to keep all project members aware of the skills involved.',
    rightsHelper: {
      guest: 'Read only',
    },
    sureChangeOwnRights: 'Are you sure you want to change your own rights?',
    sureDeleteMember: 'Are you sure you want to delete this team member ?',
    sureDeleteRole: 'Are you sure you want to delete this role ?',
    sureDeleteModelSharing: 'Are you sure you want to revoke model sharing ?',
    changeOwnRights: 'Change my own rights',
    oneOwnerPerProject:
      'You cannot change this right. There must be at least one Owner of the project.',
    notAllowedToChangeOwnerRights: 'You are not allowed to alter the owners of the project.',
    mailInstructions:
      'Enter one or more email addresses. Separate them with commas, semicolons or new lines.',
    mailInvalid: 'Check and correct the following email(s)',
    actions: {
      createRole: 'Create role',
      resendInvitation: 'Resend invitation mail',
      invitationResent: 'Invitation has been sent again.',
    },
    rights: 'Rights',
    right: {
      label: {
        owner: 'Owner',
        member: 'Member',
        guest: 'Guest',
      },
    },
  },
  //////////////////////////////////////////////////////////////////////////////////////////////////
  // ACTIVITY
  activity: {
    pendingChanges: 'Some changes were not saved...',
    nothingToDisplay: 'There is nothing to display...',
    anonymous: 'Anonymous',
    lastSeenAt: 'Last seen: ',
    lastActivityDate: 'Activity date: ',
    inconsistentState: 'Inconsistent state',
    notifications: {
      error: 'Oops! An error',
      warning: 'Warning!',
      information: 'Information',
    },
  },
  //////////////////////////////////////////////////////////////////////////////////////////////////
  // ADMIN
  admin: {
    admin: 'Admin',
    adminPanel: 'Admin',
    adminConsole: 'Welcome to the admin console',
    who: 'Who',
    connectedUsers: 'Connected Users',
    users: 'Users',
    loggers: 'Loggers',
    stats: 'Stats',
    debugger: 'Debugger',
  },

  //////////////////////////////////////////////////////////////////////////////////////////////////
  // Authentication
  authentication: {
    field: {
      emailOrUsername: 'Username or e-mail',
      emailAddress: 'E-mail address',
      username: 'Username',
      firstname: 'Firstname',
      lastname: 'Lastname',
      affiliation: 'Affiliation',
      password: 'Password',
      passwordConfirmation: 'Password again',
      iAccept: 'I accept',
      termOfUse: 'the general terms of use',
      and: 'and',
      dataPolicy: 'the data management policy',
      notAgreed: 'you have to agree with our policies',
      agreedTime: 'Agreed to terms of use: ',
      never: 'never',
    },
    placeholder: {
      min7Char: 'Min. 7 characters',
    },
    action: {
      login: 'Login',
      resetPassword: 'Forgot your password ?',
      changePassword: 'Change password',
      createAnAccount: 'Create an account',
      sendMePassword: 'Send me a new password',
      newPassword: 'New password',
    },
    info: {
      resetPasswordSent:
        'We sent you a link to change your password. Change it, make it safe, and enjoy colabbing !',
      pendingInvitation: 'Pending invitation',
      reconnecting: 'Reconnecting...',
      checkYourMailbox: 'Check your mailbox!',
<<<<<<< HEAD
      projectInvitationCoLab: {
        part1: 'Hi !',
        part2: 'You have been invited to collaborate on a project in co.LAB.',
        part3: 'Sign in or create your very own account.',
        part4: "Happy colabbin' !",
      },
      otherInvitationCoLab: {
        part1: 'Hi !',
        part2: 'You have been invited to collaborate in co.LAB.',
        part3: 'Sign in or create your very own account.',
        part4: "Happy colabbin' !",
      },
=======
      invitationCoLab:
        "Hi! You have been invited to collaborate on a project in co.LAB. Sign in or create your very own account. Happy colabbin'!",
      updatedToSAndDataPolicy:
        'Our Terms of Use and Data Policy have been revised. Please take a moment to review and confirm acceptance before proceeding.',
>>>>>>> 90666214
    },
    error: {
      emailAddressNotValid: 'E-mail address is not valid',
      emailOrUserNotValid: 'The username/email or password is invalid. Please try again.',
      usernameNotValid:
        'Username can only contain letters without accent, numbers, dots, underscores and dashes',
      passwordTooWeak: 'Password is not strong enough',
      passwordsMismatch: 'Passwords do not match',
      yourPasswordIsWeak: 'Your password is weak',
      mustBeAuthenticated: 'You must be authenticated',
      invalidLink: 'Invalid or deprecated link',
      pleaseRefresh: 'Please try to refresh or contact the admin of your co.LAB project.',
    },
    aai: {
      aaiAccount: 'AAI Account',
      aaiAffiliation: 'Affiliation',
      aaiNotEditable: 'Personal data are not editable',
    },
  },
  //////////////////////////////////////////////////////////////////////////////////////////////////
  // MODULES
  modules: {
    project: {
      projectCopy: (name: string) => name + ' - copy',
      labels: {
        projectDisplaySettings: 'Project display settings',
        projectSettings: 'Project settings',
        projects: 'Projects',
        modelDisplaySettings: 'Project display settings',
        modelSettings: 'Model settings',
        models: 'Models',
        extractNewFromProject: 'Extract a new model from this project',
        extractRoles: 'Extract the roles',
        extractDeliverables: 'Extract the card contents',
        extractDocuments: 'Extract the documents',
        keepTheSimpleProject: 'Keep the simple project',
        include: 'Include',
        roles: 'Roles',
        cardContents: 'Card contents',
        documentation: 'Documentation',
        connect: 'Connect',
        invite: 'Invite',
        invitationToProject: 'Invitation to collaborate on the project',
        share: 'Share',
        modelSharing: 'Sharing the model',
        sharing: 'Sharing',
        sharingParams: 'Sharing parameters',
        modelScope: {
          global: 'Global',
          normal: 'Model',
        },
      },
      actions: {
        createProject: 'Create project',
        createAProject: 'Create a project',
        chooseAModel: 'Choose a model',
        createAProjectFrom: (templateTitle?: string | null): string =>
          `Create a project from ${'"' + templateTitle + '"'}`,
        editIllustration: 'Edit project illustration',
        newProject: 'New project',
        saveAsModel: 'Create a model',
        saveProjectAsModelPart: 'Create a model from project',
        extractAModel: 'Extract a model from a project',
        extractAModelFromProject: 'Extract a model from project ',
        createModel: 'Create model',
        convertToModel: 'Convert to a model',
        convertToProject: 'Convert to a simple project',
        shareTo: 'Share to',
      },
      info: {
        noProjectSelected: 'No project selected',
        noProjectYet: "You don't have any project yet",
        noProject: 'The project could not be loaded',
        emptyProject: 'Empty project',
        useBlankProject: "Use this empty project and you'll be free to create a whole new world",
        isAModel: 'This is a project model',
        mailSentToShare: (recipientAddress: string): string =>
          `${recipientAddress} will get an email inviting to use the model`,
        newModelShared: 'A new model is shared to you. You can now use it to create a new project.',
        newProjectAccess: 'You can now access a new project.',
        initialProjectNotFound: 'Initial project not found',
      },
      settings: {
        currentIcon: 'Current Icon',
        resources: {
          label: 'Project documentation',
        },
      },
    },
    card: {
      card: 'Card',
      cards: 'Cards',
      theCard: 'The card',
      variant: 'Variant',
      theVariant: 'The variant',
      //subcardTooltip: (name: string) => `Subcard: ${name}`,
      //subcards: 'Subcards',
      untitled: 'New card',
      addCard: 'Add card',
      addVariant: 'Add variant',
      createNew: (parentTitle?: string | null): string =>
        `Create a ${parentTitle ? 'subcard for ' + parentTitle : 'card'}`,
      deleteVariant: 'Delete variant',
      completion: 'Completion',
      position: 'Position',
      positioning: {
        organizeCards: 'Organize cards',
        width: 'Width',
        height: 'Height',
      },
      showCardType: 'Show theme description',
      editCompletion: 'Edit card completion',
      action: {
        lock: 'Lock',
        unlock: 'Unlock',
        changeStatus: 'Change status',
        chooseACardType: 'What theme is your card about?',
        createAType: 'Create a theme',
        removeTheType: 'Remove the theme',
      },
      editor: {
        toolbox: 'toolbox',
        showToolbox: 'Show toolbox',
        hideToolbox: 'Hide toolbox',
        toggleToolbox: 'Toggle toolbox',
        fullScreen: 'Full screen mode',
        contentOnly: 'Display text only',
        split: 'Display text and cards',
        cardsOnly: 'Display cards only',
      },
      // navigation: {
      //   toggleViewZoomToEdit: 'Edit card',
      //   toggleViewEditToZoom: 'Show subcards',
      // },
      settings: {
        title: 'Card settings',
        locked: 'Locked',
        color: 'Color',
        status: 'Status',
        noStatus: 'No status is defined',
        statusIs: 'Status: ',
        statuses: {
          ACTIVE: 'In progress',
          TO_VALIDATE: 'To validate',
          VALIDATED: 'Validated',
          REJECTED: 'Rejected',
          ARCHIVED: 'Archived',
        },
        completionLevelMode: 'Completion level mode',
        cardPosition: 'Card position',
      },
      infos: {
        createFirstCard: 'Create the first card',
        cardLocked: 'Card is locked. Unlock it first for edition',
        lockingCard: 'Locking sets to read-only.',
        noDeliverable: 'No deliverable available',
        completionModeInfo:
          'Select completion mode (MANUAL | AUTO | NO_OP). Manual: input to set completion; Auto: based on children; No: do not event display the bar',
        noBlockYet: 'Empty doc',
      },
      error: {
        withoutId: 'Card without id is invalid...',
      },
    },
    content: {
      none: 'no version',
      untitled: 'New version',
      mimeType: 'MIME type',
      unknownMimeType: 'Unknown MIME type',
      document: 'Document',
      unknownDocument: 'Unknown document',
      documentSettings: 'Document settings',
      mdMode: 'Markdown mode',
      showTree: 'Show tree',
      tree: 'Tree',
      orphans: 'Orphans',
      result: 'Result',
      uploadFile: 'Upload file',
      replaceFile: 'Replace file',
      dlFile: 'Download file',
      uploadImage: 'Upload image',
      editBlock: 'Edit block',
      deleteBlock: 'Delete block',
      addText: 'Add text block',
      addFile: 'Add file',
      addLink: 'Add link',
      openLink: 'Open link',
      editLink: 'Edit link',
      removeLink: 'Remove link',
      emptyLink: 'Empty link',
      insertLink: 'Insert a link',
      insertTable: 'Insert table',
      insertImage: 'Insert image',
      insertFile: 'Insert file',
      insertCardLink: 'Insert a link to another card',
      nbOfRows: 'Number of rows',
      nbOfColumns: 'Number of columns',
      moveBlockUpDown: (direction: string): string =>
        `Move block ${direction === 'up' ? 'up' : 'down'}`,
      deleteBlockType: (isText: boolean, isLink: boolean): string =>
        `Delete ${isText ? 'text' : isLink ? 'link' : 'doc'}`,
      confirmDeleteBlock:
        'Are you sure you want to delete this whole block? This will be lost forever.',
      noFileUploaded: 'No file uploaded',
      before: 'Before',
      onTop: 'On top',
      after: 'After',
      end: 'At the end',
      liveEditor: {
        browserNotDisplay:
          'Your browser does not support to display this text in its pretty form. Our technicians are on the case.',
        updatesWillBeLost: 'Some updates could not be taken into account and will be lost.',
        clickRollback: 'Click on the "rollback" button to restore the previous version',
        disconnected: 'Disconnected...',
        restorePrevVersion: 'Restore previous version',
        placeholder: 'Enter your text...',
      },
      textFormat: {
        clearStyles: 'Clear all currently applied styles',
        strikeText: 'Strikethrough',
        formatAsStrike: `Format text as Strikethrough.`,
        underlineSC: 'Underlined (Ctrl+U)',
        formatUnderline: 'Format text as Underlined. Shortcut: Ctrl+U',
        italicSC: 'Italic (Ctrl+I)',
        formatItalic: `Format text as Italic. Shortcut: ${'Ctrl+I'}`,
        boldSC: 'Bold (Ctrl+B)',
        formatBold: `Format text as bold. Shortcut: ${'Ctrl+B'}`,
        formatText: 'Format text ',
        paragraph: 'Paragraph',
        heading1: 'Heading 1',
        heading2: 'Heading 2',
        heading3: 'Heading 3',
        heading4: 'Heading 4',
        heading5: 'Heading 5',
        code: 'Code',
        quote: 'Quote',
        alignText: 'Align text',
        leftAlign: 'Left align',
        centerAlign: 'Center align',
        rightAlign: 'Right align',
        justify: 'Justify',
        formatList: 'Format text as list',
        bulletList: 'Bullet list',
        numberList: 'Numbered list',
        checkList: 'Check list',
        colorText: 'Color text',
        highlightText: 'Highlight text',
      },
    },
    document: {
      createDocument: 'Create document',
      createADocument: 'Create a document',
      openInNewTab: 'Open in new tab',
      unknownDocument: 'Unknown document',
    },
    resource: {
      untitled: 'New document',
      teaser: 'teaser',
      showTeaser: 'Show teaser',
      hideTeaser: 'Hide teaser',
      noTeaser: 'There is no teaser',
      noTeaserForNow: 'There is no teaser for the moment. Feel free to fill it.',
      category: 'Category',
      documentation: 'Documentation',
      categorytip: 'Group of documents',
      noResource: 'It does not contain any document',
      oneResource: 'It contains 1 document',
      xResources: (nbR: number): string => `It contains ${nbR} documents`,
      onlyForVariant: 'Available only for this variant',
      backList: 'Back to the list',
      unpublishMakePrivate: 'Unpublish the document to make it private for this card',
      publishMakeAvailableSubs: 'Publish the document to make it available for subcards',
      publishedInfo: 'A published document is available for subcards',
      publishedInfoRootCard: 'A published document is available for all cards in the project',
      unpublishedInfo: 'An unpublished document is private for this card',
      publishedInfoType: 'A published document is available for cards',
      unpublishedInfoType: 'An unpublished document is not visible for any cards',
      info: {
        noContent: 'The document is empty',
        providedByCardType: (cardTypeName: string) => `Provided by "${cardTypeName}" theme`,
        ownedByThisCardType: 'Owned by this theme',
        providedByUpperCard: (name: string) => `Provided by the "${name}" upper card`,
        ownedByThisCard: 'Owned by this card',
        ownedByThisCardContent: 'Owned by this variant',
        providedByTheCurrentProject: 'Provided by the project documentation',
        providedByExternalCardType: (cardTypeName: string, projectName: string) =>
          `Provided by "${cardTypeName}" theme of the "${projectName}" project`,
        providedByGlobalCardType: (cardTypeName: string) =>
          `Provided by "${cardTypeName}" global theme`,
        forceTooltip:
          'This documentation is provided from another place, but you can edit it from here',
        source: {
          card: 'Card',
          theme: 'Theme',
          inherited: 'Inherited',
          project: 'Project',
        },
      },
      actions: {
        makeOwnCopy: 'Copy to card',
        shareWithChildren: 'Share within children',
        makePrivate: 'Attach to card',
      },
      scope: {
        disclaimer: '', // TODO
        confirm: 'move',
        reset: 'reset',
        cancel: 'cancel',
        showAllCards: 'show all cards',
        alsoUsedByExternalProject: 'Also used visible for others projects',
        projectDocDesc:
          'A document can be linked to the whole project. Thus, it will be visible for all cards',
        thematicDesc:
          'A document can be linked to a specific theme. Thus, it will only be visible to cards within that theme',
        mainViewTitle: 'Project Cards',
        mainViewDesc:
          'A document can be linked to a specific card. Thus, it will only be visible for this card, or for this card and its descendants if the document is published.',
      },
      sortByCategory: 'by category',
      sortByProvider: 'by source',
      noDocumentationYet: 'There is not documentation yet!',
    },
    cardType: {
      cardType: 'Theme',
      cardTypesLongWay: 'Thematic documentation',
      titlePlaceholder: 'New Theme',
      noCardType: 'No theme',
      purpose: 'Description',
      globalTypes: 'Global Themes',
      sharedAvailableTypes: 'Shared available themes',
      action: {
        createType: 'Create theme',
        createAType: 'Create a theme',
        deleteType: 'Delete theme',
        confirmDeleteType: 'Are you sure you want to delete this theme?',
        useInProject: 'Use in project',
        removeFromProject: 'Remove from project',
      },
      route: {
        backToCardType: 'Back to themes',
        manageTypes: 'Manage themes',
      },
      info: {
        infoPublished: (usageInAProject: boolean): string =>
          `${
            usageInAProject ? 'Can be used in other related projects' : 'Can be used in any project'
          }`,
        infoDeprecated: 'Should not be used anymore',
        explainPurpose: 'Explain the purpose',
        cannotRemoveCardType: 'Cannot remove theme',
        cannotRemoveFromProject: 'Impossible to remove this theme. It is used by some cards.',
        cannotDeleteType: 'Impossible to delete this theme. It is used in this project.',
        createFirstGlobalType: 'Create first global theme',
        createFirstProjectType: 'Create first theme',
        createEmptyType: 'You can create an empty theme with the button',
        orAddSharedType: 'or add a "shared available theme".',
        noExternalType: 'There is no available external theme',
        referencedByOther: 'It can be referenced by other projects (with regards to access rights)',
        shouldNotBeUsed: 'It should not be used anymore',
        isGlobalType: 'It comes from a global theme',
        fromProject: (projectName: string): string => `It comes from project "${projectName}"`,
        fromAProject: 'It comes from a project',
      },
    },
    presence: {
      date: (name: string, date: number) => `${name} is online (${en.common.ago(date)})`,
    },
    stickyNotes: {
      stickyNotes: 'Sticky notes',
      listStickyNotes: 'List of sticky notes stuck on the card',
      snDescription:
        'Sticky notes come from a source (card, card specific version, resource, block)',
    },
  },
  //////////////////////////////////////////////////////////////////////////////////////////////////
  // Tips
  tips: {
    label: {
      tips: 'Display Tips',
      news: 'Display News',
      feature_preview: 'Display upcoming new features',
      wip: 'Display work in progress elements',
      todo: 'Display Todo',
      debug: 'Display debug info',
    },
    example: {
      tips: {
        title: 'Tips example',
        content: 'Some useful info to help users',
      },
      news: {
        title: 'News example',
        content: 'Some new feature to emphasis',
      },
      feature_preview: {
        title: 'Feature Preview',
        content: 'To preview upcoming new features',
      },
      wip: {
        title: 'WIP Example',
        content: 'Some features not completely finished yet',
      },
      todo: {
        title: 'Todo example',
        content: 'We know what to do, but we have not done it yet',
      },
      debug: {
        title: 'Debug Example',
        content: 'Some internal data useful to debug',
      },
    },
    info: { wip: 'Work in progress feature below' },
  },

  //////////////////////////////////////////////////////////////////////////////////////////////////
  //Co.LAB info page

  colabPage: {
    whatColab: 'What is the co.LAB design platform ?',
    colabDescription:
      'The design platform is one of the deliverables of the co.LAB project. Our goal is to create an intuitive, friendly and meaningful web platform, that should facilitate the collaboration during serious games design. Two main ingredients are at the heart of the platform:',
    colabFramework: 'co.LAB framework',
    supportsCoDesign: 'that supports the co-design serious games.',
    friendlyInterfaces: 'Friendly and intuitive interfaces',
    forAll: ' for all user profiles.',
    slogan:
      'We want to create a platform for all of you, that let to imagine and design the serious game you need !',
    contactUs: 'Do not hesitate to contact us for any recommendation you may have.',
    whatColabProject: 'What is the co.LAB project ?',
    colabProjectDescription:
      'The goal of the co.LAB project is to improve the design, development and uses of digital learning games. This goal will be achieved by the development of a collaborative methodological framework associated with a collaborative digital platform dedicated to co-design, co-development and co-evaluation of digital learning games. The co.LAB project is founded by the Swiss National Science Foundation (SNF) in the frame of the NRP 77 program “Digital Transformation”.',
    furtherInfo: 'For further information and to contact us: ',
    colabProject: 'co.LAB project',
    version: 'Version',
  },
  //////////////////////////////////////////////////////////////////////////////////////////////////
  // Terms of use + data management policy
  dataPolicy: {
    agreementDisclaimer: 'The use of this service implies that you agree to',
    iAccept: 'I accept',
    agree: 'Agree',
    termOfUse: 'The general terms of use',
    and: 'and',
    dataPolicy: 'The data management policy',
    termOfUseUrl: 'about:error',
    dataPolicyUrl: 'about:error',
    notAgreed: 'You have to agree with our policies',
    agreedTime: 'Agreed to terms of use: ',
    never: 'never',
  },

  //////////////////////////////////////////////////////////////////////////////////////////////////
  // keys direct from server side

  keyFromServer: (i18nKey: MessageI18nKey): string => {
    // NB : If this method does not compile any more,
    // it means that the MessageI18nKey do not exactly match the case entries
    // Dear developer, please make them match
    switch (i18nKey) {
      case 'EMAIL_NOT_VALID':
        return 'E-mail address is not valid';
      case 'IDENTIFIER_ALREADY_TAKEN':
        return 'Please choose another identifier';
      case 'USER_IS_ALREADY_A_TEAM_MEMBER':
        return 'The current user is already a team member';
      case 'CURRENT_USER_CAN_ALREADY_USE_MODEL':
        return 'The current user can already use the model';
      case 'DATA_NOT_FOUND':
        return 'Data not found';
      case 'DATA_INTEGRITY_FAILURE':
        return 'Data integrity failure';
    }
  },

  httpErrorMessage: {
    AUTHENTICATION_FAILED: 'Authentication failed',
    AUTHENTICATION_REQUIRED: 'Please authenticate',
    ACCESS_DENIED: 'Access denied',
    NOT_FOUND: 'Not found',
    SMTP_ERROR: 'E-mail server error',
    EMAIL_MESSAGE_ERROR: 'E-mail not sent',
    DUPLICATION_ERROR: 'Duplication error',
    BAD_REQUEST: 'Bad request',
    TOO_MANY_ATTEMPTS: 'Too many attempts, please wait a moment before trying again',
  },
};<|MERGE_RESOLUTION|>--- conflicted
+++ resolved
@@ -349,7 +349,6 @@
       pendingInvitation: 'Pending invitation',
       reconnecting: 'Reconnecting...',
       checkYourMailbox: 'Check your mailbox!',
-<<<<<<< HEAD
       projectInvitationCoLab: {
         part1: 'Hi !',
         part2: 'You have been invited to collaborate on a project in co.LAB.',
@@ -362,12 +361,8 @@
         part3: 'Sign in or create your very own account.',
         part4: "Happy colabbin' !",
       },
-=======
-      invitationCoLab:
-        "Hi! You have been invited to collaborate on a project in co.LAB. Sign in or create your very own account. Happy colabbin'!",
       updatedToSAndDataPolicy:
         'Our Terms of Use and Data Policy have been revised. Please take a moment to review and confirm acceptance before proceeding.',
->>>>>>> 90666214
     },
     error: {
       emailAddressNotValid: 'E-mail address is not valid',
