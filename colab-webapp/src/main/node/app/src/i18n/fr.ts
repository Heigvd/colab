--- conflicted
+++ resolved
@@ -6,10 +6,6 @@
  */
 
 import { MessageI18nKey } from 'colab-rest-client';
-<<<<<<< HEAD
-import { CardContentStatusType } from '../components/cards/CardContentStatus';
-=======
->>>>>>> a8ad1c54
 import { ColabTranslations } from './I18nContext';
 
 export const fr: ColabTranslations = {
@@ -448,19 +444,14 @@
         locked: 'Verrouillé',
         color: 'Couleur',
         status: 'Statut',
-<<<<<<< HEAD
-        statusTooltip: (status: CardContentStatusType) =>
-          `Statut: ${fr.modules.card.settings.statuses[status].toLocaleLowerCase('fr')}`,
-=======
         statusIs: 'Statut: ',
->>>>>>> a8ad1c54
         statuses: {
           NONE: '', // Needs definition
           ACTIVE: 'Actif',
+          TO_VALIDATE: 'Doit être validé',
           VALIDATED: 'Validé',
-          TO_VALIDATE: 'Doit être validé',
+          REJECTED: 'Rejeté',
           ARCHIVED: 'Archivé',
-          REJECTED: 'Rejeté',
         },
         completionLevelMode: "Mode de niveau d'avancement",
         cardPosition: 'Position de la carte',
