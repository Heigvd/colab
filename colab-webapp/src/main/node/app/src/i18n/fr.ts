/*
 * The coLAB project
 * Copyright (C) 2021-2023 AlbaSim, MEI, HEIG-VD, HES-SO
 *
 * Licensed under the MIT License
 */

import { MessageI18nKey } from 'colab-rest-client';
import { ColabTranslations } from './I18nContext';

export const fr: ColabTranslations = {
  //////////////////////////////////////////////////////////////////////////////////////////////////
  // COMMON
  common: {
    advanced: 'Avancé',
    cancel: 'Annuler',
    create: 'Créer',
    save: 'Sauvegarder',
    duplicate: 'Dupliquer',
    confirm: 'Confirmer',
    close: 'Fermer',
    delete: 'Supprimer',
    remove: 'Retirer',
    finalDelete: 'Supprimer définitivement',
    ok: 'OK',
    open: 'Ouvrir',
    show: 'Afficher',
    hide: 'Masquer',
    add: 'Ajouter',
    edit: 'Éditer',
    select: 'Sélectionner',
    selectAll: 'Tout sélectionner',
    share: 'Partager',
    next: 'Suivant',
    back: 'Retour',
    updated: 'Mis à jour',
    upload: 'Télécharger',
    replace: 'Remplacer',
    refresh: 'Rafraîchir',
    change: 'Changer',
    display: 'Affichage',
    restore: 'Rétablir',
    send: 'Envoyer',
    empty: 'Vide',
    loading: 'Chargement...',
    copiedToClipboard: 'Copié dans le presse-papiers',
    copyToClipboard: 'Copier dans le presse-papiers',
    search: 'Rechercher...',
    logout: 'Déconnexion',
    langSettings: 'Langues',
    changeLanguage: 'Changer de langue',
    sortBy: 'Trier par: ',
    filter: 'Filtrer',
    name: 'Nom',
    date: 'Date',
    by: 'Par',
    icon: 'Icône',
    settings: 'Paramètres',
    general: 'Général',
    about: 'À propos de co.LAB',
    blank: 'Vide',
    none: 'Aucun',
    description: 'Description',
    noDescription: 'Aucune description',
    deprecated: 'Déprécié',
    published: 'Publié',
    project: 'Projet',
    projectsList: 'Liste des projets',
    title: 'Titre',
    views: {
      board: 'Vue générale',
      hierarchy: 'Vue hiérarchique',
      activityFlow: "Vue en réseau d'activités",
      list: 'Vue en liste',
    },
    welcome: 'Bienvenue!',
    zoom: 'zoom',
    //comments: 'comments',
    //commentsAreOptional: 'Comments are optional',
    dateFn: (timestamp: number | null | undefined) => {
      if (timestamp != null) {
        return new Date(timestamp).toLocaleDateString('FR');
      } else {
        return 'jamais';
      }
    },
    time: (timestamp: number | null | undefined) => {
      if (timestamp != null) {
        return new Date(timestamp).toLocaleTimeString('FR');
      } else {
        return 'jamais';
      }
    },
    datetime: (timestamp: number | null | undefined) => {
      if (timestamp != null) {
        return new Date(timestamp).toLocaleString('FR');
      } else {
        return 'jamais';
      }
    },
    ago: (timestamp: number | null | undefined) => {
      if (timestamp == null) {
        return 'jamais';
      }
      const now = new Date().getTime();
      const delta = now - timestamp;
      if (delta < 5000) {
        return 'maintenant';
      } else if (delta < 60000) {
        return `Il y a ${Math.floor(delta / 1000)} sec.`;
      } else if (delta < 3600000) {
        return `Il y a ${Math.floor(delta / 60000)} min.`;
      } else if (delta < 3600000 * 12) {
        return `Il y a ${Math.floor(delta / 3600000)} heures`;
      } else {
        return fr.common.datetime(timestamp);
      }
    },
    action: {
      backToHome: "Retour à l'accueil co.LAB",
      showDetails: 'Afficher les détails',
      hideDetails: 'Cacher les détails',
      showMore: 'En afficher plus',
      showLess: 'En afficher moins',
      exportProjectData: 'Exporter les données',
      exportDataDescription:
        'Exporter les données du projet permet de sauvegarder de tous vos contenus sur vos propres outils de sauvegardes (ex. disque dur externe).',
      moveAbove: 'Déplacer au-dessus',
    },
    error: {
      accessDenied: "Malheureusement, vous n'êtres pas autorisé à voir cela",
      tryToLogOut: "Essayez de vous déconnecter d'abord.",
      missingContent:
        "Oh, il n'y a rien à afficher. Cher-e-s développeur-euses, réparez cela s'il vous plaît.",
      somethingWentWrong: "Quelque chose s'est mal passé",
      unknown: 'Inconnu',
      sorryError: 'Toutes nos excuses... il y a eu une erreur',
      notImplemented: 'Pas encore implémenté',
      missingIcon:
        "Oh une nouvelle bibliothèque d'icônes, cher développeur s'il vous plaît faites ce qui est nécessaire pour afficher l'icône.",
    },
    info: {
      pleaseWait: "Attendez s'il vous plaît...",
      processing: 'En traitement...',
      youAreConnectedAsUser: (user: string): string =>
        `Vous êtes actuellement connecté en tant que "${user}"`,
      nameIsRequired: 'Le nom est requis',
      accessKeyIsRequired: "La clé d'accès est requise",
      nothingMatchTag: 'Rien ne correspond à votre sélection',
      writeDescription: 'Écrivez une description',
    },
    bin: {
      action: {
        seeBin: 'Ouvrir la corbeille',
        restore: 'Restaurer',
        deleteForever: 'Supprimer définitivement',
      },
      info: {
        deletionCompleted: {
          project: 'Le projet a été supprimé',
          card: 'La carte a été supprimée',
          variant: 'La variante a été supprimée',
        },
        isInBin: {
          project: 'Le projet se trouve dans la corbeille.',
          card: 'La carte se trouve dans la corbeille.',
          variant: 'La variante se trouve dans la corbeille.',
        },
        canBeFoundInBin: {
          male: 'Vous pouvez le retrouver dans la corbeille.',
          feminine: 'Vous pouvez la retrouver dans la corbeille.',
          plural: 'Vous pouvez les retrouver dans la corbeille.',
        },
      },
    },
  },

  //////////////////////////////////////////////////////////////////////////////////////////////////
  // Basic components
  basicComponent: {
    form: {
      missingMandatory: "Remplissez les données s'il vous plaît",
      defaultFieldError: "Corrigez les données s'il vous plaît",
      pleaseProvideData: 'Des données sont manquantes',
    },
    selectInput: {
      noMatch: 'Aucune correspondance',
      noItemTypeToCreate: 'Écrivez pour créer le premier élément',
      select: 'Sélectionner',
      selectOrCreate: 'Sélectionnez ou écrivez pour créer un nouvel élément',
      create: (newValue: string): string => `Créer "${newValue}"`,
    },
  },

  //////////////////////////////////////////////////////////////////////////////////////////////////
  // USER
  user: {
    model: {
      username: "Nom d'utilisateur",
      commonName: 'Surnom',
      firstname: 'Prénom',
      lastname: 'Nom',
      affiliation: 'Affiliation',
    },
    user: 'Utilisateur',
    account: 'Compte',
    missingFirstname: 'Veuillez entrer votre prénom',
    missingLastname: 'Veuillez entrer votre nom',
    profile: 'Profil',
    userProfile: 'Profil utilisateur',
    editProfile: 'Éditer le profil',
    viewProfile: 'Voir le profil',
    updatePassword: 'Mettre à jour le mot de passe',
    passwordEditionImpossible: 'Vous ne pouvez pas mettre à jour le mot de passe',
    noUserSelected: 'Aucun utilisateur sélectionné',
    editUser: "Éditer l'utilisateur",
    activeSessions: 'Sessions actives',
    current: 'Actuel',
    settings: "Paramètres de l'utilisateur",
    anonymous: 'Anonyme',
  },
  team: {
    team: 'Équipe',
    roles: 'Rôles',
    rights: 'Droits',
    members: 'Membres',
    teamManagement: "Gestion de l'équipe",
    inviteMembers: 'Inviter des membres',
    inviteNewMember: 'Inviter un membre',
    deleteMember: "Supprimer un membre de l'équipe",
    removeGuest: 'Retirer un invité',
    clickToRemoveRole: 'Cliquer pour retirer le rôle',
    clickToGiveRole: 'Cliquer pour donner le rôle',
    fillRoleName: 'Entrez le nom du rôle',
    deleteRole: 'Supprimer le rôle',
    me: 'moi',
    myTasks: 'Mes tâches',
    tasks: 'Tâches',
    rolesNames: {
      owner: 'Propriétaire',
      member: 'Membre',
      guest: 'Invité',
    },
    assignment: {
      labels: {
        assignments: 'Assignations',
        responsible: 'réalise',
        accountable: 'approuve',
        support: 'soutient',
      },
      actions: {
        clickToRemoveAssignment: "Cliquer pour retirer l'assignation",
        clickToGiveAssignment: 'Cliquer pour assigner',
      },
    },
    rolesHelper:
      "Créez et assignez un ou plusieurs rôles aux membres de l'équipe.Ex. Designer, professeur, développeur-euse. Cela peut être utile pour informer l'ensemble de l'équipe des compétences engagées dans le projet.",
    rightsHelper: {
      guest: 'Lecture seule.',
    },
    sureChangeOwnRights: 'Êtes-vous sûr-e-s de vouloir changer vos propres droits?',
    sureDeleteMember: "Êtes-vous sûr-e-s de vouloir supprimer ce membre de l'équipe?",
    sureDeleteRole: 'Êtes-vous sûr-e-s de vouloir supprimer ce rôle ?',
    changeOwnRights: 'Changer mes propres droits',
    oneOwnerPerProject:
      'Vous ne pouvez pas modifier ces droits. Il doit y avoir au moins un propriétaire du projet.',
    notAllowedToChangeOwnerRights:
      "Vous n'êtes pas autorisé à changer les propriétaires du projet.",
    memberAlreadyExists: 'Il y a déjà un membre avec cette adresse e-mail.',
    mailInvited: "a été invité à l'équipe du projet",
    actions: {
      createRole: 'Créer un rôle',
      resendInvitation: "Renvoyer le mail d'invitation",
      invitationResent: "L'invitation a bien été renvoyée",
    },
  },
  //////////////////////////////////////////////////////////////////////////////////////////////////
  // ACTIVITY
  activity: {
    pendingChanges: "Des changements n'ont pas été sauvés",
    nothingToDisplay: 'Rien à afficher',
    anonymous: 'Anonyme',
    lastSeenAt: 'Dernière vue: ',
    lastActivityDate: "Date d'activité: ",
    inconsistentState: 'État inconsistent',
    notifications: {
      error: 'Oups! Une erreur',
      warning: 'Attention!',
      information: 'Information',
    },
  },
  //////////////////////////////////////////////////////////////////////////////////////////////////
  // ADMIN
  admin: {
    admin: 'Administrateur',
    adminPanel: 'Administrateur',
    adminConsole: 'Bienvenue dans la console administrateur',
    who: 'Qui',
    connectedUsers: 'Utilisateurs connectés',
    users: 'Utilisateurs',
    loggers: 'Logueur',
    stats: 'Statistiques',
    debugger: 'Débogueur',
  },

  //////////////////////////////////////////////////////////////////////////////////////////////////
  // Authentication
  authentication: {
    field: {
      emailOrUsername: "Nom d'utilisateur ou e-mail",
      emailAddress: 'Adresse e-mail',
      username: "Nom d'utilisateur",
      password: 'Mot de passe',
      passwordConfirmation: 'Répétez le mot de passe',
    },
    placeholder: {
      min7Char: 'Min. 7 caractères',
    },
    action: {
      login: 'Connexion',
      resetPassword: 'Mot de passe oublié?',
      changePassword: 'Changer le mot de passe',
      createAnAccount: 'Créer un compte',
      sendMePassword: 'Envoyer un nouveau mot de passe',
      newPassword: 'Nouveau mot de passe',
    },
    info: {
      resetPasswordSent:
        'Nous vous avons envoyé un lien pour changer votre mot de passe. Changez-le, sécurisez-le et profitez de la plateforme co.LAB!',
      pendingInvitation: 'Invitation en attente',
      reconnecting: 'Reconnexion...',
      checkYourMailbox: 'Vérifiez votre boîte mail.',
      invitationCoLab:
        'Bonjour ! Vous avez été invité-e à collaborer à un projet co.LAB. Connectez-vous ou créez un compte. Bon co.LAB!',
    },
    error: {
      emailAddressNotValid: "L'adresse e-mail n'est pas valide",
      emailOrUserNotValid:
        "Le nom d'utilisateur/e-mail ou le mot de passe n'est pas valide. Veuillez réessayer.",
      usernameNotValid:
        "Le nom d'utilisateur ne peut contenir que des lettres sans accent, des chiffres, des points, des caractères de soulignement et des tirets.",
      passwordTooWeak: "Le mot de passe n'est pas assez fort.",
      passwordsMismatch: 'Les mots de passe ne correspondent pas.',
      yourPasswordIsWeak: 'Votre mot de passe est faible',
      mustBeAuthenticated: 'Vous devez être authentifié',
      invalidLink: 'Lien invalide ou déprécié',
      pleaseRefresh:
        "Veuillez essayer de rafraîchir ou contacter l'administrateur de votre projet co.LAB.",
    },
    aai: {
      aaiAccount: 'Compte AAI',
      aaiAffiliation: 'Affiliation',
      aaiNotEditable: 'Données personnelles non éditables',
    },
  },
  //////////////////////////////////////////////////////////////////////////////////////////////////
  // MODULES
  modules: {
    project: {
      projectCopy: (name: string) => name + ' - copie',
      labels: {
        projectDisplaySettings: "Paramètres d'affichage du projet",
        projectSettings: 'Paramètres du projet',
        projects: 'Projets',
        modelDisplaySettings: "Paramètres d'affichage du modèle",
        modelSettings: 'Paramètres du modèle',
        models: 'Modèles',
        extractNewFromProject: 'Extraire un nouveau modèle à partir du projet',
        extractRoles: 'Extraire les roles',
        extractDeliverables: 'Extraire le contenu des cartes',
        extractDocuments: 'Extraire les documents',
        keepTheSimpleProject: 'Garder le projet simple',
        shareTheProject: 'Partager le projet',
        include: 'Inclure',
        roles: 'Rôles',
        cardContents: 'Contenu des cartes',
        documentation: 'Documentation',
        connect: 'Connecter',
        sharing: 'Partage',
        sharingParams: 'Paramètres de partage',
        modelScope: {
          global: 'Global',
          normal: 'Modèle',
        },
      },
      actions: {
        createProject: 'Créer projet',
        createAProject: 'Créer un projet',
        deleteProject: 'Supprimer projet',
        chooseAModel: 'Choisissez un modèle',
        createAProjectFrom: (templateTitle?: string | null): string =>
          `Créer un projet à partir de ${'"' + templateTitle + '"'}`,
        editIllustration: "Éditer l'illustration du projet",
        newProject: 'Nouveau projet',
        saveAsModel: 'Créer un modèle',
        saveProjectAsModelPart: 'Créer un modèle à partir du projet',
        extractModel: 'Extraire un modèle',
        extractAModel: "Extraire un modèle à partir d'un projet",
        extractAModelFromProject: 'Extraire un modèle à partir du projet ',
        createModel: 'Créer le modèle',
        convertToModel: 'Convertir en un modèle',
        convertToProject: 'Convertir en un simple projet',
        shareTo: 'Partager avec',
      },
      info: {
        noProjectSelected: 'Aucun projet sélectionné',
        noProjectYet: "Vous n'avez aucun projet pour le moment",
        noProject: "Le projet n'a pas pu être chargé",
        emptyProject: 'Projet vide',
        useBlankProject: 'Utilisez ce projet vide et vous serez libre de créer un monde nouveau.',
        deleteConfirmation:
          "Êtes-vous sûr-e-s de vouloir supprimer tout le projet? Cela va également supprimer toutes les cartes à l'intérieur.",
        isAModel: 'Ceci est un modèle de projet',
        mailSentToShare: (recipientAddress: string): string =>
          `${recipientAddress} va recevoir un email l'invitant à utiliser le modèle`,
        initialProjectNotFound: "Le projet initial n'a pas pu être trouvé",
      },
      settings: {
        currentIcon: 'Icône actuelle',
        resources: {
          label: 'Documentation du projet',
        },
      },
    },
    card: {
      card: 'Carte',
      variant: 'Variante',
      //subcardTooltip: (name: string) => `Sous-carte: ${name}`,
      //subcards: 'Sous-cartes',
      untitled: 'Nouvelle carte',
      createCard: 'Créer une carte',
<<<<<<< HEAD
      createSubcard: 'Créer une sous-carte',
=======
>>>>>>> 6c59811c
      createVariant: 'Créer une variante',
      createNew: (parentTitle?: string | null): string =>
        `Créer une ${parentTitle ? 'sous-carte pour ' + parentTitle : 'carte'}`,
      deleteCard: 'Supprimer la carte',
      completion: 'Avancement',
      position: 'Position',
      positioning: {
        organizeCards: 'Organiser les cartes',
        width: 'Largeur',
        height: 'Hauteur',
      },
      showCardType: 'Afficher les informations du thème',
      editCompletion: "Éditer l'avancement",
      action: {
        chooseACardType: 'Quel est le thème de votre carte ?',
        createAType: 'Créer un thème',
        removeTheType: 'Enlever le thème',
      },
      editor: {
        toolbox: 'Boîte à outils',
        toggleToolbox: 'Basculer la boîte à outils',
        showToolbox: 'Afficher la boîte à outils',
        hideToolbox: 'Masquer la boîte à outils',
        fullScreen: 'Mode plein écran',
      },
      // navigation: {
      //   toggleViewZoomToEdit: 'Editer la carte',
      //   toggleViewEditToZoom: 'Montrer les sous-cartes',
      // },
      settings: {
        title: 'Paramètres de la carte',
        locked: 'Verrouillé',
        color: 'Couleur',
        status: 'Statut',
        noStatus: "Aucun statut n'est défini",
        statusIs: 'Statut: ',
        statuses: {
          ACTIVE: 'En cours',
          TO_VALIDATE: 'A valider',
          VALIDATED: 'Validé',
          REJECTED: 'Rejeté',
          ARCHIVED: 'Archivé',
        },
        completionLevelMode: "Mode de niveau d'avancement",
        cardPosition: 'Position de la carte',
      },
      infos: {
        createFirstCard: 'Créer la première carte',
        cardLocked: "Carte verrouillée. Cliquez pour la rendre libre d'être modifiée.",
        cardUnlocked: "Carte libre d'être modifiée. Cliquez pour la verrouiller.",
        lockingCard: 'Le verrouillage passe en lecture seule.',
        noDeliverable: 'Aucun livrable disponible',
        completionModeInfo:
          "Sélectionnez le mode d'avancement (manuel | auto | no-op). Manuel: entrez une valeur pour changer l'avancement; Auto: basé sur les enfants; Aucune: n'affiche pas de barre d'avancement",
        noBlockYet: 'Document vide',
      },
      error: {
        withoutId: 'Une carte sans id est invalide...',
      },
    },
    content: {
      none: 'Aucune version',
      untitled: 'Nouvelle version',
      mimeType: 'Type de MIME',
      unknownMimeType: 'MIME type inconnu',
      document: 'Document',
      unknownDocument: 'Document inconnu',
      documentSettings: 'Paramètres du document',
      removedDocuments: 'Documents retirés',
      mdMode: 'Mode markdown',
      showTree: "Afficher l'arbre",
      tree: 'Arbre',
      orphans: 'Orphelins',
      result: 'Résultat',
      uploadFile: 'Télécharger un fichier',
      replaceFile: 'Remplacer le fichier',
      dlFile: 'Télécharger le fichier',
      uploadImage: 'Télécharger une image',
      editBlock: 'Éditer le bloc',
      deleteBlock: 'Supprimer le bloc',
      addText: 'Ajouter un bloc de texte',
      addFile: 'Ajouter un fichier',
      addLink: 'Ajouter un lien',
      openLink: 'Ouvrir le lien',
      editLink: 'Modifier le lien',
      removeLink: 'Retirer le lien',
      emptyLink: 'Lien vide',
      insertLink: 'Insérer un lien',
      insertTable: 'Insérer un tableau',
      insertImage: 'Insérer une image',
      insertFile: 'Insérer un fichier',
      insertCardLink: 'Insérer un lien vers une autre carte',
      nbOfRows: 'Nombre de lignes',
      nbOfColumns: 'Nombre de colonnes',
      moveBlockUpDown: (direction: string): string =>
        `Déplacer le bloc vers le ${direction === 'up' ? 'haut' : 'bas'}`,
      deleteBlockType: (isText: boolean, isLink: boolean): string =>
        `Supprimer ${isText ? 'le texte' : isLink ? 'le lien' : 'le document'}`,
      confirmDeleteBlock:
        'Êtes-vous sûr-e-s de vouloir supprimer ce bloc ? Il sera perdu définitivement',
      noFileUploaded: 'Aucun fichier téléchargé',
      before: 'Avant',
      onTop: 'Au début',
      after: 'Après',
      end: 'À la fin',
      liveEditor: {
        browserNotDisplay:
          "Votre navigateur ne prend pas en charge l'affichage de ce texte et de sa mise en forme. Nos techniciens sont sur le coup.",
        updatesWillBeLost:
          "Certaines mises à jour n'ont pas pu être prises en compte et seront perdues.",
        clickRollback: 'Cliquez sur le bouton "rétablir" pour restaurer la version précédente.',
        disconnected: 'Déconnexion...',
        restorePrevVersion: 'Rétablir la version précédente',
        placeholder: 'Entrez votre texte...',
      },
      textFormat: {
        clearStyles: 'Supprimer tous les styles appliqués',
        strikeText: 'Tracé',
        formatAsStrike: `Rendre le texte tracé.`,
        underlineSC: 'Souligné (Ctrl+U)',
        formatUnderline: 'Souligner le texte. (Ctrl+U)',
        italicSC: 'Italique (Ctrl+I)',
        formatItalic: `Mettre le texte en italique (Ctrl+I)`,
        boldSC: 'Gras (Ctrl+B)',
        formatBold: `Mettre le texte en gras (Ctrl+B)`,
        formatText: 'Formatter le texte',
        paragraph: 'Paragraphe',
        heading1: 'Titre 1',
        heading2: 'Titre 2',
        heading3: 'Titre 3',
        heading4: 'Titre 4',
        heading5: 'Titre 5',
        code: 'Code',
        quote: 'Citation',
        alignText: 'Aligner le texte',
        leftAlign: 'Aligner à gauche',
        centerAlign: 'Aligner au centre',
        rightAlign: 'Aligner à droite',
        justify: 'Justifier',
        formatList: 'Mettre le texte en liste',
        bulletList: 'Liste à puces',
        numberList: 'Liste numérotée',
        checkList: 'Checklist',
        colorText: 'Colorier le texte',
        highlightText: 'Surligner le texte',
      },
    },
    document: {
      createDocument: 'Créer un document',
      createADocument: 'Créer un document',
      openInNewTab: 'Ouvrir dans un nouvel onglet',
      unknownDocument: 'Document inconnu',
    },
    resource: {
      untitled: 'Nouveau document',
      teaser: 'Résumé',
      hideTeaser: 'Masquer le résumé',
      showTeaser: 'Afficher le résumé',
      noTeaser: "Il n'y a aucun résumé",
      noTeaserForNow:
        "Il n'y a aucun résumé pour le moment. Vous pouvez en ajouter si vous le souhaitez",
      category: 'Catégorie',
      documentation: 'Documentation',
      categorytip: 'Groupe de documents',
      noResource: 'Contient aucune documentation',
      oneResource: 'Contient 1 document',
      xResources: (nbR: number): string => `Contient ${nbR} documents`,
      onlyForVariant: 'Disponible uniquement pour cette variante',
      backList: 'Retour à la liste',
      unpublishMakePrivate: 'Dépublier la ressource pour la rendre privée pour cette carte.',
      publishMakeAvailableSubs:
        'Publier la documentation pour la rendre disponible pour les sous-cartes',
      publishedInfo: 'Une documentation publiée est disponible pour les sous-cartes',
      unpublishedInfo: 'Une documentation non publiée est privée pour cette carte',
      publishedInfoType: 'Une documentation publiée est disponible pour les cartes',
      publishedInfoRootCard: 'Une documentation publiée est disponible pour toutes les cartes',
      unpublishedInfoType: "Une documentation non publiée n'est pas visible par les cartes",
      help: {
        documentationExplanation: 'Les documents utiles pour compléter la carte',
      },
      actions: {
        makeOwnCopy: 'Copier dans la carte',
        shareWithChildren: 'Partager dans les enfants',
        makePrivate: 'Rattacher à la carte',
      },
      info: {
        noContent: 'Le document est vide',
        providedByCardType: (cardTypeName: string) => `Fournie par le thème «${cardTypeName}»`,
        ownedByThisCardType: 'Appartient à ce thème',
        providedByUpperCard: (name: string) => `Fournie par la carte parente «${name}»`,
        ownedByThisCard: 'Appartient à la carte courante',
        ownedByThisCardContent: 'Appartient à la variante courante',
        providedByTheCurrentProject: 'Fournie par la documentation du projet',
        providedByExternalCardType: (cardTypeName: string, projectName: string) =>
          `Fournie par le thème «${cardTypeName}» du projet «${projectName}»`,
        providedByGlobalCardType: (cardTypeName: string) =>
          `Fournie par la thème globale «${cardTypeName}»`,
        forceTooltip:
          "Cette documentation provient d'ailleurs, vous pouvez néanmoins l'éditer depuis ici",
        source: {
          card: 'Carte',
          theme: 'Thème',
          inherited: 'Hérité',
          project: 'Projet',
        },
      },
      scope: {
        disclaimer: '', // TODO
        confirm: 'déplacer',
        reset: "retourner à l'état inital",
        cancel: 'annuler',
        showAllCards: 'afficher toutes les cartes',
        alsoUsedByExternalProject: 'Aussi visible par ces autres projets',
        projectDocDesc:
          'Un document peut être lié au projet entier. Ansi, il sera visible par toutes les cartes',
        thematicDesc:
          'Un document peut être lié à un thème spécifique. Ainsi, il ne sera visible que par les cartes relevant de ce thème.',
        mainViewTitle: 'Cartes du projet',
        mainViewDesc:
          'Un document peut être lié à une carte précise. Ainsi, il ne sera visible que par cette carte, ou par cette carte et tous ses descendants si le document est publié.',
      },
      sortByCategory: 'par catégorie',
      sortByProvider: 'par source',
      noDocumentationYet: "Il n'y a pas encore de documentation",
    },
    cardType: {
      cardType: 'Thème',
      cardTypesLongWay: 'Documentation thématique',
      titlePlaceholder: 'Nouveau thème',
      noCardType: 'Aucun thème',
      purpose: 'Description',
      globalTypes: 'Thèmes globaux',
      sharedAvailableTypes: 'Thèmes disponibles partagés',
      action: {
        createType: 'Créer un thème',
        createAType: 'Créer un thème',
        deleteType: 'Supprimer le thème',
        confirmDeleteType: 'Êtes-vous sûr-e-s de vouloir supprimer ce thème',
        useInProject: 'Utiliser dans le projet',
        removeFromProject: 'Retirer du projet',
      },
      route: {
        backToCardType: 'Retour aux thèmes',
        manageTypes: 'Gérer les thèmes',
      },
      info: {
        infoPublished: (usageInAProject: boolean): string =>
          `${
            usageInAProject
              ? "Peut être utilisé dans d'autres projets liés"
              : "Peut être utilisé dans n'importe quel projet"
          }`,
        infoDeprecated: 'Ne devrait plus être utilisé',
        explainPurpose: "Expliquez l'objectif",
        cannotRemoveCardType: 'Impossible de retirer le thème',
        cannotRemoveFromProject:
          'Impossible de retirer le thème. Il est utilisé par une/des cartes.',
        cannotDeleteType: 'Impossible de supprimer le thème. Il est utilisé dans le projet.',
        createFirstGlobalType: 'Créer le premier thème global',
        createFirstProjectType: 'Créer le premier thème',
        createEmptyType: 'Vous pouvez créer un thème vide grâce à ce bouton',
        orAddSharedType: 'ou ajouter un "thème disponible partagé".',
        noExternalType: "Il n'y a aucun thème externe disponible",
        referencedByOther:
          "Peut être référencé par d'autres projets (en ce qui concerne les droits d'accès).",
        shouldNotBeUsed: 'Ne devrait plus être utilisé',
        isGlobalType: "Provient d'un thème global",
        fromProject: (projectName: string): string => `Provient du projet "${projectName}"`,
        fromAProject: "Provient d'un projet",
      },
    },
    presence: {
      date: (name: string, date: number) => `${name} est en ligne (${fr.common.ago(date)})`,
    },
    stickyNotes: {
      stickyNotes: 'Post it',
      listStickyNotes: 'Liste de post it sur la carte',
      snDescription:
        "Les post its proviennent d'une source (carte, version spécifique de la carte, documentation, bloc)",
    },
  },
  //////////////////////////////////////////////////////////////////////////////////////////////////
  // Tips
  tips: {
    label: {
      todo: 'Afficher les éléments à faire',
      tips: 'Afficher les conseils',
      news: 'Afficher les actualités',
      feature_preview: 'Afficher les nouvelles fonctionnalités à venir',
      wip: 'Afficher les éléments de travail en cours',
      debug: "Afficher l'information de déboguage",
    },
    example: {
      todo: {
        title: "Exemple d'élément à faire",
        content: "Nous savons ce qu'il faut faire, mais nous ne l'avons pas encore fait.",
      },
      tips: {
        title: 'Exemple de conseil',
        content: 'Quelques informations utiles pour aider les utilisateurs',
      },
      news: {
        title: "Exemple d'actualité",
        content: 'Quelques nouvelles fonctionnalités à souligner',
      },
      feature_preview: {
        title: "Exemple d'avant-première",
        content: 'Pour afficher les prochaines nouvelles fonctionnalités en avant-première',
      },
      wip: {
        title: 'Exemple de travail en cours',
        content: 'Certaines fonctionnalités ne sont pas encore complètement terminées',
      },
      debug: {
        title: 'Exemple de débogue',
        content: 'Quelques données internes utiles pour le débogage',
      },
    },
    info: { wip: 'Fonctionnalités en cours de développement ci-dessous' },
  },

  //////////////////////////////////////////////////////////////////////////////////////////////////
  //Co.LAB info page

  colabPage: {
    whatColab: "Qu'est-ce que la plateforme de conception co.LAB ?",
    colabDescription:
      "La plateforme de conception est l'un des livrables du projet co.LAB. Notre objectif est de créer une plateforme web intuitive, conviviale et significative, qui devrait faciliter la collaboration lors de la conception de jeux sérieux (serious games). Deux ingrédients principaux sont au cœur de la plateforme :",
    colabFramework: 'Le modèle co.LAB',
    supportsCoDesign: 'qui soutient la co-conception de jeux sérieux.',
    friendlyInterfaces: 'Des interfaces intuitives et amicales',
    forAll: ' pour tous types de profils utilisateurs.',
    slogan:
      "Nous voulons créer une plateforme pour toutes et tous, qui vous permette d'imaginer et de concevoir le jeu sérieux (serious game) dont vous avez besoin !",
    contactUs: "N'hésitez pas à nous contacter pour toute recommandation que vous pourriez avoir.",
    whatColabProject: "Qu'est-ce que le projet co.LAB?",
    colabProjectDescription:
      "L'objectif du projet co.LAB est d'améliorer la conception, le développement et les usages des jeux d'apprentissage numériques. Ce but sera atteint par le développement d'un cadre méthodologique collaboratif associé à une plateforme numérique collaborative dédiée à la co-conception, au co-développement et à la co-évaluation de jeux sérieux. Le projet co.LAB est financé par le Fonds national suisse pour la recherche scientifique (FNS) dans le cadre du programme PNR 77 \"Transformation numérique\".",
    futherInfo: 'Pour de plus amples informations et/ou nous contacter: ',
    colabProject: 'site du projet co.LAB',
    version: 'Version',
  },
  //////////////////////////////////////////////////////////////////////////////////////////////////
  // Terms of use + data management policy
  dataPolicy: {
    agreementDisclaimer: "L'utilisation de ce service implique que vous acceptiez de",
    iAccept: "J'accepte",
    agree: 'Accepter',
    termOfUse: "Les conditions générales d'utilisation",
    and: 'et',
    dataPolicy: 'Politique de gestion des données',
    termOfUseUrl: 'about:error',
    dataPolicyUrl: 'about:error',
    notAgreed: "Vous devez accepter nos conditions d'utilisation",
    agreedTime: "Accepter les conditions d'utilisation",
    never: 'jamais',
  },

  //////////////////////////////////////////////////////////////////////////////////////////////////
  // keys direct from server side

  keyFromServer: (i18nKey: MessageI18nKey): string => {
    // NB : If this method does not compile any more,
    // it means that the MessageI18nKey do not exactly match the case entries
    // Dear developer, please make them match
    switch (i18nKey) {
      case 'EMAIL_NOT_VALID':
        return 'Adresse e-mail invalide';
      case 'IDENTIFIER_ALREADY_TAKEN':
        return 'Veuillez choisir un autre identifiant';
      case 'USER_IS_ALREADY_A_TEAM_MEMBER':
        return "L'utilisateur actuel est déjà un membre de l'équipe";
      case 'CURRENT_USER_CAN_ALREADY_USE_MODEL':
        return "L'utilisateur actuel peut déjà utiliser le modèle";
      case 'DATA_NOT_FOUND':
        return 'Donnée introuvable';
      case 'DATA_INTEGRITY_FAILURE':
        return "Problème d'intégrité des données";
    }
  },

  httpErrorMessage: {
    AUTHENTICATION_FAILED: "L'authentification a échoué",
    AUTHENTICATION_REQUIRED: 'Veuillez vous authentifier',
    ACCESS_DENIED: 'Accès refusé',
    NOT_FOUND: 'Introuvable',
    SMTP_ERROR: 'Erreur du serveur mail',
    EMAIL_MESSAGE_ERROR: 'E-mail non envoyé',
    DUPLICATION_ERROR: 'Error lors de la duplication',
    BAD_REQUEST: 'Mauvaise requête',
    TOO_MANY_ATTEMPTS: 'Trop de tentatives, veuillez attendre un moment avant de réessayer.',
  },
};<|MERGE_RESOLUTION|>--- conflicted
+++ resolved
@@ -429,10 +429,6 @@
       //subcards: 'Sous-cartes',
       untitled: 'Nouvelle carte',
       createCard: 'Créer une carte',
-<<<<<<< HEAD
-      createSubcard: 'Créer une sous-carte',
-=======
->>>>>>> 6c59811c
       createVariant: 'Créer une variante',
       createNew: (parentTitle?: string | null): string =>
         `Créer une ${parentTitle ? 'sous-carte pour ' + parentTitle : 'carte'}`,
