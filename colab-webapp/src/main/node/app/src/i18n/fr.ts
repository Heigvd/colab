--- conflicted
+++ resolved
@@ -188,109 +188,6 @@
         },
     },
 
-<<<<<<< HEAD
-  //////////////////////////////////////////////////////////////////////////////////////////////////
-  // USER
-  user: {
-    model: {
-      username: "Nom d'utilisateur",
-      commonName: 'Surnom',
-      firstname: 'Prénom',
-      lastname: 'Nom',
-      affiliation: 'Affiliation',
-    },
-    user: 'Utilisateur',
-    account: 'Compte',
-    missingFirstname: 'Veuillez entrer votre prénom',
-    missingLastname: 'Veuillez entrer votre nom',
-    profile: 'Profil',
-    userProfile: 'Profil utilisateur',
-    editProfile: 'Éditer le profil',
-    viewProfile: 'Voir le profil',
-    updatePassword: 'Mettre à jour le mot de passe',
-    passwordEditionImpossible: 'Vous ne pouvez pas mettre à jour le mot de passe',
-    noUserSelected: 'Aucun utilisateur sélectionné',
-    editUser: "Éditer l'utilisateur",
-    activeSessions: 'Sessions actives',
-    current: 'Actuel',
-    settings: "Paramètres de l'utilisateur",
-    anonymous: 'Anonyme',
-  },
-  team: {
-    team: 'Équipe',
-    roles: 'Rôles',
-    rights: 'Droits',
-    members: 'Membres',
-    teamManagement: "Gestion de l'équipe",
-    inviteMembers: 'Inviter des membres',
-    inviteNewMember: 'Inviter un membre',
-    deleteMember: "Supprimer un membre de l'équipe",
-    removeGuest: 'Retirer un invité',
-    clickToRemoveRole: 'Cliquer pour retirer le rôle',
-    clickToGiveRole: 'Cliquer pour donner le rôle',
-    fillRoleName: 'Entrez le nom du rôle',
-    deleteRole: 'Supprimer le rôle',
-    deleteModelSharing: 'Révoquer le partage du modèle',
-    me: 'moi',
-    myTasks: 'Mes tâches',
-    tasks: 'Tâches',
-    rolesNames: {
-      owner: 'Propriétaire',
-      member: 'Membre',
-      guest: 'Invité',
-    },
-    assignment: {
-      labels: {
-        assignments: 'Assignations',
-        responsible: 'réalise',
-        accountable: 'approuve',
-        support: 'soutient',
-      },
-      actions: {
-        clickToRemoveAssignment: "Cliquer pour retirer l'assignation",
-        clickToGiveAssignment: 'Cliquer pour assigner',
-      },
-    },
-    rolesHelper:
-      "Créez et assignez un ou plusieurs rôles aux membres de l'équipe.Ex. Designer, professeur, développeur-euse. Cela peut être utile pour informer l'ensemble de l'équipe des compétences engagées dans le projet.",
-    rightsHelper: {
-      guest: 'Lecture seule',
-    },
-    sureChangeOwnRights: 'Êtes-vous sûr-e-s de vouloir changer vos propres droits ?',
-    sureDeleteMember: "Êtes-vous sûr-e-s de vouloir supprimer ce membre de l'équipe ?",
-    sureDeleteRole: 'Êtes-vous sûr-e-s de vouloir supprimer ce rôle ?',
-    sureDeleteModelSharing: 'Êtes-vous sûr-e-s de vouloir révoquer le partage du modèle ?',
-    changeOwnRights: 'Changer mes propres droits',
-    oneOwnerPerProject:
-      'Vous ne pouvez pas modifier ces droits. Il doit y avoir au moins un propriétaire du projet.',
-    notAllowedToChangeOwnerRights:
-      "Vous n'êtes pas autorisé à changer les propriétaires du projet.",
-    memberAlreadyExists: 'Il y a déjà un membre avec cette adresse e-mail.',
-    mailsInvited: "Les adresse(s) e-mail ont été invitées à l'équipe du projet",
-    mailInstructions:
-      'Veuillez entrer une adresse e-mail valide. Vous pouvez entrer plusieurs adresses e-mail. Veuillez les séparer par des virgules, des points-virgules ou sauts de lignes.',
-    mailInvalid:
-      'Veuillez saisir des adresses e-mail valides. Vérifiez et corrigez les adresses e-mail suivantes',
-    actions: {
-      createRole: 'Créer un rôle',
-      resendInvitation: "Renvoyer le mail d'invitation",
-      invitationResent: "L'invitation a bien été renvoyée",
-    },
-  },
-  //////////////////////////////////////////////////////////////////////////////////////////////////
-  // ACTIVITY
-  activity: {
-    pendingChanges: "Des changements n'ont pas été sauvés",
-    nothingToDisplay: 'Rien à afficher',
-    anonymous: 'Anonyme',
-    lastSeenAt: 'Dernière vue: ',
-    lastActivityDate: "Date d'activité: ",
-    inconsistentState: 'État inconsistent',
-    notifications: {
-      error: 'Oups! Une erreur',
-      warning: 'Attention!',
-      information: 'Information',
-=======
     //////////////////////////////////////////////////////////////////////////////////////////////////
     // Basic components
     basicComponent: {
@@ -306,7 +203,6 @@
             selectOrCreate: 'Sélectionnez ou écrivez pour créer un nouvel élément',
             create: (newValue: string): string => `Créer "${newValue}"`,
         },
->>>>>>> 729a0763
     },
 
     //////////////////////////////////////////////////////////////////////////////////////////////////
@@ -350,6 +246,7 @@
         clickToGiveRole: 'Cliquer pour donner le rôle',
         fillRoleName: 'Entrez le nom du rôle',
         deleteRole: 'Supprimer le rôle',
+      deleteModelSharing: 'Révoquer le partage du modèle',
         me: 'moi',
         myTasks: 'Mes tâches',
         tasks: 'Tâches',
@@ -378,6 +275,7 @@
         sureChangeOwnRights: 'Êtes-vous sûr-e-s de vouloir changer vos propres droits?',
         sureDeleteMember: "Êtes-vous sûr-e-s de vouloir supprimer ce membre de l'équipe?",
         sureDeleteRole: 'Êtes-vous sûr-e-s de vouloir supprimer ce rôle ?',
+        sureDeleteModelSharing: 'Êtes-vous sûr-e-s de vouloir révoquer le partage du modèle ?',
         changeOwnRights: 'Changer mes propres droits',
         oneOwnerPerProject:
             'Vous ne pouvez pas modifier ces droits. Il doit y avoir au moins un propriétaire du projet.',
