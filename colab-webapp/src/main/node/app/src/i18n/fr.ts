--- conflicted
+++ resolved
@@ -262,21 +262,13 @@
       'Vous ne pouvez pas modifier ces droits. Il doit y avoir au moins un propriétaire du projet.',
     notAllowedToChangeOwnerRights:
       "Vous n'êtes pas autorisé à changer les propriétaires du projet.",
-<<<<<<< HEAD
-    memberAlreadyExists: 'Il y a déjà un membre avec cette adresse e-mail.',
-    mailsInvited: "Les adresse(s) e-mail ont été invitées à l'équipe du projet",
-    mailsShared: 'Le modèle a été partagé avec les adresse(s) e-mail',
-=======
->>>>>>> ba79dd07
     mailInstructions:
       'Entrez une ou plusieurs adresses e-mail. Séparez-les par des virgules, points-virgules ou sauts de lignes.',
     mailInvalid: 'Vérifiez et corrigez les adresses e-mail suivantes',
     actions: {
       createRole: 'Créer un rôle',
       resendInvitation: "Renvoyer le mail d'invitation",
-      resendShare: "Renvoyer le mail de partage",
       invitationResent: "L'invitation a bien été renvoyée",
-      shareResent: 'Le partage de modèle a bien été renvoyé',
     },
     rights: 'Droits',
     right: {
