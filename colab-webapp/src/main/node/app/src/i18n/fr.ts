--- conflicted
+++ resolved
@@ -302,16 +302,13 @@
         projectDisplaySettings: "Paramètres d'affichage du projet",
         projectSettings: 'Paramètres du projet',
         projects: 'Projets',
-<<<<<<< HEAD
+        modelDisplaySettings: "Paramètres d'affichage du modèle",
+        modelSettings: 'Paramètres du modèle',
+        models: 'Modèles',
         extractNewFromProject: 'Extraire un nouveau modèle à partir du projet',
         extractRoles: 'Extraire les roles',
         extractDeliverables: 'Extraire le contenu des cartes',
         extractDocuments: 'Extraire les documents',
-=======
-        modelDisplaySettings: "Paramètres d'affichage du modèle",
-        modelSettings: 'Paramètres du modèle',
-        models: 'Modèles',
->>>>>>> aa8a96cb
       },
       actions: {
         createProject: 'Créer projet',
