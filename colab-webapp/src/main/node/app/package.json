--- conflicted
+++ resolved
@@ -120,11 +120,7 @@
     "@jsplumb/browser-ui": "^5.13.2",
     "@jsplumb/connector-bezier": "^5.13.2",
     "@jsplumb/connector-flowchart": "^5.13.2",
-<<<<<<< HEAD
-    "@lexical/react": "^0.9.0",
-=======
     "@lexical/react": "^0.10.0",
->>>>>>> 746ee5b8
     "@reduxjs/toolkit": "^1.9.1",
     "colab-rest-client": "link:../../../../../colab-client/target/generated-sources/tsClient",
     "diff": "^5.0.0",
@@ -132,11 +128,7 @@
     "file-loader": "^6.2.0",
     "framer-motion": "^8.0.2",
     "inter-ui": "^3.19.3",
-<<<<<<< HEAD
-    "lexical": "^0.9.0",
-=======
     "lexical": "^0.10.0",
->>>>>>> 746ee5b8
     "lodash": "^4.17.21",
     "react": "^18.2.0",
     "react-color": "^2.19.3",
