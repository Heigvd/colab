name: CI

on:
  push:
    branches:
      - main
      - challenge
    tags:
      - "v*"
  pull_request:
    branches: [main]

env:
  REGISTRY: ghcr.io
  IMAGE_NAME: ${{ github.repository }}

jobs:
  build:
    runs-on: ubuntu-latest

    services:
      postgres:
        image: postgres:13
        env:
          POSTGRES_USER: colab_test
          POSTGRES_PASSWORD: 1234
          POSTGRES_DB: colab_test
        options: >-
          --health-cmd pg_isready
          --health-interval 10s
          --health-timeout 5s
          --health-retries 5
        ports:
          - 5432:5432

      mailhog:
        image: mailhog/mailhog
        ports:
          - 1025:1025
          - 8025:8025

    steps:
      - name: Checkout repository
        uses: actions/checkout@v3

      - name: Set up Node
        uses: actions/setup-node@v3
        with:
          node-version: 16.18.1
          cache: yarn
          cache-dependency-path: |
            colab-webapp/yarn.lock
            colab-tests/src/test/node/yarn.lock
            colab-api/src/main/node/colab-yjs/yarn.lock

      - name: Set up Java
        uses: actions/setup-java@v3
        with:
          distribution: "temurin"
          java-version: 11
          cache: "maven"

      - name: Set up QEMU
        uses: docker/setup-qemu-action@v2

      - name: Set up Docker Buildx
        uses: docker/setup-buildx-action@v2

      - name: Log in to the Container registry
        uses: docker/login-action@v2
        with:
          registry: ${{ env.REGISTRY }}
          username: ${{ github.actor }}
          password: ${{ secrets.GITHUB_TOKEN }}

      - name: Extract Docker metadata
        id: docker-meta-yjs
        uses: docker/metadata-action@v4
        with:
          images: ${{ env.REGISTRY }}/${{ env.IMAGE_NAME }}-yjs
          tags: |
            type=ref,event=branch
            type=ref,event=pr
            type=semver,pattern={{version}}
            type=semver,pattern={{major}}.{{minor}}
            type=semver,pattern={{major}}
<<<<<<< HEAD
=======
            
      - name: YJS Yarn Install
        run: yarn --cwd colab-api/src/main/node/colab-yjs install 
>>>>>>> 746ee5b8

      - name: Build YJS image
        uses: docker/build-push-action@v3
        with:
          context: colab-api/src/main/node/colab-yjs
          platforms: linux/amd64,linux/arm/v7,linux/arm64/v8,linux/ppc64le,linux/s390x
          push: true
          tags: ${{ steps.docker-meta-yjs.outputs.tags }}
          labels: ${{ steps.docker-meta-yjs.outputs.labels }}
          build-args: |
            GITHUB_RUN_NUMBER=${{ github.run_number }}
            DOCKER_IMAGE_TAGS=${{ steps.docker-meta-yjs.outputs.tags }}

      - name: Maven Install
        run: mvn -Dpmd.failurePriority=5 -B clean install

      - name: Check with Maven Site
        # build site but do not upload it
        # rebuild all packages with reporting profile
        run: |
          mvn -Dreporting -DskipTests -B clean package
          mvn -Dreporting -B site site:stage

      - name: Extract Docker metadata
        id: docker-meta
        uses: docker/metadata-action@v4
        with:
          images: ${{ env.REGISTRY }}/${{ env.IMAGE_NAME }}
          tags: |
            type=ref,event=branch
            type=ref,event=pr
            type=semver,pattern={{version}}
            type=semver,pattern={{major}}.{{minor}}
            type=semver,pattern={{major}}

      - name: Build and push Docker image
        uses: docker/build-push-action@v3
        with:
          context: colab-webapp/src/main/docker/colab
          platforms: linux/amd64,linux/arm/v7,linux/arm64/v8,linux/ppc64le,linux/s390x
          push: true
          tags: ${{ steps.docker-meta.outputs.tags }}
          labels: ${{ steps.docker-meta.outputs.labels }}
          build-args: |
            GITHUB_RUN_NUMBER=${{ github.run_number }}
            DOCKER_IMAGE_TAGS=${{ steps.docker-meta.outputs.tags }}<|MERGE_RESOLUTION|>--- conflicted
+++ resolved
@@ -84,12 +84,9 @@
             type=semver,pattern={{version}}
             type=semver,pattern={{major}}.{{minor}}
             type=semver,pattern={{major}}
-<<<<<<< HEAD
-=======
             
       - name: YJS Yarn Install
         run: yarn --cwd colab-api/src/main/node/colab-yjs install 
->>>>>>> 746ee5b8
 
       - name: Build YJS image
         uses: docker/build-push-action@v3
