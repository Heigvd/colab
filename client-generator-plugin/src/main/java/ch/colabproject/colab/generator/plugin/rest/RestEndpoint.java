/*
 * The coLAB project
 * Copyright (C) 2021 AlbaSim, MEI, HEIG-VD, HES-SO
 *
 * Licensed under the MIT License
 */
package ch.colabproject.colab.generator.plugin.rest;

import ch.colabproject.colab.generator.model.annotations.AdminResource;
import ch.colabproject.colab.generator.model.annotations.AuthenticationRequired;
import ch.colabproject.colab.generator.model.exceptions.HttpException;
import ch.colabproject.colab.generator.model.tools.ClassDoc;
import ch.colabproject.colab.generator.plugin.Logger;
import ch.colabproject.colab.generator.plugin.TypeScriptHelper;
import java.io.Serializable;
import java.lang.annotation.Annotation;
import java.lang.reflect.Method;
import java.lang.reflect.Parameter;
import java.lang.reflect.Type;
import java.util.ArrayList;
import java.util.Arrays;
import java.util.HashMap;
import java.util.List;
import java.util.Map;
import java.util.Optional;
import java.util.regex.Matcher;
import java.util.regex.Pattern;
import java.util.stream.Collectors;
import javax.ws.rs.Consumes;
import javax.ws.rs.HttpMethod;
import javax.ws.rs.Path;
import javax.ws.rs.PathParam;
import javax.ws.rs.Produces;
import javax.ws.rs.QueryParam;
import javax.ws.rs.core.MediaType;
import javax.ws.rs.core.Response;
import org.glassfish.jersey.media.multipart.FormDataParam;
import org.glassfish.jersey.uri.PathPattern;
import org.glassfish.jersey.uri.UriTemplate;
import org.reflections.Reflections;

/**
 * Represent a rest controller.
 *
 * @author maxence
 */
public class RestEndpoint {

    /**
     * Full class name.
     */
    private String className;

    /**
     * Simple class name
     */
    private String simpleClassName;

    /**
     * is this class only for admin ?
     */
    private boolean adminResource;

    /**
     * does this class restricted to authenticated users ?
     */
    private boolean authenticationRequired;

    /**
     * Class path params.
     */
    private List<Param> pathParameters = new ArrayList<>();

    /**
     * current indentation level. Used for code generation.
     */
    private int indent = 1;

    /**
     * tabSize used for code generation.
     */
    private int tabSize = 4;

    /**
     * List of rest methods defined in this controller.
     */
    private List<RestMethod> restMethods = new ArrayList<>();

    /**
     * optional errorHandler parameter definition
     */
    private static final Param optionalErrorHandler;

    static {
        optionalErrorHandler = new Param();
        optionalErrorHandler.setName("errorHandler");
        optionalErrorHandler.setInAnnotationName("errorHandler");
        optionalErrorHandler.setJavadoc("optional custom error handler");
        optionalErrorHandler.setOptional(true);
        optionalErrorHandler.setType(ErrorHandler.class);
    }

    /**
     * Get the value of authenticationRequired
     *
     * @return the value of authenticationRequired
     */
    public boolean isAuthenticationRequired() {
        return authenticationRequired;
    }

    /**
     * Set the value of authenticationRequired
     *
     * @param authenticationRequired new value of authenticationRequired
     */
    public void setAuthenticationRequired(boolean authenticationRequired) {
        this.authenticationRequired = authenticationRequired;
    }

    /**
     * Get the value of adminResource
     *
     * @return the value of adminResource
     */
    public boolean isAdminResource() {
        return adminResource;
    }

    /**
     * Set the value of adminResource
     *
     * @param adminResource new value of adminResource
     */
    public void setAdminResource(boolean adminResource) {
        this.adminResource = adminResource;
    }

    /**
     * Get the value of pathParameters
     *
     * @return the value of pathParameters
     */
    public List<Param> getPathParameters() {
        return pathParameters;
    }

    /**
     * Set the value of pathParameters
     *
     * @param pathParameters new value of pathParameters
     */
    public void setPathParameters(List<Param> pathParameters) {
        this.pathParameters = pathParameters;
    }

    /**
     * Add a new line and indent next line.
     *
     * @param sb sink
     */
    private void newLine(StringBuilder sb) {
        sb.append(System.lineSeparator());
        for (int i = 0; i < indent * tabSize; i++) {
            sb.append(" ");
        }
    }

    /**
     * Guess a Class based on its simple name.
     *
     * @param simpleName  simple name of the class
     * @param reflections reflections stores
     *
     * @return class the class if found, null otherwise
     */
    private Class<? extends Serializable> getClassFromSimpleName(
        String simpleName, Reflections reflections
    ) {
        Optional<Class<? extends Serializable>> any
            = reflections.getSubTypesOf(Serializable.class).stream()
                .filter(type -> {
                    return type.getSimpleName().equals(simpleName);
                }).findAny();
        if (any.isPresent()) {
            return any.get();
        } else {
            return null;
        }
    }

    /**
     * Process java doc and make it exportable
     *
     * @param javadoc     javadoc text
     * @param reflections reflections store
     * @param parameters  list of parameters to keep
     *
     * @return processed javadoc
     */
    private String processJavaDoc(
        String javadoc,
        boolean keepJava,
        Reflections reflections,
        List<String> parameters
    ) {
        Pattern atLink = Pattern.compile("\\{@link ([a-zA-Z]+)\\}");
        Matcher atLinkMatcher = atLink.matcher(javadoc);
        String atLinkProcessed = atLinkMatcher.replaceAll(match -> {
            var klass = this.getClassFromSimpleName(match.group(1), reflections);
            if (keepJava && klass != null) {
                return "{@link " + klass.getName() + " " + match.group(1) + "}";
            } else {
                return match.group(1);
            }
        });

        Pattern paramPattern = Pattern.compile("@param ([a-zA-Z]+)(.*)");
        Matcher paramMatcher = paramPattern.matcher(atLinkProcessed);

        String pCleaned = paramMatcher.replaceAll(match -> {
            String pName = match.group(1);
            if (parameters.contains(pName)) {
                return "@param " + match.group(1) + " " + match.group(2);
            } else {
                return "";
            }
        });

        Pattern throwsPattern = Pattern.compile("@throws ([a-zA-Z]+)");
        Matcher throwsMatcher = throwsPattern.matcher(pCleaned);

        return throwsMatcher.replaceAll(match -> {
            Class<? extends Serializable> klass
                = this.getClassFromSimpleName(match.group(1), reflections);
            if (klass != null && HttpException.class.isAssignableFrom(klass)) {
                return "@throws " + klass.getName();
            } else {
                return "";
            }
        });
    }

    /**
     * Write a multi-line block, prefixing each line by the prefix
     *
     * @param sb     sink
     * @param prefix to be added
     */
    private void appendBlock(StringBuilder sb, String prefix, String block) {
        StringBuilder sbPrefix = new StringBuilder();
        newLine(sbPrefix);
        if (prefix != null) {
            sbPrefix.append(prefix);
        }
        String formattedComment = block.replaceAll("\n", sbPrefix.toString());
        sb.append(sbPrefix).append(formattedComment);
    }

    /**
     * Process javadoc block and append it to string builder.
     *
     * @param sb          the string builder
     * @param prefix      prefix each block line with this prefix
     * @param block       block to append
     * @param keepJava    should keep java specific tags (eg @link)
     * @param reflections reflections store
     * @param parameters  parameters to keep
     */
    private void appendJavadocBlock(
        StringBuilder sb,
        String prefix,
        String block,
        boolean keepJava,
        Reflections reflections,
        List<String> parameters
    ) {
        this.appendBlock(sb, prefix, processJavaDoc(block, keepJava, reflections, parameters));
    }

    /**
     * Try to imports given class. If the import is possible (ie no simple name collision), register
     * the import in {@code imports} and return the simpleName. If importing the class is not
     * possible, return the class fullname.
     * <p>
     * This method works for simple types, not for parametrized
     *
     * @param name    class full name
     * @param imports map of simplename to fullname to be imported
     *
     * @return the name to use
     */
    private String resolveSimpleImport(String name, Map<String, String> imports) {
        String[] split = name.split("\\.");
        String simpleName = split[split.length - 1];

        if (name.startsWith("java.lang.")) {
            imports.put(simpleName, null);
            return simpleName;
        }

        if (imports.containsKey(simpleName)) {
            if (name.equals(imports.get(simpleName))) {
                return simpleName;
            } else {
                // Same simple name, different packages -> use full name
                return name;
            }
        } else {
            // first simpleName usage, register it
            imports.put(simpleName, name);
            return simpleName;
        }

    }

    /**
     * Try to imports given class. If the import is possible (ie no simple name collision), register
     * the import in {@code imports} and return the simpleName. If importing the class is not
     * possible, return the class fullname.
     * <p>
     * This method works for simple types and for parametrized ones.
     *
     * @param name    class full name
     * @param imports map of simplename to fullname to be imported
     *
     * @return the name to use
     */
    private String resolveImport(String name, Map<String, String> imports) {
        // case 1: standard type eg java.lang.Long
        // case 2: generic type eg. java.lang.List<java.lang.Long>

        if (name.contains("<")) {
            int templateStart = name.indexOf('<');
            int templateEnd = name.lastIndexOf('>');

            String type = name.substring(0, templateStart);
            String leftPart = resolveSimpleImport(type, imports);

            String template = name.substring(templateStart + 1, templateEnd);
            if (template.contains(",") && template.contains("<")) {
                // very complex template
                // eg <java.lang.Long, java.lang.List<java.lang.String>>
                // @TODO  not yet implemented
                Logger.warn("Very Complex generic type " + template);
                return leftPart + "<" + template + ">";
            } else if (template.contains(",")) {
                // multiple simple parameters
                return leftPart + "<"
                    + Arrays.stream(template.split(","))
                        .map(item -> resolveImport(item, imports))
                        .collect(Collectors.joining(","))
                    + ">";
            } else {
                // simple template or generic template -> simple recursive call
                return leftPart + "<" + resolveImport(template, imports) + ">";
            }

        } else {
            return resolveSimpleImport(name, imports);
        }
    }

    /**
     * Camelcasify simpleClassname (eg ArrayList, UserRestEndpoint, ...)
     *
     * @param simpleClassName className
     *
     * @return camel-case version of className eg(arrayList, userRestEndpoint, ...)
     */
    private String camelcasify(String simpleClassName) {
        String firstChar = simpleClassName.substring(0, 1);
        return firstChar.toLowerCase() + simpleClassName.substring(1);
    }

    private List<String> processParameters(List<Param> params, Map<String, String> imports) {
        return params.stream()
            .map(param -> resolveImport(param.getType().getTypeName(), imports)
            + " " + param.getName())
            .collect(Collectors.toList());
    }

    /**
     * Write java class as string.The generated class is an inner class which has to be included in
     * a main class.
     *
     * @param imports     map of imports
     * @param clientName  name of client class
     * @param javadoc     javadoc as extracted by the JavaDocEtractor
     * @param reflections reflections store
     *
     * @return generated java inner static class
     */
    public String generateJavaClient(
        Map<String, String> imports,
        String clientName,
        Map<String, ClassDoc> javadoc,
        Reflections reflections
    ) {
        tabSize = 4;
        StringBuilder sb = new StringBuilder();
        Logger.debug("Generate client class " + this);

        newLine(sb);
        newLine(sb);
        sb.append("/**");
        ClassDoc classDoc = javadoc.get(this.className);
        if (classDoc != null) {
            appendJavadocBlock(sb, " *", classDoc.getDoc(), true, reflections, List.of());
            newLine(sb);
            sb.append(" * <p>");
            newLine(sb);
        }
        sb.append(" * {@link ").append(this.className).append(" } client");
        newLine(sb);
        sb.append(" */")
            .append("public ").append(this.simpleClassName).append("ClientImpl ")
            .append(camelcasify(this.simpleClassName))
            .append(" = new ").append(this.simpleClassName).append("ClientImpl();");
        newLine(sb);

        sb.append("/**");
        newLine(sb);
        sb.append(" * {@link ").append(this.className).append("} client implementation");
        newLine(sb);
        sb.append(" */")
            .append("public class ")
            .append(this.simpleClassName).append("ClientImpl").append(" {");
        indent++;

        for (RestMethod method : this.restMethods) {
            Logger.debug(" * generate " + method);
            ////////////////////////////////////////////////////////////////////////////////////////
            // JAVADOC
            ////////////////////////////////////////////////////////////////////////////////////////
            // @TODO extract effective java doc from api and reuse it here
            newLine(sb);
            newLine(sb);
            sb.append("/**");
            newLine(sb);
            sb.append(" * ").append(method.getHttpMethod()).append(" ")
                .append(method.getFullPath()).append(" calls {@link ")
                // do not resolve imports in javadoc links
                // one would not imports classes unless they are used in the code
                .append(this.className)
                .append("#").append(method.getName()).append("}");

            String methodDoc = classDoc.getMethods().getOrDefault(method.getName(), "");

            newLine(sb);
            sb.append(" *");

            List<String> paramNames = method.getAllParameters().stream()
                .map(param -> param.getName())
                .collect(Collectors.toList());

            appendJavadocBlock(sb, " *", methodDoc, true, reflections, paramNames);

            newLine(sb);
            sb.append(" */");
            newLine(sb);
            ////////////////////////////////////////////////////////////////////////////////////////
            // SIGNATURE
            ////////////////////////////////////////////////////////////////////////////////////////
            String resolvedReturnType
                = resolveImport(method.getReturnType().getTypeName(), imports);
            sb.append("public ").append(resolvedReturnType)
                .append(" ").append(method.getName()).append("(");

            // parameters
            List<String> params = new ArrayList<>();
            params.addAll(processParameters(this.getPathParameters(), imports));
            params.addAll(processParameters(method.getPathParameters(), imports));
            params.addAll(processParameters(method.getQueryParameters(), imports));

            if (method.getBodyParam() != null) {
                params.addAll(processParameters(List.of(method.getBodyParam()), imports));
            }

            method.getFormParameters().forEach(param -> {
                String type = resolveImport(param.getType().getTypeName(), imports);
                params.add("FormField<" + type + "> " + param.getName());
            });

            sb.append(params.stream().collect(Collectors.joining(", ")));
            sb.append(") ");

            ////////////////////////////////////////////////////////////////////////////////////////
            // BODY
            ////////////////////////////////////////////////////////////////////////////////////////
            sb.append("{");
            indent++;
            // generate path
            ///////////////////
            newLine(sb);
            // class path + methodPath
            sb.append("UriTemplate pathTemplate = new PathPattern(\"")
                .append(method.getFullPath());

            sb.append("\").getTemplate();");
            newLine(sb);
            // Aggregate path params
            List<Param> pathParams = new ArrayList<>();
            pathParams.addAll(this.getPathParameters());
            pathParams.addAll(method.getPathParameters());
            // compute the path URL
            sb.append("String path = pathTemplate.createURI(")
                .append(
                    pathParams.stream().map(param -> param.getName() + ".toString()")
                        .collect(Collectors.joining(","))
                ).append(");");
            newLine(sb);

            // query string parameters
            if (!method.getQueryParameters().isEmpty()) {
                sb.append("List<String> qs =new ArrayList<>();");
                newLine(sb);
                if (!method.getQueryParameters().isEmpty()) {
                    imports.put("ArrayList", "java.util.ArrayList");
                    imports.put("URLEncoder", "java.net.URLEncoder");
                    imports.put("StandardCharsets;", "java.nio.charset.StandardCharsets");
                }
                method.getQueryParameters().stream()
                    .map(queryParam
                        -> "if (" + queryParam.getName() + " != null){ "
                    + " qs.add(\"" + queryParam.getInAnnotationName()
                    + "=\"+URLEncoder.encode("
                    + queryParam.getName() + ".toString(), StandardCharsets.UTF_8)); }"
                    )
                    .forEach(item -> {
                        sb.append(item);
                        newLine(sb);
                    });

                sb.append("if (!qs.isEmpty()) { path += \"?\" + String.join(\"&\", qs);}");
                newLine(sb);
            }

            boolean forDataRequest = method.getConsumes().contains(MediaType.MULTIPART_FORM_DATA);

            if (forDataRequest) {
                imports.put("Map", "java.util.Map");
                imports.put("HashMap", "java.util.HashMap");
                imports.put("FormField", "ch.colabproject.colab.generator.plugin.rest.FormField");

                sb.append("Map<String, FormField> formData = new HashMap<>();");
                newLine(sb);
                method.getFormParameters().forEach(param -> {
                    sb.append("formData.put(\"")
                        .append(param.getInAnnotationName())
                        .append("\", ")
                        .append(param.getName())
                        .append(");");

                    newLine(sb);
                });
            }

            // make http request
            //////////////////////
            if (!method.getReturnType().equals(void.class)) {
                sb.append("return ");
            }

            sb.append(clientName).append(".this.")
                .append(method.getHttpMethod().toLowerCase())
                .append("(path, ");

            if (forDataRequest) {
                sb.append(" formData").append(", ");
            } else if (method.getBodyParam() != null) {
                sb.append(method.getBodyParam().getName()).append(", ");
            }

            if (method.isReturnTypeGeneric()) {
                sb.append("new GenericType<").append(resolvedReturnType).append(">(){}");
            } else {
                sb.append("new GenericType<>(").append(resolvedReturnType).append(".class)");
            }

            List<String> produces = method.getProduces();
            if (produces != null && !produces.isEmpty()) {
                String accept = produces.stream()
                    .map(type -> "\"" + type + "\"")
                    .collect(Collectors.joining(", "));
                sb.append(", ").append(accept);
            }

            sb.append(");");
            indent--;
            newLine(sb);
            sb.append("}");

        }
        indent--;
        newLine(sb);
        sb.append("}");

        return sb.toString();
    }

    /**
     *
     * @param sb
     * @param functionName
     * @param params
     * @param returnType
     */
    private void generateTypescriptFunction(
        StringBuilder sb,
        RestMethod method,
        String functionName,
        List<Param> params,
        ClassDoc classDoc,
        Map<String, Type> types,
        Reflections reflections,
        Runnable bodyGenerator
    ) {

        Logger.debug(" * generate " + functionName);

        // JSDOC
        ////////////////////////
        newLine(sb);
        sb.append("/**");
        newLine(sb);
        sb.append(" * ").append(method.getHttpMethod()).append(" ")
            .append(method.getFullPath());
        newLine(sb);
        sb.append(" * <p> ");
        String methodDoc = classDoc != null
            ? classDoc.getMethods().getOrDefault(method.getName(), "")
            : "";

        List<String> paramNames = params.stream()
            .map(param -> param.getName())
            .collect(Collectors.toList());

        appendJavadocBlock(sb, " *", methodDoc, false, reflections, paramNames);
        newLine(sb);
        sb.append(" */");
        newLine(sb);
        // Signature
        /////////////////////////////
        sb.append(functionName)
            .append(": function(")
            .append(params.stream()
                .map(param -> param.getName()
                + (param.isOptional() ? "?" : "")
                + ": "
                + TypeScriptHelper.convertType(param.getType(), types))
                .collect(Collectors.joining(", ")))
            .append(") {");
        indent++;
        newLine(sb);

        bodyGenerator.run();

        indent--;
        newLine(sb);
        sb.append("},");
    }

    /**
     * Write ts client for this controller.This method will populate types map with type which
     * requires a dedicated TS interface
     *
     * @param types       map of types which requires
     * @param javadoc     javadoc as extracted by the JavaDocEtractor
     * @param reflections reflections store
     *
     * @return Typscript REST client
     */
    public String generateTypescriptClient(Map<String, Type> types,
        Map<String, ClassDoc> javadoc,
        Reflections reflections
    ) {
        tabSize = 2;
        Logger.debug("Generate typescript class " + this);

        indent++;
        StringBuilder sb = new StringBuilder();
        newLine(sb);
        sb.append("/**");
        ClassDoc classDoc = javadoc.get(this.className);
        if (classDoc != null) {
            appendJavadocBlock(sb, " *", classDoc.getDoc(), false, reflections, List.of());
        }
        newLine(sb);
        sb.append(" */");
        newLine(sb);
        sb.append(this.simpleClassName).append(" : {");
        indent++;
        newLine(sb);

        restMethods.forEach(method -> {

            // 1 Generate getPath function
            List<Param> urlParams = new ArrayList<>(this.getPathParameters());
            urlParams.addAll(method.getUrlParameters());
            String getPathFunctionName = method.getName() + "Path";

            Runnable buildPath = () -> {
                sb.append("const queryString : string[] = [];");
                newLine(sb);

                method.getQueryParameters().forEach(queryParam -> {
                    sb.append("if (").append(queryParam.getName()).append(" != null){");
                    indent++;
                    newLine(sb);
<<<<<<< HEAD
                    sb.append("if(")
                        .append(formParam.getName())
                        .append(" as unknown instanceof Blob) {");
                    
                    indent++;
                    newLine(sb);
                    
                    sb.append("formData.append('")
                        .append(formParam.getInAnnotationName())
                        .append("', ")
                        .append(formParam.getName())
                        .append(" as unknown as Blob);");
                    //indent--;
                    indent--;
                    newLine(sb);
                    sb.append("} else {");
                    indent++;
                    newLine(sb);
                    sb.append("formData.append('")
                        .append(formParam.getInAnnotationName())
                        .append("', ")
                        .append(formParam.getName())
                        .append(" ? '' + ")
                        .append(formParam.getName())
                        .append(" : '')");
                    indent--;
                    newLine(sb);
                    sb.append("}");
                    newLine(sb);

=======
                    sb.append("queryString.push('")
                        .append(queryParam.getInAnnotationName())
                        .append("=' + encodeURIComponent(").append(queryParam.getName())
                        .append("+')'));");
                    indent--;
                    newLine(sb);
                    sb.append("}");
>>>>>>> 7c321011
                });
                newLine(sb);

                Map<String, String> pathParams = method.getPathParameters().stream()
                    .collect(Collectors.toMap(
                        p -> p.getInAnnotationName(),
                        p -> "${" + p.getName() + "}")
                    );

                UriTemplate pathTemplate = new PathPattern(method.getFullPath()).getTemplate();
                String tsPath = pathTemplate.createURI(pathParams);
                sb.append("const path = `${baseUrl}").append(tsPath)
                    .append("${queryString.length > 0 ? '?' + queryString.join('&') : ''}`;");
            };

            this.generateTypescriptFunction(sb, method, getPathFunctionName, urlParams,
                classDoc, types, reflections,
                () -> {
                    buildPath.run();
                    newLine(sb);
                    sb.append("return path;");
                }
            );

            List<Param> allParams = new ArrayList<>(this.getPathParameters());
            allParams.addAll(method.getAllParameters());

            allParams.add(optionalErrorHandler);

            // 2 generate API call function
            this.generateTypescriptFunction(sb, method, method.getName(), allParams,
                classDoc, types, reflections,
                () -> {
                    buildPath.run();
                    newLine(sb);

                    // JSDOC
                    ////////////////////////
                    if (!method.getFormParameters().isEmpty()) {
                        sb.append("const formData = new FormData();");
                        method.getFormParameters().forEach(formParam -> {
                            //indent++;
                            newLine(sb);
                            sb.append("formData.append('")
                                .append(formParam.getInAnnotationName())
                                .append("', ")
                                .append(formParam.getName())
                                .append(");");
                            //indent--;
                            newLine(sb);
                        });
                        newLine(sb);
                    }

                    boolean forDataRequest = method.getConsumes().contains(MediaType.MULTIPART_FORM_DATA);

                    String fn = method.getReturnType() == Response.class ? "sendHttpRequest" : "sendJsonRequest";
                    String fnTemplate = method.getReturnType() == Response.class ? "" : "<" +
                            TypeScriptHelper.convertType(method.getReturnType(), types)
                        +">";

                    if (forDataRequest) {
                        sb.append("return ").append(fn).append(fnTemplate)
                            .append("('").append(method.getHttpMethod())
                            .append("', path")
                            .append(", formData")
                            .append(", errorHandler || defaultErrorHandler")
                            .append(", '").append(MediaType.MULTIPART_FORM_DATA).append("'")
                            .append(");");
                    } else {
                        sb.append("return ").append(fn).append(fnTemplate)
                            .append("('").append(method.getHttpMethod())
                            .append("', path")
                            .append(", ")
                            .append(method.getBodyParam() != null
                                ? method.getBodyParam().getName()
                                : "undefined")
                            .append(", errorHandler || defaultErrorHandler")
                            .append(", '").append(MediaType.APPLICATION_JSON).append("'")
                            .append(");");
                    }
                });
        });

        indent--;
        sb.append("},");
        return sb.toString();
    }

    /**
     * Register rest method
     *
     * @param restMethod method to register
     */
    private void registerMethod(RestMethod restMethod) {
        this.restMethods.add(restMethod);
    }

    /**
     * Register class-level path param
     *
     * @param name    name of the parameter
     * @param javadoc some documentation
     * @param type    type of the parameter
     */
    private void addPathParameter(String name, String pathParamName, String javadoc, Type type) {
        Param param = new Param();
        param.setName(name);
        param.setInAnnotationName(pathParamName);
        param.setJavadoc(javadoc);
        param.setType(type);

        this.pathParameters.add(param);
    }

    /**
     * Get all rest methods
     *
     * @return list of rest methods
     */
    public List<RestMethod> getRestMethods() {
        return restMethods;
    }

    @Override
    public String toString() {
        return this.className;
    }

    /**
     * Get simple class name
     *
     * @return simple class name
     */
    public String getSimpleClassName() {
        return simpleClassName;
    }

    /**
     * Analyze path and extract path parameters.
     *
     * @param path path to analyze
     *
     * @return path parameters named mapped to null type. Effective type must be resolved while
     *         parsing various methods
     */
    private static Map<String, Class<?>> splitPath(Path path) {
        HashMap<String, Class<?>> parameters = new HashMap<>();

        if (path != null) {
            PathPattern pathPattern = new PathPattern(path.value());
            UriTemplate template = pathPattern.getTemplate();
            for (String param : template.getTemplateVariables()) {
                // no way to detect param type at the moment
                parameters.put(param, null);
            }
        }

        return parameters;
    }

    /**
     * Build a RestEndpoint based on a klass
     *
     * @param klass           the class must be annotated with {@link Path}
     * @param applicationPath main application path
     *
     * @return RestEndpoint instance, ready for code generation
     */
    public static RestEndpoint build(Class<?> klass, String applicationPath) {
        RestEndpoint restEndpoint = new RestEndpoint();

        Consumes defaultConsumes = klass.getAnnotation(Consumes.class);

        Produces defautProduces = klass.getAnnotation(Produces.class);

        restEndpoint.setAdminResource(klass.getAnnotation(AdminResource.class) != null);
        restEndpoint.setAuthenticationRequired(
            klass.getAnnotation(AuthenticationRequired.class) != null);

        restEndpoint.simpleClassName = klass.getSimpleName();
        restEndpoint.className = klass.getName();

        Path classPath = klass.getAnnotation(Path.class);
        // eg @Path("project/{pId: [regex]}/card/{}")   or "project"
        Map<String, Class<?>> mainPathParam = splitPath(classPath);

        Logger.debug("Build RestEndpoint for " + klass);
        // Go through each class methods but only cares about ones annotated with
        // a HttpMethod-like annotation
        for (Method method : klass.getMethods()) {
            for (Annotation annotation : method.getAnnotations()) {
                // @GET @POST, etc ?
                HttpMethod httpMethodAnno = annotation.annotationType()
                    .getAnnotation(HttpMethod.class);
                if (httpMethodAnno != null) {
                    RestMethod restMethod = new RestMethod();
                    restMethod.setName(method.getName());
                    restEndpoint.registerMethod(restMethod);

                    String httpMethod = httpMethodAnno.value();
                    restMethod.setHttpMethod(httpMethod);

                    Path methodPath = method.getAnnotation(Path.class);

                    Consumes methodConsumes = method.getAnnotation(Consumes.class);
                    Consumes consumes = methodConsumes != null ? methodConsumes : defaultConsumes;
                    if (consumes != null) {
                        restMethod.setConsumes(List.of(consumes.value()));
                    }

                    Produces methodProduces = method.getAnnotation(Produces.class);
                    Produces produces = methodProduces != null ? methodProduces : defautProduces;

                    if (produces != null) {
                        restMethod.setProduces(List.of(produces.value()));
                    }

                    restMethod
                        .setAdminResource(method.getAnnotation(AdminResource.class) != null);
                    restMethod.setAuthenticationRequired(
                        method.getAnnotation(AuthenticationRequired.class) != null);

                    // full path
                    StringBuilder pathBuilder = new StringBuilder(applicationPath).append('/')
                        .append(classPath.value());
                    if (methodPath != null && !methodPath.value().isEmpty() && !"/"
                        .equals(methodPath.value())) {
                        if (methodPath.value().charAt(0) != '/') {
                            pathBuilder.append('/');
                        }
                        pathBuilder.append(methodPath.value());
                    }
                    String fullPath = pathBuilder.toString();

                    restMethod.setFullPath(fullPath);

                    Map<String, Class<?>> methodPathParam = splitPath(methodPath);

                    // Process parameters
                    for (Parameter p : method.getParameters()) {
                        PathParam pathParam = p.getAnnotation(PathParam.class);
                        QueryParam queryParam = p.getAnnotation(QueryParam.class);
                        FormDataParam formDataParam = p.getAnnotation(FormDataParam.class);

                        if (pathParam != null) {
                            // Path param may be a method specific param or a class one
                            // at this point, resolving effective pathParam type is possible
                            if (methodPathParam.containsKey(pathParam.value())) {
                                methodPathParam.put(pathParam.value(), p.getType());
                                restMethod.addPathParameter(
                                    p.getName(),
                                    pathParam.value(),
                                    "path param",
                                    p.getType());
                            } else if (mainPathParam.containsKey(pathParam.value())) {
                                mainPathParam.put(pathParam.value(), p.getType());

                                restEndpoint.addPathParameter(
                                    p.getName(),
                                    pathParam.value(),
                                    "path param",
                                    p.getType());
                            } else {
                                Logger.error("@PathParam "
                                    + pathParam.value() + " not found in @Path");
                                // error !
                            }
                        } else if (queryParam != null) {
                            restMethod.addQueryParameter(
                                p.getName(),
                                queryParam.value(),
                                "query param",
                                p.getType());
                        } else if (formDataParam != null) {
                            restMethod.addFormParameter(
                                p.getName(),
                                formDataParam.value(),
                                "query param",
                                p.getType());
                        } else if (p.getAnnotations().length == 0) {
                            // request body
                            if (restMethod.getBodyParam() != null) {
                                // several body param ????
                                Logger.warn("Several body parameters ???");
                            }
                            Param bodyParam = new Param();
                            bodyParam.setName(p.getName());
                            bodyParam.setType(p.getParameterizedType());
                            bodyParam.setJavadoc("body payload");
                            restMethod.setBodyParam(bodyParam);
                        }
                    }

                    Class<?> returnType = method.getReturnType();
                    Type genericType = method.getGenericReturnType();

                    String typeName = returnType.getTypeName();
                    String genericTypeName = genericType.getTypeName();

                    boolean isReturnTypeGeneric = !typeName.equals(genericTypeName);
                    if (isReturnTypeGeneric) {
                        restMethod.setReturnTypeGeneric(isReturnTypeGeneric);
                    }

                    restMethod.setReturnType(isReturnTypeGeneric ? genericType : returnType);

                    break;
                }
            }
        }
        return restEndpoint;
    }

}<|MERGE_RESOLUTION|>--- conflicted
+++ resolved
@@ -708,38 +708,7 @@
                     sb.append("if (").append(queryParam.getName()).append(" != null){");
                     indent++;
                     newLine(sb);
-<<<<<<< HEAD
-                    sb.append("if(")
-                        .append(formParam.getName())
-                        .append(" as unknown instanceof Blob) {");
-                    
-                    indent++;
-                    newLine(sb);
-                    
-                    sb.append("formData.append('")
-                        .append(formParam.getInAnnotationName())
-                        .append("', ")
-                        .append(formParam.getName())
-                        .append(" as unknown as Blob);");
-                    //indent--;
-                    indent--;
-                    newLine(sb);
-                    sb.append("} else {");
-                    indent++;
-                    newLine(sb);
-                    sb.append("formData.append('")
-                        .append(formParam.getInAnnotationName())
-                        .append("', ")
-                        .append(formParam.getName())
-                        .append(" ? '' + ")
-                        .append(formParam.getName())
-                        .append(" : '')");
-                    indent--;
-                    newLine(sb);
-                    sb.append("}");
-                    newLine(sb);
-
-=======
+
                     sb.append("queryString.push('")
                         .append(queryParam.getInAnnotationName())
                         .append("=' + encodeURIComponent(").append(queryParam.getName())
@@ -747,7 +716,6 @@
                     indent--;
                     newLine(sb);
                     sb.append("}");
->>>>>>> 7c321011
                 });
                 newLine(sb);
 
@@ -791,12 +759,34 @@
                         method.getFormParameters().forEach(formParam -> {
                             //indent++;
                             newLine(sb);
+                            sb.append("if(")
+                                .append(formParam.getName())
+                                .append(" as unknown instanceof Blob) {");
+
+                            indent++;
+                            newLine(sb);
+
                             sb.append("formData.append('")
                                 .append(formParam.getInAnnotationName())
                                 .append("', ")
                                 .append(formParam.getName())
-                                .append(");");
+                                .append(" as unknown as Blob);");
                             //indent--;
+                            indent--;
+                            newLine(sb);
+                            sb.append("} else {");
+                            indent++;
+                            newLine(sb);
+                            sb.append("formData.append('")
+                                .append(formParam.getInAnnotationName())
+                                .append("', ")
+                                .append(formParam.getName())
+                                .append(" ? '' + ")
+                                .append(formParam.getName())
+                                .append(" : '')");
+                            indent--;
+                            newLine(sb);
+                            sb.append("}");
                             newLine(sb);
                         });
                         newLine(sb);
