<?xml version="1.0" encoding="UTF-8" standalone="no"?>
<project xmlns="http://maven.apache.org/POM/4.0.0" xmlns:xsi="http://www.w3.org/2001/XMLSchema-instance" xsi:schemaLocation="http://maven.apache.org/POM/4.0.0 http://maven.apache.org/xsd/maven-4.0.0.xsd">
    <modelVersion>4.0.0</modelVersion>
    
    <groupId>ch.colab-project.colab</groupId>
    <artifactId>colab</artifactId>
    <version>0.1</version>
    <packaging>pom</packaging>

    <organization>
        <name>AlbaSim, MEI, HEIG-VD, HES-SO</name>
        <url>https://www.colab-project.ch</url>
    </organization>

    <developers>
        <developer>
            <name>Maxence Laurent</name>
            <email>maxence.laurent@gmail.com</email>
        </developer>
        <developer>
            <name>Sandra Monnier</name>
        </developer>
    </developers>

    <issueManagement>
        <system>GitHub</system>
        <url>https://github.com/Heigvd/colab/issues</url>
    </issueManagement>

    <ciManagement>
        <system>GitHub</system>
        <url>https://github.com/Heigvd/colab</url>
    </ciManagement>

    <distributionManagement>
        <site>
            <id>github</id>
            <url>scm:git:https://github.com/Heigvd/colab.git</url>
        </site>
    </distributionManagement>

    <licenses>
        <license>
            <name>MIT License</name>
            <url>https://opensource.org/licenses/mit-license.php</url>
        </license>
    </licenses>

    <modules>
        <module>client-generator-model</module>
        <module>client-generator-plugin</module>
        <module>build-tools</module>
        <module>colab-api</module>
        <module>colab-client</module>
        <module>colab-tests</module>
        <module>colab-webapp</module>
    </modules>

    <properties>
        <project.years>2020-2021</project.years>
        <project.build.sourceEncoding>UTF-8</project.build.sourceEncoding>

        <maven.compiler.source>11</maven.compiler.source>
        <maven.compiler.target>11</maven.compiler.target>

        <pmd.failurePriority>2</pmd.failurePriority>

        <eclipselink.version>2.7.7</eclipselink.version>
        <payara.version>5.2021.1</payara.version>
        <arquillian.version>1.7.0.Alpha7</arquillian.version>

        <jacoco.surefireArgLine></jacoco.surefireArgLine>
    </properties>

    <dependencyManagement>
        <dependencies>
            <!--*****************************************************************-->
            <!-- PROVIDED DEPENDENCIES -->
            <dependency>
                <groupId>fish.payara.api</groupId>
                <artifactId>payara-bom</artifactId>
                <version>${payara.version}</version>
                <type>pom</type>
                <scope>import</scope>
            </dependency>

            <!--*****************************************************************-->
            <!-- DEPENDENCIES -->
            <dependency>
                <groupId>org.reflections</groupId>
                <artifactId>reflections</artifactId>
                <version>0.9.11</version>
                <type>jar</type>
            </dependency>
            <dependency>
                <groupId>org.slf4j</groupId>
                <artifactId>slf4j-api</artifactId>
                <version>1.7.30</version>
                <type>jar</type>
            </dependency>
            <dependency>
                <groupId>ch.qos.logback</groupId>
                <artifactId>logback-classic</artifactId>
                <version>1.2.3</version>
            </dependency>

            <!--
            Works well with a standard deployment but crashes during tests...
            <dependency>
                <groupId>org.liquibase</groupId>
                <artifactId>liquibase-cdi</artifactId>
                <version>4.2.0</version>
            </dependency> -->
            <dependency>
                <groupId>org.liquibase</groupId>
                <artifactId>liquibase-core</artifactId>
                <version>4.2.0</version>
            </dependency>

            <dependency>
                <groupId>org.postgresql</groupId>
                <artifactId>postgresql</artifactId>
                <version>42.2.18</version>
                <type>jar</type>
            </dependency>



            <!--*****************************************************************-->
            <!-- TEST DEPENDENCIES -->
            <dependency>
                <groupId>fish.payara.extras</groupId>
                <artifactId>payara-embedded-all</artifactId>
                <version>${payara.version}</version>
                <scope>test</scope>
            </dependency>

            <dependency>
                <groupId>fish.payara.extras</groupId>
                <artifactId>payara-micro</artifactId>
                <version>${payara.version}</version>
                <scope>test</scope>
            </dependency>

            <!-- JUNIT 4
            <dependency>
                <groupId>junit</groupId>
                <artifactId>junit</artifactId>
                <version>4.13.1</version>
                <scope>test</scope>
            </dependency>
            -->
            <!-- JUNIT 5 -->
            <dependency>
                <groupId>org.junit.jupiter</groupId>
                <artifactId>junit-jupiter-api</artifactId>
                <version>5.7.1</version>
                <scope>test</scope>
            </dependency>
            <dependency>
                <groupId>org.junit.jupiter</groupId>
                <artifactId>junit-jupiter-params</artifactId>
                <version>5.7.1</version>
                <scope>test</scope>
            </dependency>
            <dependency>
                <groupId>org.junit.jupiter</groupId>
                <artifactId>junit-jupiter-engine</artifactId>
                <version>5.7.1</version>
                <scope>test</scope>
            </dependency>

            <!-- Arquilian Framework -->
            <dependency>
                <groupId>org.jboss.arquillian</groupId>
                <artifactId>arquillian-bom</artifactId>
                <version>${arquillian.version}</version>
                <type>pom</type>
                <scope>import</scope>
            </dependency>
            <dependency>
                <groupId>org.jboss.arquillian.junit5</groupId>
                <artifactId>arquillian-junit5-container</artifactId>
                <version>${arquillian.version}</version>
                <scope>test</scope>
            </dependency>

            <!-- https://github.com/arquillian/arquillian-core/issues/137 -->
            <dependency>
                <groupId>fish.payara.arquillian</groupId>
                <artifactId>arquillian-payara-server-embedded</artifactId>
                <version>2.3.1.1-arq-1.7.0.Alpha5</version>
                <scope>test</scope>
            </dependency>

            <dependency>
                <groupId>org.jboss.arquillian.extension</groupId>
                <artifactId>arquillian-persistence-dbunit</artifactId>
                <version>1.0.0.Alpha7</version>
                <scope>test</scope>
            </dependency>

            <dependency>
                <groupId>org.eu.ingwar.tools</groupId>
                <artifactId>arquillian-suite-extension</artifactId>
                <version>1.2.2</version>
                <scope>test</scope>
            </dependency>
        </dependencies>
    </dependencyManagement>

    <!-- one would not defined following dependencies here, but in dependencyManagemenet
         but, as they are improrted from payara-bom, it's the only way I've found to propagate
         version number to children...
         All deps here have scope=provided, so it's not going to be a real issue...
    -->
    <dependencies>
        <dependency>
            <groupId>jakarta.platform</groupId>
            <artifactId>jakarta.jakartaee-web-api</artifactId>
            <scope>provided</scope>
        </dependency>
        <dependency>
            <groupId>jakarta.enterprise.concurrent</groupId>
            <artifactId>jakarta.enterprise.concurrent-api</artifactId>
            <scope>provided</scope>
        </dependency>
        <dependency>
            <groupId>jakarta.resource</groupId>
            <artifactId>jakarta.resource-api</artifactId>
            <scope>provided</scope>
        </dependency>
        <dependency>
            <groupId>jakarta.batch</groupId>
            <artifactId>jakarta.batch-api</artifactId>
            <scope>provided</scope>
        </dependency>
        <dependency>
            <groupId>org.eclipse.microprofile</groupId>
            <artifactId>microprofile</artifactId>
            <scope>provided</scope>
            <type>pom</type>
        </dependency>
        <dependency>
            <groupId>org.eclipse.persistence</groupId>
            <artifactId>org.eclipse.persistence.core</artifactId>
            <type>jar</type>
            <scope>provided</scope>
        </dependency>
        <dependency>
            <groupId>javax.cache</groupId>
            <artifactId>cache-api</artifactId>
            <type>jar</type>
            <scope>provided</scope>
        </dependency>
    </dependencies>

    <build>
        <pluginManagement>
            <plugins>
                <!-- Compilation -->
                <plugin>
                    <groupId>org.apache.maven.plugins</groupId>
                    <artifactId>maven-compiler-plugin</artifactId>
                    <version>3.8.1</version>
                    <configuration>
                        <optimize>${build.optimize}</optimize>
                        <source>${jdk.version}</source>
                        <target>${jdk.version}</target>
                        <!--<compilerArgumentslive:.cid.f66c55a116cd64c2>
                            <endorseddirs>${endorsed.dir}</endorseddirs>
                        </compilerArguments>-->
                        <showDeprecation>true</showDeprecation>
                        <encoding>${project.build.sourceEncoding}</encoding>
                    </configuration>
                </plugin>
                <plugin>
                    <groupId>com.github.spotbugs</groupId>
                    <artifactId>spotbugs-maven-plugin</artifactId>
                    <version>4.2.0</version>
                    <configuration>
                        <effort>Max</effort>
                        <threshold>Low</threshold>
                        <failOnError>true</failOnError>
                        <includeFilterFile>colab/spotbugs/security-include.xml</includeFilterFile>
                        <excludeFilterFile>colab/spotbugs/security-exclude.xml</excludeFilterFile>
                        <spotbugsXmlOutputFilename>spotbugsSecurityXml.xml</spotbugsXmlOutputFilename>
                        <plugins>
                            <plugin>
                                <groupId>com.h3xstream.findsecbugs</groupId>
                                <artifactId>findsecbugs-plugin</artifactId>
                                <version>1.9.0</version>
                            </plugin>
                        </plugins>
                    </configuration>
                    <dependencies>
                        <dependency>
                            <groupId>ch.colab-project.colab</groupId>
                            <artifactId>build-tools</artifactId>
                            <version>1.0</version>
                        </dependency>
                    </dependencies>
                    <!-- overwrite dependency on spotbugs if you want to specify the version of spotbugs -->
                    <!--
                    <dependencies>
                        <dependency>
                            <groupId>com.github.spotbugs</groupId>
                            <artifactId>spotbugs</artifactId>
                            <version>4.0.2</version>
                        </dependency>
                    </dependencies>
                    -->
                </plugin>
                <plugin>
                    <groupId>de.empulse.eclipselink</groupId>
                    <artifactId>staticweave-maven-plugin</artifactId>
                    <version>1.0.0</version>
                    <executions>
                        <execution>
                            <phase>process-classes</phase>
                            <goals>
                                <goal>weave</goal>
                            </goals>
                            <configuration>
                                <persistenceXMLLocation>META-INF/persistence.xml</persistenceXMLLocation>
                                <logLevel>FINE</logLevel>
                            </configuration>
                        </execution>
                    </executions>
                    <dependencies>
                        <dependency>
                            <groupId>org.eclipse.persistence</groupId>
                            <artifactId>org.eclipse.persistence.jpa</artifactId>
                            <version>${eclipselink.version}</version>
                        </dependency>
                    </dependencies>
                </plugin>
                <!-- Jar creation -->
                <plugin>
                    <groupId>org.apache.maven.plugins</groupId>
                    <artifactId>maven-jar-plugin</artifactId>
                    <version>3.2.0</version>
                    <configuration>
                        <archive>
                            <manifest>
                                <addClasspath>true</addClasspath>
                                <classpathPrefix/>
                            </manifest>
                        </archive>
                    </configuration>
                </plugin>
                <!-- War creation -->
                <plugin>
                    <groupId>org.apache.maven.plugins</groupId>
                    <artifactId>maven-war-plugin</artifactId>
                    <version>3.3.1</version>
                    <configuration>
                        <failOnMissingWebXml>false</failOnMissingWebXml>
                    </configuration>
                </plugin>
                <!-- Dependencies management -->
                <plugin>
                    <groupId>org.apache.maven.plugins</groupId>
                    <artifactId>maven-dependency-plugin</artifactId>
                    <version>3.1.2</version>
                </plugin>
                <!-- Reource attachment -->
                <plugin>
                    <artifactId>maven-resources-plugin</artifactId>
                    <version>3.1.0</version>
                    <configuration>
                    </configuration>
                </plugin>
                <plugin>
                    <groupId>org.apache.maven.plugins</groupId>
                    <artifactId>maven-source-plugin</artifactId>
                    <version>3.2.1</version>
                </plugin>
                <plugin>
                    <groupId>org.apache.maven.plugins</groupId>
                    <artifactId>maven-javadoc-plugin</artifactId>
                    <version>3.2.0</version>
                </plugin>
                <!-- Test -->
                <plugin>
                    <groupId>org.apache.maven.plugins</groupId>
                    <artifactId>maven-surefire-plugin</artifactId>
                    <version>3.0.0-M5</version>
                    <configuration>
                        <!-- Add options to start payara with java 11-->
<<<<<<< HEAD
                        <!--@{} syntax: see http://maven.apache.org/surefire/maven-surefire-plugin/faq.html#late-property-evaluation -->
=======
                        <!--<argLine>-Xms800m -Xmx800m @{jacoco.surefireArgLine}</argLine>-->
>>>>>>> b89a8bda
                        <argLine>-Xms800m -Xmx800m @{jacoco.surefireArgLine} --add-modules java.se --add-opens=java.base/jdk.internal.loader=ALL-UNNAMED --add-opens=jdk.management/com.sun.management.internal=ALL-UNNAMED --add-exports=java.base/jdk.internal.ref=ALL-UNNAMED --add-opens=java.base/java.lang=ALL-UNNAMED --add-opens=java.base/java.net=ALL-UNNAMED --add-opens=java.base/java.nio=ALL-UNNAMED --add-opens=java.base/java.util=ALL-UNNAMED --add-opens=java.base/sun.nio.ch=ALL-UNNAMED --add-opens=java.base/sun.net.www.protocol.jar=ALL-UNNAMED --add-opens=java.naming/javax.naming.spi=ALL-UNNAMED --add-opens=java.logging/java.util.logging=ALL-UNNAMED --add-opens=java.rmi/sun.rmi.transport=ALL-UNNAMED --add-opens=java.management/sun.management=ALL-UNNAMED --add-opens=java.base/sun.net.www.protocol.jrt=ALL-UNNAMED</argLine>
                        <forkCount>1</forkCount>
                        <reuseForks>true</reuseForks>
                        <classpathDependencyExcludes>
                            <classpathDependencyExcludes>
                                javax.servlet:servlet-api
                            </classpathDependencyExcludes>
                            <classpathDependencyExclude>
                                org.apache.felix:javax.servlet
                            </classpathDependencyExclude>
                        </classpathDependencyExcludes>
                        <!--<forkNode implementation="org.apache.maven.plugin.surefire.extensions.SurefireForkNodeFactory"/>-->
                    </configuration>
                </plugin>
                <plugin>
                    <groupId>org.apache.maven.plugins</groupId>
                    <artifactId>maven-surefire-report-plugin</artifactId>
                    <version>3.0.0-M5</version>
                </plugin>
                <plugin>
                    <groupId>org.apache.maven.plugins</groupId>
                    <artifactId>maven-project-info-reports-plugin</artifactId>
                    <version>3.1.1</version>
                </plugin>
                <plugin>
                    <groupId>org.apache.maven.plugins</groupId>
                    <artifactId>maven-site-plugin</artifactId>
                    <version>3.9.1</version>
                </plugin>
                <plugin>
                    <groupId>org.jacoco</groupId>
                    <artifactId>jacoco-maven-plugin</artifactId>
                    <version>0.8.6</version>
                    <!--
                        Prepares the property pointing to the JaCoCo runtime agent which
                        is passed as VM argument when Maven the Surefire plugin is executed.
                    -->
                    <executions>
                        <execution>
                            <id>pre-unit-test</id>
                            <goals>
                                <goal>prepare-agent</goal>
                            </goals>
                            <configuration>
                                <excludes>*_.class</excludes>
                                <!--
                                    Sets the name of the property containing the settings
                                    for JaCoCo runtime agent.
                                -->
                                <propertyName>jacoco.surefireArgLine</propertyName>
                            </configuration>
                        </execution>
                        <!--
                            Ensures that the code coverage report for unit tests is created after
                            unit tests have been run.
                        -->
                        <execution>
                            <id>post-unit-test</id>
                            <phase>test</phase>
                            <goals>
                                <goal>report</goal>
                            </goals>
                        </execution>
                    </executions>
                </plugin>
                <plugin>
                    <groupId>org.codehaus.mojo</groupId>
                    <artifactId>jdepend-maven-plugin</artifactId>
                    <version>2.0</version>
                </plugin>
                <plugin>
                    <groupId>org.apache.maven.plugins</groupId>
                    <artifactId>maven-pmd-plugin</artifactId>
                    <version>3.14.0</version>
                    <configuration>
                        <printFailingErrors>true</printFailingErrors>
                        <failurePriority>${pmd.failurePriority}</failurePriority>
                        <rulesets>
                            <rulset>colab/pmd/default-ruleset.xml</rulset>
                        </rulesets>
                        <excludeRoots>
                            <excludeRoot>target/generated-sources/plugin</excludeRoot>
                        </excludeRoots>
                        <targetJdk>${jdk.version}</targetJdk>
                    </configuration>
                    <dependencies>
                        <dependency>
                            <groupId>ch.colab-project.colab</groupId>
                            <artifactId>build-tools</artifactId>
                            <version>1.0</version>
                        </dependency>
                    </dependencies>
                </plugin>
                <plugin>
                    <groupId>org.apache.maven.plugins</groupId>
                    <artifactId>maven-scm-publish-plugin</artifactId>
                    <version>3.1.0</version>
                </plugin>
                <plugin>
                    <groupId>org.apache.maven.plugins</groupId>
                    <artifactId>maven-checkstyle-plugin</artifactId>
                    <version>3.1.2</version>
                    <configuration>
                        <configLocation>colab/checkstyle/colab_checks.xml</configLocation>
                    </configuration>
                    <dependencies>
                        <dependency>
                            <groupId>ch.colab-project.colab</groupId>
                            <artifactId>build-tools</artifactId>
                            <version>1.0</version>
                        </dependency>
                        <dependency>
                            <groupId>com.puppycrawl.tools</groupId>
                            <artifactId>checkstyle</artifactId>
                            <version>8.40</version>
                        </dependency>
                    </dependencies>
                </plugin>
                <plugin>
                    <groupId>org.apache.maven.plugins</groupId>
                    <artifactId>maven-jxr-plugin</artifactId>
                    <version>3.0.0</version>
                </plugin>
                <plugin>
                    <groupId>com.mycila</groupId>
                    <artifactId>license-maven-plugin</artifactId>
                    <version>3.0</version>
                    <dependencies>
                        <dependency>
                            <groupId>ch.colab-project.colab</groupId>
                            <artifactId>build-tools</artifactId>
                            <version>1.0</version>
                        </dependency>
                    </dependencies>
                </plugin>
                <plugin>
                    <groupId>org.codehaus.mojo</groupId>
                    <artifactId>exec-maven-plugin</artifactId>
                    <version>3.0.0</version>
                </plugin>
            </plugins>
        </pluginManagement>
        <plugins>
            <!-- Compiler -->
            <plugin>
                <groupId>org.apache.maven.plugins</groupId>
                <artifactId>maven-compiler-plugin</artifactId>
                <configuration>
                    <source>11</source>
                    <target>11</target>
                </configuration>
            </plugin>
            <plugin>
                <groupId>org.apache.maven.plugins</groupId>
                <artifactId>maven-pmd-plugin</artifactId>
                <executions>
                    <execution>
                        <goals>
                            <goal>check</goal>
                        </goals>
                    </execution>
                </executions>
            </plugin>
            <plugin>
                <groupId>org.apache.maven.plugins</groupId>
                <artifactId>maven-project-info-reports-plugin</artifactId>
            </plugin>
            <!-- Site  -->
            <plugin>
                <groupId>org.apache.maven.plugins</groupId>
                <artifactId>maven-site-plugin</artifactId>
                <inherited>true</inherited>
                <executions>
                    <execution>
                        <goals>
                            <goal>site</goal>
                        </goals>
                        <phase>site</phase>
                    </execution>
                </executions>
                <configuration>
                    <outputDirectory>${project.build.directory}/site</outputDirectory>
                    <skipDeploy>true</skipDeploy>
                    <generateReports>true</generateReports>
                </configuration>
            </plugin>
            <!-- -->
            <plugin>
                <groupId>org.apache.maven.plugins</groupId>
                <artifactId>maven-scm-publish-plugin</artifactId>
                <executions>
                    <execution>
                        <phase>none</phase>
                        <goals>
                            <goal>publish-scm</goal>
                        </goals>
                    </execution>
                </executions>
                <configuration>
                    <serverId>github</serverId>
                    <content>${project.build.directory}/staging</content>
                    <scmBranch>gh-pages</scmBranch>
                </configuration>
            </plugin>
            <plugin>
                <groupId>com.mycila</groupId>
                <artifactId>license-maven-plugin</artifactId>
                <configuration>
                    <header>colab/licenseheader.template</header>
                    <properties>
                        <license.owner>AlbaSim, MEI, HEIG-VD, HES-SO</license.owner>
                        <license.years>2020-2021</license.years>
                    </properties>
                    <includes>
                        <include>**/*.java</include>
                    </includes>
                    <excludes>
                        <exclude>**/README</exclude>
                        <exclude>src/test/resources/**</exclude>
                        <exclude>src/main/resources/**</exclude>
                    </excludes>
                </configuration>
                <!--<executions>
                    <execution>
                        <id>first</id>
                        <goals>
                            <goal>check</goal>
                        </goals>
                        <phase>process-sources</phase>
                    </execution>
                </executions>-->
            </plugin>
        </plugins>
    </build>

    <reporting>
        <plugins>
            <plugin>
                <groupId>org.apache.maven.plugins</groupId>
                <artifactId>maven-project-info-reports-plugin</artifactId>
                <version>3.1.1</version>
                <configuration>
                    <dependencyDetailsEnabled>false</dependencyDetailsEnabled>
                    <dependencyLocationsEnabled>false</dependencyLocationsEnabled>
                </configuration>
                <reportSets>
                    <reportSet>
                        <reports>
                            <report>index</report>
                            <report>licenses</report>
                            <report>team</report>
                            <report>scm</report>
                            <report>issue-management</report>
                            <report>ci-management</report>
                            <report>dependencies</report>
                            <!--<report>mailing-list</report>
                            <report>summary</report>-->
                        </reports>
                    </reportSet>
                </reportSets>
            </plugin>
            <plugin>
                <groupId>org.apache.maven.plugins</groupId>
                <artifactId>maven-site-plugin</artifactId>
                <version>3.9.1</version>
            </plugin>
            <plugin>
                <groupId>org.apache.maven.plugins</groupId>
                <artifactId>maven-javadoc-plugin</artifactId>
                <configuration>
                    <doclint>all</doclint>
                    <failOnWarnings>true</failOnWarnings>
                </configuration>
            </plugin>
            <plugin>
                <groupId>org.apache.maven.plugins</groupId>
                <artifactId>maven-jxr-plugin</artifactId>
            </plugin>
            <plugin>
                <groupId>org.codehaus.mojo</groupId>
                <artifactId>jdepend-maven-plugin</artifactId>
            </plugin>
            <plugin>
                <groupId>com.github.spotbugs</groupId>
                <artifactId>spotbugs-maven-plugin</artifactId>
                <!--<configuration>-->
                <!--<effort>Max</effort>-->
                <!--<threshold>Low</threshold>-->
                <!--<failOnError>true</failOnError>-->
                <!--<includeFilterFile>colab/spotbugs/security-include.xml</includeFilterFile>-->
                <!--<excludeFilterFile>colab/spotbugs/security-exclude.xml</excludeFilterFile>-->
                <!--<spotbugsXmlOutputFilename>spotbugsSecurityXml.xml</spotbugsXmlOutputFilename>-->
                <!--<plugins>-->
                <!--<plugin>-->
                <!--<groupId>com.h3xstream.findsecbugs</groupId>-->
                <!--<artifactId>findsecbugs-plugin</artifactId>-->
                <!--<version>1.9.0</version>-->
                <!--</plugin>-->
                <!--</plugins>-->
                <!--</configuration>-->
            </plugin>
            <plugin>
                <groupId>org.apache.maven.plugins</groupId>
                <artifactId>maven-checkstyle-plugin</artifactId>
                <configuration>
                    <configLocation>colab/checkstyle/colab_checks.xml</configLocation>
                </configuration>
            </plugin>
            <plugin>
                <groupId>org.apache.maven.plugins</groupId>
                <artifactId>maven-surefire-report-plugin</artifactId>
            </plugin>
            <plugin>
                <groupId>org.apache.maven.plugins</groupId>
                <artifactId>maven-pmd-plugin</artifactId>
            </plugin>
            <plugin>
                <groupId>org.jacoco</groupId>
                <artifactId>jacoco-maven-plugin</artifactId>
            </plugin>
            <!-- Code complexity -->
            <!-- @fixme removed because it is not compatible w/ java 1.7 -->
            <!--<plugin>
                <groupId>org.codehaus.mojo</groupId>
                <artifactId>javancss-maven-plugin</artifactId>
                <version>2.0-beta-2</version>
                <configuration>
                    <includes>
                        <include>*.java</include>
                    </includes>
                    <linkXRef>false</linkXRef>
                </configuration>
                <dependencies>
                    <dependency>
                        <groupId>javancss</groupId>
                        <artifactId>javancss</artifactId>
                        <version>29.50</version>
                        <scope>compile</scope>
                    </dependency>
                </dependencies>
            </plugin>-->
        </plugins>
    </reporting>

    <repositories>
        <!-- Once Arq 1.7.0 or later is released with JUnit 5 support, this can be removed -->
        <repository>
            <id>payara</id>
            <url>https://nexus.payara.fish/repository/payara-artifacts</url>
        </repository>

        <!-- eclipselink patched version -->
        <repository>
            <id>payara-patched-externals</id>
            <name>Payara Patched Externals</name>
            <url>https://raw.github.com/payara/Payara_PatchedProjects/master</url>
            <!--<url>file:///opt/PayaraDev/Payara_PatchedProjects</url>-->
            <releases>
                <enabled>true</enabled>
            </releases>
            <snapshots>
                <enabled>false</enabled>
            </snapshots>
        </repository>
    </repositories>
</project><|MERGE_RESOLUTION|>--- conflicted
+++ resolved
@@ -388,11 +388,7 @@
                     <version>3.0.0-M5</version>
                     <configuration>
                         <!-- Add options to start payara with java 11-->
-<<<<<<< HEAD
                         <!--@{} syntax: see http://maven.apache.org/surefire/maven-surefire-plugin/faq.html#late-property-evaluation -->
-=======
-                        <!--<argLine>-Xms800m -Xmx800m @{jacoco.surefireArgLine}</argLine>-->
->>>>>>> b89a8bda
                         <argLine>-Xms800m -Xmx800m @{jacoco.surefireArgLine} --add-modules java.se --add-opens=java.base/jdk.internal.loader=ALL-UNNAMED --add-opens=jdk.management/com.sun.management.internal=ALL-UNNAMED --add-exports=java.base/jdk.internal.ref=ALL-UNNAMED --add-opens=java.base/java.lang=ALL-UNNAMED --add-opens=java.base/java.net=ALL-UNNAMED --add-opens=java.base/java.nio=ALL-UNNAMED --add-opens=java.base/java.util=ALL-UNNAMED --add-opens=java.base/sun.nio.ch=ALL-UNNAMED --add-opens=java.base/sun.net.www.protocol.jar=ALL-UNNAMED --add-opens=java.naming/javax.naming.spi=ALL-UNNAMED --add-opens=java.logging/java.util.logging=ALL-UNNAMED --add-opens=java.rmi/sun.rmi.transport=ALL-UNNAMED --add-opens=java.management/sun.management=ALL-UNNAMED --add-opens=java.base/sun.net.www.protocol.jrt=ALL-UNNAMED</argLine>
                         <forkCount>1</forkCount>
                         <reuseForks>true</reuseForks>
